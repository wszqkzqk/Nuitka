--- conflicted
+++ resolved
@@ -1,16 +1,14 @@
-<<<<<<< HEAD
 nuitka (1.1~rc5+ds-1) unstable; urgency=medium
 
   * New upstream pre-release.
 
  -- Kay Hayen <kay.hayen@gmail.com>  Sat, 13 Aug 2022 16:59:39 +0200
-=======
+
 nuitka (1.0.5+ds-1) unstable; urgency=medium
 
   * New upstream hotfix release.
 
  -- Kay Hayen <kay.hayen@gmail.com>  Sun, 21 Aug 2022 08:24:28 +0200
->>>>>>> ec9bd939
 
 nuitka (1.0.4+ds-1) unstable; urgency=medium
 
