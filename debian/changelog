<<<<<<< HEAD
nuitka (1.8~rc7+ds-1) unstable; urgency=medium

  * New upstream pre-release.

 -- Kay Hayen <kay.hayen@gmail.com>  Thu, 27 Jul 2023 11:59:55 +0200
=======
nuitka (1.7.8+ds-1) unstable; urgency=medium

  * New upstream hotfix release.

 -- Kay Hayen <kay.hayen@gmail.com>  Tue, 01 Aug 2023 13:48:24 +0200
>>>>>>> 91852c9b

nuitka (1.7.7+ds-1) unstable; urgency=medium

  * New upstream hotfix release.

 -- Kay Hayen <kay.hayen@gmail.com>  Thu, 27 Jul 2023 11:57:01 +0200

nuitka (1.7.6+ds-1) unstable; urgency=medium

  * New upstream hotfix release.

 -- Kay Hayen <kay.hayen@gmail.com>  Sat, 22 Jul 2023 11:47:47 +0200

nuitka (1.7.5+ds-1) unstable; urgency=medium

  * New upstream hotfix release.

 -- Kay Hayen <kay.hayen@gmail.com>  Fri, 14 Jul 2023 04:09:33 +0200

nuitka (1.7.4+ds-1) unstable; urgency=medium

  * New upstream hotfix release.

 -- Kay Hayen <kay.hayen@gmail.com>  Tue, 11 Jul 2023 14:54:05 +0200

nuitka (1.7.3+ds-1) unstable; urgency=medium

  * New upstream hotfix release.

 -- Kay Hayen <kay.hayen@gmail.com>  Sun, 09 Jul 2023 18:53:35 +0200

nuitka (1.7.2+ds-1) unstable; urgency=medium

  * New upstream hotfix release.

 -- Kay Hayen <kay.hayen@gmail.com>  Fri, 07 Jul 2023 09:40:11 +0200

nuitka (1.7.1+ds-1) unstable; urgency=medium

  * New upstream hotfix release.

 -- Kay Hayen <kay.hayen@gmail.com>  Wed, 05 Jul 2023 16:29:43 +0200

nuitka (1.7+ds-1) unstable; urgency=medium

  * New upstream release.

 -- Kay Hayen <kay.hayen@gmail.com>  Mon, 03 Jul 2023 10:57:55 +0200

nuitka (1.6.5+ds-1) unstable; urgency=medium

  * New upstream hotfix release.

 -- Kay Hayen <kay.hayen@gmail.com>  Thu, 22 Jun 2023 04:01:33 +0200

nuitka (1.6.4+ds-1) unstable; urgency=medium

  * New upstream hotfix release.

 -- Kay Hayen <kay.hayen@gmail.com>  Mon, 19 Jun 2023 15:31:28 +0200

nuitka (1.6.3+ds-1) unstable; urgency=medium

  * New upstream hotfix release.

 -- Kay Hayen <kay.hayen@gmail.com>  Sat, 10 Jun 2023 09:34:49 +0200

nuitka (1.6.2+ds-1) unstable; urgency=medium

  * New upstream hotfix release.

 -- Kay Hayen <kay.hayen@gmail.com>  Fri, 09 Jun 2023 12:00:01 +0200

nuitka (1.6.1+ds-1) unstable; urgency=medium

  * New upstream hotfix release.

 -- Kay Hayen <kay.hayen@gmail.com>  Mon, 05 Jun 2023 11:35:18 +0200

nuitka (1.6+ds-1) unstable; urgency=medium

  * New upstream release.

 -- Kay Hayen <kay.hayen@gmail.com>  Sun, 28 May 2023 21:05:53 +0200

nuitka (1.5.8+ds-1) unstable; urgency=medium

  * New upstream hotfix release.

 -- Kay Hayen <kay.hayen@gmail.com>  Mon, 15 May 2023 10:19:45 +0200

nuitka (1.5.7+ds-1) unstable; urgency=medium

  * New upstream hotfix release.

 -- Kay Hayen <kay.hayen@gmail.com>  Mon, 24 Apr 2023 16:45:23 +0200

nuitka (1.5.8+ds-1) unstable; urgency=medium

  * New upstream hotfix release.

 -- Kay Hayen <kay.hayen@gmail.com>  Mon, 15 May 2023 10:19:45 +0200

nuitka (1.5.7+ds-1) unstable; urgency=medium

  * New upstream hotfix release.

 -- Kay Hayen <kay.hayen@gmail.com>  Mon, 24 Apr 2023 16:45:23 +0200

nuitka (1.5.6+ds-1) unstable; urgency=medium

  * New upstream hotfix release.

 -- Kay Hayen <kay.hayen@gmail.com>  Tue, 11 Apr 2023 10:09:53 +0200

nuitka (1.5.5+ds-1) unstable; urgency=medium

  * New upstream hotfix release.

 -- Kay Hayen <kay.hayen@gmail.com>  Tue, 04 Apr 2023 08:43:30 +0200

nuitka (1.5.4+ds-1) unstable; urgency=medium

  * New upstream hotfix release.

 -- Kay Hayen <kay.hayen@gmail.com>  Sun, 26 Mar 2023 10:24:29 +0200

nuitka (1.5.3+ds-1) unstable; urgency=medium

  * New upstream hotfix release.

 -- Kay Hayen <kay.hayen@gmail.com>  Thu, 16 Mar 2023 20:51:55 +0100

nuitka (1.5.2+ds-1) unstable; urgency=medium

  * New upstream hotfix release.

 -- Kay Hayen <kay.hayen@gmail.com>  Thu, 16 Mar 2023 13:44:56 +0100

nuitka (1.5.1+ds-1) unstable; urgency=medium

  * New upstream hotfix release.

 -- Kay Hayen <kay.hayen@gmail.com>  Mon, 13 Mar 2023 15:52:36 +0100

nuitka (1.5+ds-1) unstable; urgency=medium

  * New upstream release.

 -- Kay Hayen <kay.hayen@gmail.com>  Sat, 11 Mar 2023 15:55:37 +0100

nuitka (1.4.8+ds-1) unstable; urgency=medium

  * New upstream hotfix release.

 -- Kay Hayen <kay.hayen@gmail.com>  Tue, 21 Feb 2023 09:18:59 +0100

nuitka (1.4.7+ds-1) unstable; urgency=medium

  * New upstream hotfix release.

 -- Kay Hayen <kay.hayen@gmail.com>  Mon, 13 Feb 2023 14:38:57 +0100

nuitka (1.4.6+ds-1) unstable; urgency=medium

  * New upstream hotfix release.

 -- Kay Hayen <kay.hayen@gmail.com>  Sun, 12 Feb 2023 19:11:46 +0100

nuitka (1.4.5+ds-1) unstable; urgency=medium

  * New upstream hotfix release.

 -- Kay Hayen <kay.hayen@gmail.com>  Fri, 10 Feb 2023 07:36:27 +0100

nuitka (1.4.4+ds-1) unstable; urgency=medium

  * New upstream hotfix release.

 -- Kay Hayen <kay.hayen@gmail.com>  Tue, 07 Feb 2023 19:03:45 +0100

nuitka (1.4.3+ds-1) unstable; urgency=medium

  * New upstream hotfix release.

 -- Kay Hayen <kay.hayen@gmail.com>  Sat, 04 Feb 2023 07:24:47 +0100

nuitka (1.4.2+ds-1) unstable; urgency=medium

  * New upstream hotfix release.

 -- Kay Hayen <kay.hayen@gmail.com>  Tue, 31 Jan 2023 07:17:15 +0100

nuitka (1.4.1+ds-1) unstable; urgency=medium

  * New upstream hotfix release.

 -- Kay Hayen <kay.hayen@gmail.com>  Sun, 29 Jan 2023 23:21:23 +0100

nuitka (1.4+ds-1) unstable; urgency=medium

  * New upstream release.

 -- Kay Hayen <kay.hayen@gmail.com>  Thu, 26 Jan 2023 14:56:48 +0100

nuitka (1.3.8+ds-1) unstable; urgency=medium

  * New upstream hotfix release.

 -- Kay Hayen <kay.hayen@gmail.com>  Mon, 16 Jan 2023 11:05:41 +0100

nuitka (1.3.7+ds-1) unstable; urgency=medium

  * New upstream hotfix release.

 -- Kay Hayen <kay.hayen@gmail.com>  Mon, 09 Jan 2023 16:51:14 +0100

nuitka (1.3.6+ds-1) unstable; urgency=medium

  * New upstream hotfix release.

 -- Kay Hayen <kay.hayen@gmail.com>  Fri, 06 Jan 2023 09:10:31 +0100

nuitka (1.3.5+ds-1) unstable; urgency=medium

  * New upstream hotfix release.

 -- Kay Hayen <kay.hayen@gmail.com>  Sun, 01 Jan 2023 09:39:39 +0100

nuitka (1.3.4+ds-1) unstable; urgency=medium

  * New upstream hotfix release.

 -- Kay Hayen <kay.hayen@gmail.com>  Wed, 28 Dec 2022 21:20:25 +0100

nuitka (1.3.3+ds-1) unstable; urgency=medium

  * New upstream hotfix release.

 -- Kay Hayen <kay.hayen@gmail.com>  Mon, 26 Dec 2022 10:39:49 +0100

nuitka (1.3.2+ds-1) unstable; urgency=medium

  * New upstream hotfix release.

 -- Kay Hayen <kay.hayen@gmail.com>  Fri, 23 Dec 2022 08:19:05 +0100

nuitka (1.3.1+ds-1) unstable; urgency=medium

  * New upstream hotfix release.

 -- Kay Hayen <kay.hayen@gmail.com>  Wed, 21 Dec 2022 19:14:46 +0100

nuitka (1.3+ds-1) unstable; urgency=medium

  * New upstream release.

 -- Kay Hayen <kay.hayen@gmail.com>  Wed, 21 Dec 2022 13:14:49 +0100

nuitka (1.2.7+ds-1) unstable; urgency=medium

  * New upstream hotfix release.

 -- Kay Hayen <kay.hayen@gmail.com>  Tue, 13 Dec 2022 11:16:23 +0100

nuitka (1.2.6+ds-1) unstable; urgency=medium

  * New upstream hotfix release.

 -- Kay Hayen <kay.hayen@gmail.com>  Thu, 08 Dec 2022 07:18:44 +0100

nuitka (1.2.5+ds-1) unstable; urgency=medium

  * New upstream hotfix release.

 -- Kay Hayen <kay.hayen@gmail.com>  Wed, 07 Dec 2022 15:57:44 +0100

nuitka (1.2.4+ds-1) unstable; urgency=medium

  * New upstream hotfix release.

 -- Kay Hayen <kay.hayen@gmail.com>  Sat, 03 Dec 2022 13:45:31 +0100

nuitka (1.2.3+ds-1) unstable; urgency=medium

  * New upstream hotfix release.

 -- Kay Hayen <kay.hayen@gmail.com>  Sat, 26 Nov 2022 11:07:57 +0100

nuitka (1.2.2+ds-1) unstable; urgency=medium

  * New upstream hotfix release.

 -- Kay Hayen <kay.hayen@gmail.com>  Sat, 19 Nov 2022 17:05:08 +0100

nuitka (1.2.1+ds-1) unstable; urgency=medium

  * New upstream hotfix release.

 -- Kay Hayen <kay.hayen@gmail.com>  Wed, 16 Nov 2022 17:15:00 +0100

nuitka (1.2+ds-1) unstable; urgency=medium

  * New upstream release.

 -- Kay Hayen <kay.hayen@gmail.com>  Tue, 08 Nov 2022 09:42:28 +0100

nuitka (1.1.7+ds-1) unstable; urgency=medium

  * New upstream hotfix release.

  * Handle Debian sid change in release number (Closes: #1022400)

 -- Kay Hayen <kay.hayen@gmail.com>  Wed, 26 Oct 2022 14:46:14 +0200

nuitka (1.1.6+ds-1) unstable; urgency=medium

  * New upstream hotfix release.

 -- Kay Hayen <kay.hayen@gmail.com>  Wed, 19 Oct 2022 18:36:12 +0200

nuitka (1.1.5+ds-1) unstable; urgency=medium

  * New upstream hotfix release.

 -- Kay Hayen <kay.hayen@gmail.com>  Fri, 14 Oct 2022 08:19:39 +0200

nuitka (1.1.4+ds-1) unstable; urgency=medium

  * New upstream hotfix release.

 -- Kay Hayen <kay.hayen@gmail.com>  Fri, 14 Oct 2022 08:19:33 +0200

nuitka (1.1.3+ds-1) unstable; urgency=medium

  * New upstream hotfix release.

 -- Kay Hayen <kay.hayen@gmail.com>  Sat, 08 Oct 2022 17:40:59 +0200

nuitka (1.1.2+ds-1) unstable; urgency=medium

  * New upstream hotfix release.

 -- Kay Hayen <kay.hayen@gmail.com>  Tue, 04 Oct 2022 14:39:39 +0200

nuitka (1.1.1+ds-1) unstable; urgency=medium

  * New upstream hotfix release.

 -- Kay Hayen <kay.hayen@gmail.com>  Sun, 02 Oct 2022 11:10:07 +0200

nuitka (1.1+ds-1) unstable; urgency=medium

  * New upstream release.

 -- Kay Hayen <kay.hayen@gmail.com>  Sun, 25 Sep 2022 18:58:01 +0200

nuitka (1.0.8+ds-1) unstable; urgency=medium

  * New upstream hotfix release.

 -- Kay Hayen <kay.hayen@gmail.com>  Mon, 19 Sep 2022 08:18:45 +0200

nuitka (1.0.7+ds-1) unstable; urgency=medium

  * New upstream hotfix release.

 -- Kay Hayen <kay.hayen@gmail.com>  Sun, 11 Sep 2022 10:34:06 +0200

nuitka (1.0.6+ds-1) unstable; urgency=medium

  * New upstream hotfix release.

 -- Kay Hayen <kay.hayen@gmail.com>  Tue, 23 Aug 2022 20:07:27 +0200

nuitka (1.0.5+ds-1) unstable; urgency=medium

  * New upstream hotfix release.

 -- Kay Hayen <kay.hayen@gmail.com>  Sun, 21 Aug 2022 08:24:28 +0200

nuitka (1.0.4+ds-1) unstable; urgency=medium

  * New upstream hotfix release.

 -- Kay Hayen <kay.hayen@gmail.com>  Sat, 13 Aug 2022 16:13:29 +0200

nuitka (1.0.3+ds-1) unstable; urgency=medium

  * New upstream hotfix release.

 -- Kay Hayen <kay.hayen@gmail.com>  Wed, 10 Aug 2022 13:16:19 +0200

nuitka (1.0.2+ds-1) unstable; urgency=medium

  * New upstream hotfix release.

 -- Kay Hayen <kay.hayen@gmail.com>  Mon, 08 Aug 2022 08:13:46 +0200

nuitka (1.0.1+ds-1) unstable; urgency=medium

  * New upstream hotfix release.

 -- Kay Hayen <kay.hayen@gmail.com>  Thu, 04 Aug 2022 16:55:17 +0200

nuitka (1.0+ds-1) unstable; urgency=medium

  * New upstream release.

 -- Kay Hayen <kay.hayen@gmail.com>  Sat, 30 Jul 2022 16:16:40 +0200

nuitka (0.9.6+ds-1) unstable; urgency=medium

  * New upstream hotfix release.

 -- Kay Hayen <kay.hayen@gmail.com>  Sun, 17 Jul 2022 18:40:22 +0200

nuitka (0.9.5+ds-1) unstable; urgency=medium

  * New upstream hotfix release.

 -- Kay Hayen <kay.hayen@gmail.com>  Fri, 15 Jul 2022 13:59:28 +0200

nuitka (0.9.4+ds-1) unstable; urgency=medium

  * New upstream hotfix release.

 -- Kay Hayen <kay.hayen@gmail.com>  Thu, 07 Jul 2022 09:24:53 +0200

nuitka (0.9.3+ds-1) unstable; urgency=medium

  * New upstream hotfix release.

 -- Kay Hayen <kay.hayen@gmail.com>  Sat, 02 Jul 2022 18:49:29 +0200

nuitka (0.9.2+ds-1) unstable; urgency=medium

  * New upstream hotfix release.

 -- Kay Hayen <kay.hayen@gmail.com>  Thu, 30 Jun 2022 08:40:14 +0200

nuitka (0.9.1+ds-1) unstable; urgency=medium

  * New upstream hotfix release.

 -- Kay Hayen <kay.hayen@gmail.com>  Sun, 26 Jun 2022 10:41:06 +0200

nuitka (0.9+ds-1) unstable; urgency=medium

  * New upstream release.

  * Python 3.10 is now compatible again. (Closes: #1006051)

  * Solved CVE-2022-2054 (Closes: #1012762)

 -- Kay Hayen <kay.hayen@gmail.com>  Thu, 23 Jun 2022 08:36:25 +0200

nuitka (0.8.4+ds-1) unstable; urgency=medium

  * New upstream hotfix release.

 -- Kay Hayen <kay.hayen@gmail.com>  Tue, 07 Jun 2022 17:21:39 +0200

nuitka (0.8.3+ds-1) unstable; urgency=medium

  * New upstream hotfix release.

 -- Kay Hayen <kay.hayen@gmail.com>  Sat, 28 May 2022 14:59:01 +0200

nuitka (0.8.2+ds-1) unstable; urgency=medium

  * New upstream hotfix release.

 -- Kay Hayen <kay.hayen@gmail.com>  Thu, 26 May 2022 08:23:28 +0200

nuitka (0.8.1+ds-1) unstable; urgency=medium

  * New upstream hotfix release.

 -- Kay Hayen <kay.hayen@gmail.com>  Mon, 23 May 2022 08:31:51 +0200

nuitka (0.8+ds-1) unstable; urgency=medium

  * New upstream release.

 -- Kay Hayen <kay.hayen@gmail.com>  Thu, 19 May 2022 14:24:06 +0200

nuitka (0.7.7+ds-1) unstable; urgency=medium

  * New upstream hotfix release.

 -- Kay Hayen <kay.hayen@gmail.com>  Fri, 01 Apr 2022 12:01:36 +0200

nuitka (0.7.6+ds-1) unstable; urgency=medium

  * New upstream hotfix release.

 -- Kay Hayen <kay.hayen@gmail.com>  Sat, 19 Mar 2022 13:44:59 +0100

nuitka (0.7.5+ds-1) unstable; urgency=medium

  * New upstream hotfix release.

 -- Kay Hayen <kay.hayen@gmail.com>  Mon, 14 Mar 2022 18:55:11 +0100

nuitka (0.7.4+ds-1) unstable; urgency=medium

  * New upstream hotfix release.

 -- Kay Hayen <kay.hayen@gmail.com>  Sat, 12 Mar 2022 13:50:50 +0100

nuitka (0.7.3+ds-1) unstable; urgency=medium

  * New upstream hotfix release.

 -- Kay Hayen <kay.hayen@gmail.com>  Sun, 27 Feb 2022 13:58:34 +0100

nuitka (0.7.2+ds-1) unstable; urgency=medium

  * New upstream hotfix release.

 -- Kay Hayen <kay.hayen@gmail.com>  Sat, 26 Feb 2022 16:54:03 +0100

nuitka (0.7.1+ds-1) unstable; urgency=medium

  * New upstream hotfix release.

 -- Kay Hayen <kay.hayen@gmail.com>  Thu, 24 Feb 2022 13:22:40 +0100

nuitka (0.7+ds-1) unstable; urgency=medium

  * New upstream release.

 -- Kay Hayen <kay.hayen@gmail.com>  Sun, 20 Feb 2022 09:09:50 +0100

nuitka (0.6.19.7+ds-1) unstable; urgency=medium

  * New upstream hotfix release.

 -- Kay Hayen <kay.hayen@gmail.com>  Fri, 11 Feb 2022 14:37:34 +0100

nuitka (0.6.19.6+ds-1) unstable; urgency=medium

  * New upstream hotfix release.

 -- Kay Hayen <kay.hayen@gmail.com>  Thu, 03 Feb 2022 10:30:39 +0100

nuitka (0.6.19.5+ds-1) unstable; urgency=medium

  * New upstream hotfix release.

 -- Kay Hayen <kay.hayen@gmail.com>  Tue, 01 Feb 2022 18:53:20 +0100

nuitka (0.6.19.4+ds-1) unstable; urgency=medium

  * New upstream hotfix release.

 -- Kay Hayen <kay.hayen@gmail.com>  Wed, 19 Jan 2022 10:02:04 +0100

nuitka (0.6.19.3+ds-1) unstable; urgency=medium

  * New upstream hotfix release.

 -- Kay Hayen <kay.hayen@gmail.com>  Sun, 16 Jan 2022 11:32:51 +0100

nuitka (0.6.19.2+ds-1) unstable; urgency=medium

  * New upstream hotfix release.

 -- Kay Hayen <kay.hayen@gmail.com>  Fri, 14 Jan 2022 11:03:16 +0100

nuitka (0.6.19.1+ds-1) unstable; urgency=medium

  * New upstream hotfix release.

 -- Kay Hayen <kay.hayen@gmail.com>  Tue, 11 Jan 2022 07:59:24 +0100

nuitka (0.6.19+ds-1) unstable; urgency=medium

  * New upstream release.

 -- Kay Hayen <kay.hayen@gmail.com>  Sun, 09 Jan 2022 13:14:29 +0100

nuitka (0.6.18.6+ds-1) unstable; urgency=medium

  * New upstream hotfix release.

 -- Kay Hayen <kay.hayen@gmail.com>  Wed, 29 Dec 2021 19:42:43 +0100

nuitka (0.6.18.5+ds-1) unstable; urgency=medium

  * New upstream hotfix release.

 -- Kay Hayen <kay.hayen@gmail.com>  Mon, 20 Dec 2021 13:41:00 +0100

nuitka (0.6.18.4+ds-1) unstable; urgency=medium

  * New upstream hotfix release.

 -- Kay Hayen <kay.hayen@gmail.com>  Thu, 16 Dec 2021 08:31:41 +0100

nuitka (0.6.18.3+ds-1) unstable; urgency=medium

  * New upstream hotfix release.

 -- Kay Hayen <kay.hayen@gmail.com>  Fri, 10 Dec 2021 17:49:19 +0100

nuitka (0.6.18.2+ds-1) unstable; urgency=medium

  * New upstream hotfix release.

 -- Kay Hayen <kay.hayen@gmail.com>  Thu, 09 Dec 2021 14:52:56 +0100

nuitka (0.6.18.1+ds-1) unstable; urgency=medium

  * New upstream hotfix release.

 -- Kay Hayen <kay.hayen@gmail.com>  Sat, 04 Dec 2021 18:39:19 +0100

nuitka (0.6.18+ds-1) unstable; urgency=medium

  * New upstream release.

 -- Kay Hayen <kay.hayen@gmail.com>  Thu, 02 Dec 2021 17:33:56 +0100

nuitka (0.6.17.7+ds-1) unstable; urgency=medium

  * New upstream hotfix release.

 -- Kay Hayen <kay.hayen@gmail.com>  Mon, 15 Nov 2021 14:33:27 +0100

nuitka (0.6.17.6+ds-1) unstable; urgency=medium

  * New upstream hotfix release.

 -- Kay Hayen <kay.hayen@gmail.com>  Mon, 08 Nov 2021 14:07:11 +0100

nuitka (0.6.17.5+ds-1) unstable; urgency=medium

  * New upstream hotfix release.

 -- Kay Hayen <kay.hayen@gmail.com>  Thu, 28 Oct 2021 11:52:02 +0200

nuitka (0.6.17.4+ds-1) unstable; urgency=medium

  * New upstream hotfix release.

 -- Kay Hayen <kay.hayen@gmail.com>  Thu, 21 Oct 2021 13:03:34 +0200

nuitka (0.6.17.3+ds-1) unstable; urgency=medium

  * New upstream hotfix release.

 -- Kay Hayen <kay.hayen@gmail.com>  Thu, 14 Oct 2021 10:32:17 +0200

nuitka (0.6.17.2+ds-1) unstable; urgency=medium

  * New upstream hotfix release.

 -- Kay Hayen <kay.hayen@gmail.com>  Tue, 05 Oct 2021 17:21:29 +0200

nuitka (0.6.17.1+ds-1) unstable; urgency=medium

  * New upstream hotfix release.

 -- Kay Hayen <kay.hayen@gmail.com>  Wed, 29 Sep 2021 12:28:39 +0200

nuitka (0.6.17+ds-1) unstable; urgency=medium

  * New upstream release.

 -- Kay Hayen <kay.hayen@gmail.com>  Mon, 27 Sep 2021 13:38:42 +0200

nuitka (0.6.16.5+ds-1) experimental; urgency=medium

  * New upstream hotfix release.

 -- Kay Hayen <kay.hayen@gmail.com>  Mon, 06 Sep 2021 10:46:40 +0200

nuitka (0.6.16.4+ds-1) experimental; urgency=medium

  * New upstream hotfix release.

 -- Kay Hayen <kay.hayen@gmail.com>  Wed, 25 Aug 2021 11:51:44 +0200

nuitka (0.6.16.3+ds-1) experimental; urgency=medium

  * New upstream hotfix release.

 -- Kay Hayen <kay.hayen@gmail.com>  Sat, 07 Aug 2021 18:14:58 +0200

nuitka (0.6.16.2+ds-1) experimental; urgency=medium

  * New upstream hotfix release.

 -- Kay Hayen <kay.hayen@gmail.com>  Fri, 02 Jul 2021 10:40:08 +0200

nuitka (0.6.16.1+ds-1) experimental; urgency=medium

  * New upstream hotfix release.

 -- Kay Hayen <kay.hayen@gmail.com>  Fri, 25 Jun 2021 16:45:43 +0200

nuitka (0.6.16+ds-1) experimental; urgency=medium

  * New upstream release.

 -- Kay Hayen <kay.hayen@gmail.com>  Thu, 24 Jun 2021 11:52:37 +0200

nuitka (0.6.15.3+ds-1) experimental; urgency=medium

  * New upstream hotfix release.

 -- Kay Hayen <kay.hayen@gmail.com>  Sun, 06 Jun 2021 12:18:06 +0200

nuitka (0.6.15.2+ds-1) experimental; urgency=medium

  * New upstream hotfix release.

 -- Kay Hayen <kay.hayen@gmail.com>  Thu, 03 Jun 2021 11:41:07 +0200

nuitka (0.6.15.1+ds-1) experimental; urgency=medium

  * New upstream hotfix release.

 -- Kay Hayen <kay.hayen@gmail.com>  Mon, 31 May 2021 17:12:04 +0200

nuitka (0.6.15+ds-1) experimental; urgency=medium

  * New upstream release.

 -- Kay Hayen <kay.hayen@gmail.com>  Mon, 24 May 2021 12:26:59 +0200

nuitka (0.6.14.7+ds-1) unstable; urgency=medium

  * New upstream hotfix release.

 -- Kay Hayen <kay.hayen@gmail.com>  Mon, 10 May 2021 16:25:14 +0200

nuitka (0.6.14.6+ds-1) unstable; urgency=medium

  * New upstream hotfix release.

 -- Kay Hayen <kay.hayen@gmail.com>  Mon, 03 May 2021 07:57:04 +0200

nuitka (0.6.14.5+ds-1) experimental; urgency=medium

  * New upstream hotfix release.

 -- Kay Hayen <kay.hayen@gmail.com>  Thu, 22 Apr 2021 08:51:05 +0200

nuitka (0.6.14.4+ds-1) unstable; urgency=medium

  * New upstream hotfix release.

 -- Kay Hayen <kay.hayen@gmail.com>  Sun, 18 Apr 2021 16:13:42 +0200

nuitka (0.6.14.3+ds-1) unstable; urgency=medium

  * New upstream hotfix release.

 -- Kay Hayen <kay.hayen@gmail.com>  Sun, 18 Apr 2021 10:29:07 +0200

nuitka (0.6.14.2+ds-1) unstable; urgency=medium

  * New upstream hotfix release.

 -- Kay Hayen <kay.hayen@gmail.com>  Sat, 17 Apr 2021 11:03:23 +0200

nuitka (0.6.14.1+ds-1) unstable; urgency=medium

  * New upstream hotfix release.

 -- Kay Hayen <kay.hayen@gmail.com>  Fri, 16 Apr 2021 07:49:30 +0200

nuitka (0.6.14+ds-1) unstable; urgency=medium

  * New upstream release.

 -- Kay Hayen <kay.hayen@gmail.com>  Thu, 15 Apr 2021 11:09:55 +0200

nuitka (0.6.13.3+ds-1) unstable; urgency=medium

  * New upstream hotfix release.

 -- Kay Hayen <kay.hayen@gmail.com>  Sun, 04 Apr 2021 11:11:56 +0200

nuitka (0.6.13.2+ds-1) unstable; urgency=medium

  * New upstream hotfix release.

 -- Kay Hayen <kay.hayen@gmail.com>  Sat, 27 Mar 2021 19:44:51 +0100

nuitka (0.6.13.1+ds-1) unstable; urgency=medium

  * New upstream hotfix release.

 -- Kay Hayen <kay.hayen@gmail.com>  Fri, 26 Mar 2021 14:28:02 +0100

nuitka (0.6.13+ds-1) unstable; urgency=medium

  * New upstream release.

 -- Kay Hayen <kay.hayen@gmail.com>  Wed, 17 Mar 2021 08:58:23 +0100

nuitka (0.6.12.4+ds-1) unstable; urgency=medium

  * New upstream hotfix release.

 -- Kay Hayen <kay.hayen@gmail.com>  Thu, 11 Mar 2021 12:16:01 +0100

nuitka (0.6.12.3+ds-1) unstable; urgency=medium

  * New upstream hotfix release.

 -- Kay Hayen <kay.hayen@gmail.com>  Sun, 21 Feb 2021 06:04:51 +0100

nuitka (0.6.12.2+ds-1) unstable; urgency=medium

  * New upstream hotfix release.

 -- Kay Hayen <kay.hayen@gmail.com>  Sun, 14 Feb 2021 14:25:06 +0100

nuitka (0.6.12.1+ds-1) unstable; urgency=medium

  * New upstream hotfix release.

 -- Kay Hayen <kay.hayen@gmail.com>  Wed, 10 Feb 2021 00:23:11 +0100

nuitka (0.6.12+ds-1) unstable; urgency=medium

  * New upstream release.

 -- Kay Hayen <kay.hayen@gmail.com>  Tue, 09 Feb 2021 11:08:35 +0100

nuitka (0.6.11.6+ds-1) unstable; urgency=medium

  * New upstream hotfix release.

 -- Kay Hayen <kay.hayen@gmail.com>  Sun, 07 Feb 2021 19:59:48 +0100

nuitka (0.6.11.5+ds-1) unstable; urgency=medium

  * New upstream hotfix release.

 -- Kay Hayen <kay.hayen@gmail.com>  Mon, 01 Feb 2021 12:17:21 +0100

nuitka (0.6.11.4+ds-1) unstable; urgency=medium

  * New upstream hotfix release.

 -- Kay Hayen <kay.hayen@gmail.com>  Wed, 27 Jan 2021 17:09:48 +0100

nuitka (0.6.11.3+ds-1) unstable; urgency=medium

  * New upstream hotfix release.

 -- Kay Hayen <kay.hayen@gmail.com>  Tue, 26 Jan 2021 11:16:07 +0100

nuitka (0.6.11.2+ds-1) unstable; urgency=medium

  * New upstream hotfix release.

 -- Kay Hayen <kay.hayen@gmail.com>  Mon, 25 Jan 2021 20:14:39 +0100

nuitka (0.6.11.1+ds-1) unstable; urgency=medium

  * New upstream hotfix release.

 -- Kay Hayen <kay.hayen@gmail.com>  Sun, 24 Jan 2021 17:55:22 +0100

nuitka (0.6.11+ds-1) unstable; urgency=medium

  * New upstream release.

 -- Kay Hayen <kay.hayen@gmail.com>  Sat, 23 Jan 2021 10:01:54 +0100

nuitka (0.6.10.5+ds-1) unstable; urgency=medium

  * New upstream hotfix release.

 -- Kay Hayen <kay.hayen@gmail.com>  Thu, 07 Jan 2021 11:04:59 +0100

nuitka (0.6.10.4+ds-1) unstable; urgency=medium

  * New upstream hotfix release.

 -- Kay Hayen <kay.hayen@gmail.com>  Tue, 29 Dec 2020 16:17:44 +0100

nuitka (0.6.10.3+ds-1) unstable; urgency=medium

  * New upstream hotfix release.

 -- Kay Hayen <kay.hayen@gmail.com>  Thu, 24 Dec 2020 16:30:17 +0100

nuitka (0.6.10.2+ds-1) unstable; urgency=medium

  * New upstream hotfix release.

 -- Kay Hayen <kay.hayen@gmail.com>  Sun, 20 Dec 2020 10:56:00 +0100

nuitka (0.6.10.1+ds-1) unstable; urgency=medium

  * New upstream hotfix release.

 -- Kay Hayen <kay.hayen@gmail.com>  Sun, 13 Dec 2020 19:47:53 +0100

nuitka (0.6.10+ds-1) unstable; urgency=medium

  * New upstream release.

 -- Kay Hayen <kay.hayen@gmail.com>  Mon, 07 Dec 2020 12:44:03 +0100

nuitka (0.6.9.7+ds-1) unstable; urgency=medium

  * New upstream hotfix release.

 -- Kay Hayen <kay.hayen@gmail.com>  Mon, 16 Nov 2020 11:20:22 +0100

nuitka (0.6.9.6+ds-1) unstable; urgency=medium

  * New upstream hotfix release.

 -- Kay Hayen <kay.hayen@gmail.com>  Wed, 04 Nov 2020 08:32:22 +0100

nuitka (0.6.9.5+ds-1) unstable; urgency=medium

  * New upstream hotfix release.

 -- Kay Hayen <kay.hayen@gmail.com>  Fri, 30 Oct 2020 13:49:19 +0100

nuitka (0.6.9.4+ds-1) unstable; urgency=medium

  * New upstream hotfix release.

 -- Kay Hayen <kay.hayen@gmail.com>  Mon, 19 Oct 2020 10:55:17 +0200

nuitka (0.6.9.3+ds-1) unstable; urgency=medium

  * New upstream hotfix release.

 -- Kay Hayen <kay.hayen@gmail.com>  Mon, 12 Oct 2020 17:17:10 +0200

nuitka (0.6.9.2+ds-1) unstable; urgency=medium

  * New upstream hotfix release.

 -- Kay Hayen <kay.hayen@gmail.com>  Sun, 04 Oct 2020 12:47:36 +0200

nuitka (0.6.9.1+ds-1) unstable; urgency=medium

  * New upstream hotfix release.

 -- Kay Hayen <kay.hayen@gmail.com>  Sat, 19 Sep 2020 14:38:08 +0200

nuitka (0.6.9+ds-1) unstable; urgency=medium

  * New upstream release.

 -- Kay Hayen <kay.hayen@gmail.com>  Mon, 14 Sep 2020 15:40:36 +0200

nuitka (0.6.8.4+ds-1) unstable; urgency=medium

  * New upstream hotfix release.

  * Source only upload. (Closes: #961896)

  * Updated VCS URLs. (Closes: #961895)

 -- Kay Hayen <kay.hayen@gmail.com>  Sat, 06 Jun 2020 09:58:32 +0200

nuitka (0.6.8.3+ds-1) unstable; urgency=medium

  * New upstream hotfix release.

 -- Kay Hayen <kay.hayen@gmail.com>  Sat, 23 May 2020 13:56:13 +0200

nuitka (0.6.8.2+ds-1) unstable; urgency=medium

  * New upstream hotfix release.

 -- Kay Hayen <kay.hayen@gmail.com>  Thu, 21 May 2020 15:04:13 +0200

nuitka (0.6.8.1+ds-1) unstable; urgency=medium

  * New upstream hotfix release.

  * Corrected copyright file format to not have emails.

 -- Kay Hayen <kay.hayen@gmail.com>  Fri, 15 May 2020 08:32:39 +0200

nuitka (0.6.8+ds-1) unstable; urgency=medium

  * New upstream release.

  * Changed dependencies to prefer Debian 11 packages.
    (Closes: #937166).

 -- Kay Hayen <kay.hayen@gmail.com>  Mon, 11 May 2020 16:41:34 +0200

nuitka (0.6.7+ds-1) unstable; urgency=medium

  * New upstream release.

  * The rst2pdf dependency is finally fixed
    (Closes: #943645) (Closes: #947573).

  * Enabled package build without Python2 (Closes: #937166)

 -- Kay Hayen <kay.hayen@gmail.com>  Thu, 23 Jan 2020 12:34:10 +0100

nuitka (0.6.6+ds-1) unstable; urgency=medium

  * New upstream release.

 -- Kay Hayen <kay.hayen@gmail.com>  Fri, 27 Dec 2019 08:47:38 +0100

nuitka (0.6.6~rc7+ds-1) unstable; urgency=medium

  * New upstream pre-release.

 -- Kay Hayen <kay.hayen@gmail.com>  Tue, 24 Sep 2019 08:49:41 +0200

nuitka (0.6.5+ds-1) unstable; urgency=medium

  * New upstream release.

 -- Kay Hayen <kay.hayen@gmail.com>  Sat, 27 Jul 2019 12:07:20 +0200

nuitka (0.6.4+ds-1) experimental; urgency=medium

  * New upstream release.

 -- Kay Hayen <kay.hayen@gmail.com>  Fri, 07 Jun 2019 23:30:22 +0200

nuitka (0.6.3.1+ds-1) experimental; urgency=medium

  * New upstream hotfix release.

 -- Kay Hayen <kay.hayen@gmail.com>  Thu, 25 Apr 2019 22:08:36 +0200

nuitka (0.6.3+ds-1) unstable; urgency=medium

  * New upstream release.

 -- Kay Hayen <kay.hayen@gmail.com>  Thu, 04 Apr 2019 06:12:30 +0200

nuitka (0.6.2+ds-1) unstable; urgency=medium

  * New upstream release.

 -- Kay Hayen <kay.hayen@gmail.com>  Sat, 16 Feb 2019 08:48:51 +0100

nuitka (0.6.1.1+ds-1) unstable; urgency=medium

  * New upstream hotfix release.

 -- Kay Hayen <kay.hayen@gmail.com>  Thu, 24 Jan 2019 09:13:53 +0100

nuitka (0.6.1+ds-1) unstable; urgency=medium

  * New upstream release.

  * Depend on python-pil over python-imaging (Closes: #917694).

 -- Kay Hayen <kay.hayen@gmail.com>  Sat, 05 Jan 2019 12:41:57 +0100

nuitka (0.6.0.6+ds-1) unstable; urgency=medium

  * New upstream hotfix release.

 -- Kay Hayen <kay.hayen@gmail.com>  Wed, 31 Oct 2018 09:03:57 +0100

nuitka (0.6.0.5+ds-1) unstable; urgency=medium

  * New upstream hotfix release.

 -- Kay Hayen <kay.hayen@gmail.com>  Thu, 18 Oct 2018 23:11:34 +0200

nuitka (0.6.0.4+ds-1) unstable; urgency=medium

  * New upstream hotfix release.

 -- Kay Hayen <kay.hayen@gmail.com>  Sun, 14 Oct 2018 08:26:48 +0200

nuitka (0.6.0.3+ds-1) unstable; urgency=medium

  * New upstream hotfix release.

 -- Kay Hayen <kay.hayen@gmail.com>  Sat, 06 Oct 2018 10:43:33 +0200

nuitka (0.6.0.2+ds-1) unstable; urgency=medium

  * New upstream hotfix release.

 -- Kay Hayen <kay.hayen@gmail.com>  Wed, 03 Oct 2018 10:41:52 +0200

nuitka (0.6.0.1+ds-1) unstable; urgency=medium

  * New upstream hotfix release.

 -- Kay Hayen <kay.hayen@gmail.com>  Thu, 27 Sep 2018 09:57:05 +0200

nuitka (0.6.0+ds-1) unstable; urgency=medium

  * New upstream release.

 -- Kay Hayen <kay.hayen@gmail.com>  Wed, 26 Sep 2018 07:00:04 +0200

nuitka (0.5.33+ds-1) unstable; urgency=medium

  * New upstream release.

 -- Kay Hayen <kay.hayen@gmail.com>  Thu, 13 Sep 2018 19:01:48 +0200

nuitka (0.5.32.8+ds-1) unstable; urgency=medium

  * New upstream hotfix release.

 -- Kay Hayen <kay.hayen@gmail.com>  Tue, 04 Sep 2018 14:58:47 +0200

nuitka (0.5.32.7+ds-1) unstable; urgency=medium

  * New upstream hotfix release.

 -- Kay Hayen <kay.hayen@gmail.com>  Thu, 23 Aug 2018 22:06:00 +0200

nuitka (0.5.32.6+ds-1) unstable; urgency=medium

  * New upstream hotfix release.

 -- Kay Hayen <kay.hayen@gmail.com>  Thu, 23 Aug 2018 20:05:18 +0200

nuitka (0.5.32.5+ds-1) unstable; urgency=medium

  * New upstream hotfix release.

 -- Kay Hayen <kay.hayen@gmail.com>  Wed, 15 Aug 2018 19:06:01 +0200

nuitka (0.5.32.4+ds-1) unstable; urgency=medium

  * New upstream hotfix release.

 -- Kay Hayen <kay.hayen@gmail.com>  Fri, 10 Aug 2018 12:06:44 +0200

nuitka (0.5.32.3+ds-1) unstable; urgency=medium

  * New upstream hotfix release.

 -- Kay Hayen <kay.hayen@gmail.com>  Sat, 04 Aug 2018 10:40:31 +0200

nuitka (0.5.32.2+ds-1) unstable; urgency=medium

  * New upstream hotfix release.

 -- Kay Hayen <kay.hayen@gmail.com>  Wed, 01 Aug 2018 17:38:43 +0200

nuitka (0.5.32.1+ds-1) unstable; urgency=medium

  * New upstream hotfix release.

 -- Kay Hayen <kay.hayen@gmail.com>  Sat, 28 Jul 2018 20:16:29 +0200

nuitka (0.5.32+ds-1) unstable; urgency=medium

  * New upstream release.

 -- Kay Hayen <kay.hayen@gmail.com>  Sat, 28 Jul 2018 15:07:21 +0200

nuitka (0.5.31+ds-1) unstable; urgency=medium

  * New upstream release.

 -- Kay Hayen <kay.hayen@gmail.com>  Mon, 09 Jul 2018 08:23:02 +0200

nuitka (0.5.30+ds-1) unstable; urgency=medium

  * New upstream release.

 -- Kay Hayen <kay.hayen@gmail.com>  Mon, 30 Apr 2018 09:50:54 +0200

nuitka (0.5.29.5+ds-1) unstable; urgency=medium

  * New upstream hotfix release.

 -- Kay Hayen <kay.hayen@gmail.com>  Wed, 25 Apr 2018 09:33:55 +0200

nuitka (0.5.29.4+ds-1) unstable; urgency=medium

  * New upstream hotfix release.

 -- Kay Hayen <kay.hayen@gmail.com>  Mon, 09 Apr 2018 20:22:37 +0200

nuitka (0.5.29.3+ds-1) unstable; urgency=medium

  * New upstream hotfix release.

 -- Kay Hayen <kay.hayen@gmail.com>  Sat, 31 Mar 2018 16:12:25 +0200

nuitka (0.5.29.2+ds-1) unstable; urgency=medium

  * New upstream hotfix release.

 -- Kay Hayen <kay.hayen@gmail.com>  Thu, 29 Mar 2018 10:19:24 +0200

nuitka (0.5.29.1+ds-1) unstable; urgency=medium

  * New upstream hotfix release.

 -- Kay Hayen <kay.hayen@gmail.com>  Tue, 27 Mar 2018 18:22:54 +0200

nuitka (0.5.29+ds-1) unstable; urgency=medium

  * New upstream release.

 -- Kay Hayen <kay.hayen@gmail.com>  Mon, 26 Mar 2018 20:13:44 +0200

nuitka (0.5.28.2+ds-1) unstable; urgency=medium

  * New upstream hotfix release.

 -- Kay Hayen <kay.hayen@gmail.com>  Wed, 29 Nov 2017 15:09:28 +0100

nuitka (0.5.28.1+ds-1) unstable; urgency=medium

  * New upstream hotfix release.
  * Also ignore sbuild non-existent directory (Closes: #871125).

 -- Kay Hayen <kay.hayen@gmail.com>  Sun, 22 Oct 2017 10:44:31 +0200

nuitka (0.5.28+ds-1) unstable; urgency=medium

  * New upstream release.

 -- Kay Hayen <kay.hayen@gmail.com>  Tue, 17 Oct 2017 10:03:56 +0200

nuitka (0.5.27+ds-1) unstable; urgency=medium

  * New upstream release.

 -- Kay Hayen <kay.hayen@gmail.com>  Sat, 22 Jul 2017 16:21:37 +0200

nuitka (0.5.26.4+ds-1) unstable; urgency=medium

  * New upstream hotfix release.
  * Recommend actual PyQT package (Closes: #866540).

 -- Kay Hayen <kay.hayen@gmail.com>  Mon, 03 Jul 2017 08:59:37 +0200

nuitka (0.5.26.3+ds-1) unstable; urgency=medium

  * New upstream hotfix release.

 -- Kay Hayen <kay.hayen@gmail.com>  Thu, 22 Jun 2017 08:08:53 +0200

nuitka (0.5.26.2+ds-1) unstable; urgency=medium

  * New upstream hotfix release.

 -- Kay Hayen <kay.hayen@gmail.com>  Sat, 17 Jun 2017 11:37:12 +0200

nuitka (0.5.26.1+ds-1) unstable; urgency=medium

  * New upstream hotfix release.

 -- Kay Hayen <kay.hayen@gmail.com>  Sat, 10 Jun 2017 13:09:51 +0200

nuitka (0.5.26+ds-1) unstable; urgency=medium

  * New upstream release.

 -- Kay Hayen <kay.hayen@gmail.com>  Wed, 07 Jun 2017 08:15:19 +0200

nuitka (0.5.25+ds-1) unstable; urgency=medium

  * New upstream release.

 -- Kay Hayen <kay.hayen@gmail.com>  Tue, 24 Jan 2017 06:13:46 +0100

nuitka (0.5.24.4+ds-1) unstable; urgency=medium

  * New upstream hotfix release.
  * Better detection of acceptable shared library loads from
    system paths for standalone tests (Closes: #844902).

 -- Kay Hayen <kay.hayen@gmail.com>  Sat, 10 Dec 2016 12:25:35 +0100

nuitka (0.5.24.3+ds-1) unstable; urgency=medium

  * New upstream hotfix release.

 -- Kay Hayen <kay.hayen@gmail.com>  Fri, 09 Dec 2016 06:50:55 +0100

nuitka (0.5.24.2+ds-1) unstable; urgency=medium

  * New upstream hotfix release.

 -- Kay Hayen <kay.hayen@gmail.com>  Wed, 30 Nov 2016 09:32:03 +0100

nuitka (0.5.24.1+ds-1) unstable; urgency=medium

  * New upstream hotfix release.

 -- Kay Hayen <kay.hayen@gmail.com>  Wed, 16 Nov 2016 08:16:53 +0100

nuitka (0.5.24+ds-1) unstable; urgency=medium

  * New upstream release.

 -- Kay Hayen <kay.hayen@gmail.com>  Mon, 14 Nov 2016 09:41:31 +0100

nuitka (0.5.23.2+ds-1) unstable; urgency=medium

  * New upstream hotfix release.

 -- Kay Hayen <kay.hayen@gmail.com>  Mon, 07 Nov 2016 07:55:11 +0100

nuitka (0.5.23.1+ds-1) unstable; urgency=medium

  * New upstream hotfix release.
  * Use of C11 compiler instead of C++ compiler, so we drop the
    versioned dependencies. (Closes: #835954)

 -- Kay Hayen <kay.hayen@gmail.com>  Sun, 16 Oct 2016 10:40:59 +0200

nuitka (0.5.23+ds-1) unstable; urgency=medium

  * New upstream release.

 -- Kay Hayen <kay.hayen@gmail.com>  Sun, 02 Oct 2016 18:14:41 +0200

nuitka (0.5.22+ds-1) unstable; urgency=medium

  * New upstream release.

 -- Kay Hayen <kay.hayen@gmail.com>  Tue, 16 Aug 2016 11:22:16 +0200

nuitka (0.5.21.3+ds-1) unstable; urgency=medium

  * New upstream hotfix release.

 -- Kay Hayen <kay.hayen@gmail.com>  Thu, 26 May 2016 14:51:39 +0200

nuitka (0.5.21.2+ds-1) unstable; urgency=medium

  * New upstream hotfix release.

 -- Kay Hayen <kay.hayen@gmail.com>  Sat, 14 May 2016 14:43:28 +0200

nuitka (0.5.21.1+ds-1) unstable; urgency=medium

  * New upstream hotfix release.

  * Depends on g++-5 now.

 -- Kay Hayen <kay.hayen@gmail.com>  Sat, 30 Apr 2016 07:59:57 +0200

nuitka (0.5.21+ds-1) unstable; urgency=medium

  * New upstream release.

 -- Kay Hayen <kay.hayen@gmail.com>  Sun, 24 Apr 2016 14:06:29 +0200

nuitka (0.5.20+ds-1) unstable; urgency=medium

  * New upstream release.

 -- Kay Hayen <kay.hayen@gmail.com>  Sun, 20 Mar 2016 08:11:16 +0100

nuitka (0.5.19.1+ds-1) unstable; urgency=medium

  * New upstream hotfix release.

 -- Kay Hayen <kay.hayen@gmail.com>  Tue, 15 Mar 2016 09:11:57 +0100

nuitka (0.5.19+ds-1) unstable; urgency=medium

  * New upstream release.

 -- Kay Hayen <kay.hayen@gmail.com>  Mon, 01 Feb 2016 07:53:08 +0100

nuitka (0.5.18.1+ds-1) unstable; urgency=medium

  * New upstream hotfix release.

 -- Kay Hayen <kay.hayen@gmail.com>  Sun, 24 Jan 2016 07:52:03 +0100

nuitka (0.5.18+ds-1) unstable; urgency=medium

  * New upstream release.

 -- Kay Hayen <kay.hayen@gmail.com>  Fri, 15 Jan 2016 07:48:41 +0100

nuitka (0.5.17.1+ds-1) unstable; urgency=medium

  * New upstream hotfix release.

 -- Kay Hayen <kay.hayen@gmail.com>  Thu, 14 Jan 2016 23:21:51 +0100

nuitka (0.5.17+ds-1) unstable; urgency=medium

  * New upstream release.

 -- Kay Hayen <kay.hayen@gmail.com>  Sun, 27 Dec 2015 15:18:39 +0100

nuitka (0.5.16.1+ds-1) unstable; urgency=medium

  * New upstream hotfix release.

 -- Kay Hayen <kay.hayen@gmail.com>  Thu, 03 Dec 2015 07:04:12 +0100

nuitka (0.5.16+ds-1) unstable; urgency=medium

  * New upstream release.

 -- Kay Hayen <kay.hayen@gmail.com>  Mon, 09 Nov 2015 18:30:07 +0100

nuitka (0.5.15+ds-1) unstable; urgency=medium

  * New upstream release.

 -- Kay Hayen <kay.hayen@gmail.com>  Mon, 12 Oct 2015 08:57:03 +0200

nuitka (0.5.14.3+ds-1) unstable; urgency=medium

  * New upstream hotfix release.

 -- Kay Hayen <kay.hayen@gmail.com>  Sun, 13 Sep 2015 12:26:59 +0200

nuitka (0.5.14.2+ds-1) unstable; urgency=medium

  * New upstream hotfix release.

 -- Kay Hayen <kay.hayen@gmail.com>  Mon, 07 Sep 2015 00:30:11 +0200

nuitka (0.5.14.1+ds-1) UNRELEASED; urgency=medium

  * New upstream hotfix release.

 -- Kay Hayen <kay.hayen@gmail.com>  Sun, 06 Sep 2015 22:37:22 +0200

nuitka (0.5.14+ds-1) unstable; urgency=medium

  * New upstream release.

 -- Kay Hayen <kay.hayen@gmail.com>  Thu, 27 Aug 2015 06:24:11 +0200

nuitka (0.5.13.8+ds-1) UNRELEASED; urgency=medium

  * New upstream hotfix release.

 -- Kay Hayen <kay.hayen@gmail.com>  Thu, 20 Aug 2015 11:55:53 +0200

nuitka (0.5.13.7+ds-1) UNRELEASED; urgency=medium

  * New upstream hotfix release.

 -- Kay Hayen <kay.hayen@gmail.com>  Tue, 18 Aug 2015 21:55:08 +0200

nuitka (0.5.13.6+ds-1) UNRELEASED; urgency=medium

  * New upstream hotfix release.

 -- Kay Hayen <kay.hayen@gmail.com>  Sun, 16 Aug 2015 14:38:46 +0200

nuitka (0.5.13.5+ds-1) UNRELEASED; urgency=medium

  * New upstream hotfix release.

 -- Kay Hayen <kay.hayen@gmail.com>  Sun, 16 Aug 2015 13:42:02 +0200

nuitka (0.5.13.4+ds-1) UNRELEASED; urgency=medium

  * New upstream hotfix release.

 -- Kay Hayen <kay.hayen@gmail.com>  Fri, 31 Jul 2015 17:24:40 +0200

nuitka (0.5.13.3+ds-1) UNRELEASED; urgency=medium

  * New upstream hotfix release.

 -- Kay Hayen <kay.hayen@gmail.com>  Wed, 29 Jul 2015 10:54:05 +0200

nuitka (0.5.13.2+ds-1) UNRELEASED; urgency=medium

  * New upstream hotfix release.

 -- Kay Hayen <kay.hayen@gmail.com>  Tue, 16 Jun 2015 10:29:12 +0200

nuitka (0.5.13.1+ds-1) UNRELEASED; urgency=medium

  * New upstream hotfix release.

 -- Kay Hayen <kay.hayen@gmail.com>  Mon, 04 May 2015 09:27:19 +0200

nuitka (0.5.13+ds-1) unstable; urgency=medium

  * New upstream release.

 -- Kay Hayen <kay.hayen@gmail.com>  Fri, 01 May 2015 10:44:27 +0200

nuitka (0.5.12.2+ds-1) UNRELEASED; urgency=medium

  * New upstream hotfix release.

 -- Kay Hayen <kay.hayen@gmail.com>  Sun, 26 Apr 2015 08:51:37 +0200

nuitka (0.5.12.1+ds-1) UNRELEASED; urgency=medium

  * New upstream hotfix release.

 -- Kay Hayen <kay.hayen@gmail.com>  Sat, 18 Apr 2015 09:35:06 +0200

nuitka (0.5.12+ds-1) experimental; urgency=medium

  * New upstream release.

 -- Kay Hayen <kay.hayen@gmail.com>  Mon, 06 Apr 2015 17:20:44 +0200

nuitka (0.5.11.2+ds-1) experimental; urgency=medium

  * New upstream hotfix release.

 -- Kay Hayen <kay.hayen@gmail.com>  Thu, 26 Mar 2015 20:09:06 +0100

nuitka (0.5.11.1+ds-1) experimental; urgency=medium

  * New upstream hotfix release.

 -- Kay Hayen <kay.hayen@gmail.com>  Mon, 23 Mar 2015 10:34:17 +0100

nuitka (0.5.11+ds-1) experimental; urgency=medium

  * New upstream release.

 -- Kay Hayen <kay.hayen@gmail.com>  Wed, 18 Mar 2015 08:38:39 +0100

nuitka (0.5.10.2+ds-1) experimental; urgency=medium

  * New upstream hotfix release.

 -- Kay Hayen <kay.hayen@gmail.com>  Tue, 10 Mar 2015 07:46:24 +0100

nuitka (0.5.10.1+ds-1) experimental; urgency=medium

  * New upstream hotfix release.

 -- Kay Hayen <kay.hayen@gmail.com>  Sun, 08 Mar 2015 11:56:55 +0100

nuitka (0.5.10+ds-1) experimental; urgency=medium

  * New upstream release.

 -- Kay Hayen <kay.hayen@gmail.com>  Thu, 05 Mar 2015 07:43:43 +0100

nuitka (0.5.9+ds-1) experimental; urgency=medium

  * New upstream release.

 -- Kay Hayen <kay.hayen@gmail.com>  Thu, 29 Jan 2015 08:18:06 +0100

nuitka (0.5.8+ds-1) experimental; urgency=medium

  * New upstream release.

 -- Kay Hayen <kay.hayen@gmail.com>  Thu, 15 Jan 2015 04:11:03 +0100

nuitka (0.5.7.1+ds-1) experimental; urgency=medium

  * New upstream hotfix release.

 -- Kay Hayen <kay.hayen@gmail.com>  Fri, 09 Jan 2015 13:52:15 +0100

nuitka (0.5.7+ds-1) UNRELEASED; urgency=medium

  * New upstream release.

 -- Kay Hayen <kay.hayen@gmail.com>  Thu, 01 Jan 2015 10:52:03 +0100

nuitka (0.5.6.1+ds-1) UNRELEASED; urgency=medium

  * New upstream hotfix release.

 -- Kay Hayen <kay.hayen@gmail.com>  Sun, 21 Dec 2014 08:32:58 +0100

nuitka (0.5.6+ds-1) UNRELEASED; urgency=medium

  * New upstream release.
  * Added support for hardening-wrapper to be installed.

 -- Kay Hayen <kay.hayen@gmail.com>  Fri, 19 Dec 2014 08:39:17 +0100

nuitka (0.5.5.3+ds-1) unstable; urgency=medium

  * New upstream hotfix release.
  * Added support for armhf architecture.

 -- Kay Hayen <kay.hayen@gmail.com>  Fri, 24 Oct 2014 17:33:59 +0200

nuitka (0.5.5.2+ds-1) unstable; urgency=medium

  * New upstream hotfix release.
  * Bump to Standards Version 3.9.6, no changes needed.

 -- Kay Hayen <kay.hayen@gmail.com>  Fri, 17 Oct 2014 07:56:05 +0200

nuitka (0.5.5+ds-1) unstable; urgency=medium

  * New upstream release.

 -- Kay Hayen <kay.hayen@gmail.com>  Sun, 05 Oct 2014 19:28:20 +0200

nuitka (0.5.4.3+ds-1) unstable; urgency=medium

  * New upstream hotfix release.

 -- Kay Hayen <kay.hayen@gmail.com>  Thu, 21 Aug 2014 09:41:37 +0200

nuitka (0.5.3.5+ds-1) unstable; urgency=medium

  * New upstream hotfix release.

 -- Kay Hayen <kay.hayen@gmail.com>  Fri, 18 Jul 2014 07:28:17 +0200

nuitka (0.5.3.3+ds-1) unstable; urgency=medium

  * New upstream release.
  * Original version didn't build for all versions due to error message
    changes, this release adapts to.

 -- Kay Hayen <kay.hayen@gmail.com>  Sat, 12 Jul 2014 20:50:01 +0200

nuitka (0.5.2+ds-1) unstable; urgency=medium

  * New upstream release.
  * Permit building using cowbuilder, eatmydata (Closes: #749518)
  * Do not require gcc in build-depends
    (Closes: #747984) (Closes: #748005) (Closes: #751325)

 -- Kay Hayen <kay.hayen@gmail.com>  Mon, 23 Jun 2014 08:17:57 +0200

nuitka (0.5.1.1+ds-1) unstable; urgency=medium

  * New upstream hotfix release.

 -- Kay Hayen <kay.hayen@gmail.com>  Thu, 06 Mar 2014 10:44:28 +0100

nuitka (0.5.1+ds-1) unstable; urgency=medium

  * New upstream release.

 -- Kay Hayen <kay.hayen@gmail.com>  Thu, 06 Mar 2014 09:33:51 +0100

nuitka (0.5.0.1+ds-1) unstable; urgency=medium

  * New upstream hotfix release.

 -- Kay Hayen <kay.hayen@gmail.com>  Mon, 13 Jan 2014 23:37:37 +0100

nuitka (0.5.0+ds-1) unstable; urgency=medium

  * New upstream release.
  * Added missing build dependency to process PNG images.

 -- Kay Hayen <kay.hayen@gmail.com>  Fri, 03 Jan 2014 19:18:18 +0100

nuitka (0.4.7.1+ds-1) unstable; urgency=low

  * New upstream hotfix release.

 -- Kay Hayen <kay.hayen@gmail.com>  Tue, 03 Dec 2013 08:44:31 +0100

nuitka (0.4.7+ds-1) UNRELEASED; urgency=low

  * New upstream release.
  * Handle unknown encoding error message change of CPython 2.7.6
    that was backported to CPython 2.7.5+ as well.
    (Closes: #730956)

 -- Kay Hayen <kay.hayen@gmail.com>  Mon, 02 Dec 2013 09:15:12 +0100

nuitka (0.4.6.2+ds-1) unstable; urgency=low

  * New upstream hotfix release.

 -- Kay Hayen <kayhayen@gmx.de>  Fri, 01 Nov 2013 19:07:42 +0100

nuitka (0.4.6+ds-1) unstable; urgency=low

  * New upstream release.

 -- Kay Hayen <kayhayen@gmx.de>  Sun, 27 Oct 2013 21:29:26 +0100

nuitka (0.4.5.1+ds-1) unstable; urgency=low

  * New upstream hotfix release.
  * Corrects upstream Issue#106.

 -- Kay Hayen <kayhayen@gmx.de>  Wed, 25 Sep 2013 14:29:55 +0200

nuitka (0.4.5+ds-1) unstable; urgency=low

  * New upstream release.

 -- Kay Hayen <kayhayen@gmx.de>  Sun, 18 Aug 2013 09:06:29 +0200

nuitka (0.4.4.2+ds-1) unstable; urgency=low

  * New upstream hotfix release.
  * Corrects upstream Issue#98.
  * Corrects upstream Issue#100.
  * Corrects upstream Issue#101.
  * Corrects upstream Issue#102.

 -- Kay Hayen <kayhayen@gmx.de>  Sat, 20 Jul 2013 09:08:29 +0200

nuitka (0.4.4.1+ds-1) unstable; urgency=low

  * New upstream hotfix release.
  * Corrects upstream Issue#95.
  * Corrects upstream Issue#96.

 -- Kay Hayen <kayhayen@gmx.de>  Sat, 13 Jul 2013 11:56:21 +0200

nuitka (0.4.4+ds-1) unstable; urgency=low

  * New upstream release.
  * Upstream now supports Python3.3 and threads.
  * Bump to Standards Version 3.9.4, no changes needed.
  * Fix support for modules and Python3 was broken (Closes: #711459)
  * Fix encoding error changes  Python 2.7.5 (Closes: #713531)

 -- Kay Hayen <kayhayen@gmx.de>  Tue, 25 Jun 2013 10:46:40 +0200

nuitka (0.4.3+ds-1) unstable; urgency=low

  * New upstream release.

 -- Kay Hayen <kayhayen@gmx.de>  Sat, 18 May 2013 10:16:25 +0200

nuitka (0.4.2+ds-1) unstable; urgency=low

  * New upstream release.

 -- Kay Hayen <kayhayen@gmx.de>  Fri, 29 Mar 2013 11:05:08 +0100

nuitka (0.4.1+ds-1) unstable; urgency=low

  * New upstream release.

 -- Kay Hayen <kayhayen@gmx.de>  Tue, 05 Mar 2013 08:15:41 +0100

nuitka (0.4.0+ds-1) UNRELEASED; urgency=low

  * New upstream release.
  * Changes so the Debian package can be backported to Squeeze as well.

 -- Kay Hayen <kayhayen@gmx.de>  Sat, 09 Feb 2013 10:08:15 +0100

nuitka (0.3.25+ds-1) unstable; urgency=low

  * New upstream release.
  * Register the User Manual with "doc-base".

 -- Kay Hayen <kayhayen@gmx.de>  Sun, 11 Nov 2012 13:57:32 +0100

nuitka (0.3.24.1+ds-1) unstable; urgency=low

  * New upstream hotfix release.
  * Corrects upstream Issue#46.

 -- Kay Hayen <kayhayen@gmx.de>  Sat, 08 Sep 2012 22:30:11 +0000

nuitka (0.3.24+ds-1) unstable; urgency=low

  * New upstream release.
  * Detect the absence of "g++" and gracefully fallback to the
    compiler depended on. (Closes: #682146)
  * Changed usage of "temp" files in developer scripts to be
    secure. (Closes: #682145)
  * Added support for "DEB_BUILD_OPTIONS=nocheck" to skip the
    test runs. (Closes: #683090)

 -- Kay Hayen <kayhayen@gmx.de>  Sat, 18 Aug 2012 21:19:17 +0200

nuitka (0.3.23.1+ds-1) unstable; urgency=low

  * New upstream hotfix release.
  * Corrects upstream Issue#40, Issue#41, and Issue#42.

 -- Kay Hayen <kayhayen@gmx.de>  Mon, 16 Jul 2012 07:25:41 +0200

nuitka (0.3.23+ds-1) unstable; urgency=low

  * New upstream release.
  * License for Nuitka is now Apache License 2.0, no more GPLv3.
  * Corrects upstream Issue#37 and Issue#38.

 -- Kay Hayen <kayhayen@gmx.de>  Sun, 01 Jul 2012 00:00:57 +0200

nuitka (0.3.22.1+ds-1) unstable; urgency=low

  * New upstream hotfix release.
  * Corrected copyright file syntax error found by new lintian
    version.
  * Corrects upstream Issue#19.

 -- Kay Hayen <kayhayen@gmx.de>  Sat, 16 Jun 2012 08:58:30 +0200

nuitka (0.3.22+ds-1) unstable; urgency=low

  * New upstream release.

 -- Kay Hayen <kayhayen@gmx.de>  Sun, 13 May 2012 12:51:16 +0200

nuitka (0.3.21+ds-1) unstable; urgency=low

  * New upstream release.

 -- Kay Hayen <kayhayen@gmx.de>  Thu, 12 Apr 2012 20:24:01 +0200

nuitka (0.3.20.2+ds-1) unstable; urgency=low

  * New upstream hotfix release.
  * Corrects upstream Issue#35.
  * Bump to Standards Version 3.9.3, no changes needed.
  * In the alternative build dependencies, designed to make the
    Python3 build dependency optional, put option that is going
    to work on "unstable" first. (Closes: #665021)

 -- Kay Hayen <kayhayen@gmx.de>  Tue, 03 Apr 2012 22:31:36 +0200

nuitka (0.3.20.1+ds-1) unstable; urgency=low

  * New upstream hotfix release.
  * Corrects upstream Issue#34.

 -- Kay Hayen <kayhayen@gmx.de>  Sat, 03 Mar 2012 10:18:30 +0100

nuitka (0.3.20+ds-1) unstable; urgency=low

  * New upstream release.
  * Added upstream "Changelog.rst" as "changelog"

 -- Kay Hayen <kayhayen@gmx.de>  Mon, 27 Feb 2012 09:32:10 +0100

nuitka (0.3.19.2+ds-1) unstable; urgency=low

  * New upstream hotfix release.
  * Corrects upstream Issue#32.

 -- Kay Hayen <kayhayen@gmx.de>  Sun, 12 Feb 2012 20:33:30 +0100

nuitka (0.3.19.1+ds-1) unstable; urgency=low

  * New upstream hotfix release.
  * Corrects upstream Issue#30 and Issue#31.

 -- Kay Hayen <kayhayen@gmx.de>  Sat, 28 Jan 2012 07:27:38 +0100

nuitka (0.3.19+ds-1) unstable; urgency=low

  * New upstream release.
  * Improvements to option groups layout in manpages, and broken
    whitespace for "--recurse-to" option. (Closes: #655910)
  * Documented new option "--recurse-directory" in man page with
    example.
  * Made the "debian/watch" file ignore upstream pre-releases,
    these shall not be considered for this package.
  * Aligned depended version with build depended versions.
  * Depend on "python-dev" as well, needed to compile against
    "libpython".
  * Build depend on "python-dev-all" and "python-dbg-all" to
    execute tests with both all supported Python versions.
  * Build depend on "python3.2-dev-all" and "python3-dbg-all"
    to execute tests with Python3 as well. It is currently not
    supported by upstream, this is only preparatory.
  * Added suggestion of "ccache", can speed up the compilation
    process.

 -- Kay Hayen <kayhayen@gmx.de>  Tue, 17 Jan 2012 10:29:45 +0100

nuitka (0.3.18+ds-1) unstable; urgency=low

  * New upstream release.
  * Lowered dependencies so that a backport to Ubuntu Natty and
    higher is now feasible. A "scons >=2.0.0" is good enough,
    and so is "g++-4.5" as well.
  * Don't require the PDF generation to be successful on older
    Ubuntu versions as it crashes due to old "rst2pdf" bugs.

 -- Kay Hayen <kayhayen@gmx.de>  Thu, 12 Jan 2012 19:55:43 +0100

nuitka (0.3.18~pre2+ds-1) unstable; urgency=low

  * New upstream pre-release.
  * First upload to unstable, many thanks to my reviewer and
    sponsor Yaroslav Halchenko <debian@onerussian.com>
  * New maintainer (Closes: #648489)
  * Added Developer Manual to the generated PDF documentation.
  * Added python-dbg to Build-Depends to also execute reference
    count tests.
  * Changed copyright file to reference Apache license via its
    standard Debian location as well.

 -- Kay Hayen <kayhayen@gmx.de>  Tue, 10 Jan 2012 22:21:56 +0100

nuitka (0.3.17+ds-1) UNRELEASED; urgency=low

  * New upstream release.
  * Updated man page to use new "--recurse-*" options in examples
    over removed "--deep*" options.
  * Completed copyright file according to "licensecheck" findings
    and updated files accordingly. Put the included tests owned
    by upstream into public domain.
  * Use a "+ds" file as orig source with inline copy of Scons
    already removed instead of doing it as a patch.
  * Also removed the benchmark tests from "+ds" file, not useful
    to be provided with Nuitka.
  * Added syntax tests, these were omitted by mistake previously.
  * Run the test suite at package build time, it checks the basic
    tests, syntax error tests, program tests, and the compile
    itself test.
  * Added run time dependencies also as build time dependencies
    to be able to execute the tests.
  * Corrected handling of upstream pre-release names in the watch
    file.
  * Changed contributor notice to only require "Apache License 2.0"
    for the new parts.
  * Put Debian packaging and owned tests under "Apache License 2.0"
    as well.

 -- Kay Hayen <kayhayen@gmx.de>  Mon, 09 Jan 2012 09:02:19 +0100

nuitka (0.3.16-1) UNRELEASED; urgency=low

  * New upstream release.
  * Updated debian/copyright URI to match the latest one.
  * Updated debian/copyright to DEP5 changes.
  * Added Nuitka homepage to debian/control.
  * Added watch file, so uscan works.
  * Added git pointers to git repository and gitweb to the
    package control file.
  * Corrected examples section in man page to correctly escape "-".
  * Added meaningful "what is" to manpages.
  * Bump to Standards Version 3.9.2, no changes needed.
  * Added extended description to address lintian warning.

 -- Kay Hayen <kayhayen@gmx.de>  Sun, 18 Dec 2011 13:01:10 +0100

nuitka (0.3.15-1) UNRELEASED; urgency=low

  * New upstream release.
  * Renamed "/usr/bin/Python" to "/usr/bin/nuitka-python".
  * Added man pages for "nuitka" and "nuitka-python", the first
    with an examples section that shows the most important uses
    of the "nuitka" binary.
  * Removed foreign code for Windows generators, removed from
    debian/copyright.
  * Lowered dependency for Scons to what Ubuntu Oneiric has and
    what we have as an inline copy, (scons >=2.0.1) should be
    sufficient.
  * Recommend python-lxml, as it's used by Nuitka to dump XML
    representation.
  * Recommend python-qt4, as it may be used to display the node
    tree in a window.
  * Removed inline copy of Scons from the binary package.
  * Added patch to remove the setting nuitka package in sys.path,
    not needed in Debian.

 -- Kay Hayen <kayhayen@gmx.de>  Thu, 01 Dec 2011 22:43:33 +0100

nuitka (0.3.15pre2-1) UNRELEASED; urgency=low

  * Initial Debian package.

 -- Kay Hayen <kayhayen@gmx.de>  Fri, 11 Nov 2011 20:58:55 +0100<|MERGE_RESOLUTION|>--- conflicted
+++ resolved
@@ -1,16 +1,14 @@
-<<<<<<< HEAD
 nuitka (1.8~rc7+ds-1) unstable; urgency=medium
 
   * New upstream pre-release.
 
  -- Kay Hayen <kay.hayen@gmail.com>  Thu, 27 Jul 2023 11:59:55 +0200
-=======
+
 nuitka (1.7.8+ds-1) unstable; urgency=medium
 
   * New upstream hotfix release.
 
  -- Kay Hayen <kay.hayen@gmail.com>  Tue, 01 Aug 2023 13:48:24 +0200
->>>>>>> 91852c9b
 
 nuitka (1.7.7+ds-1) unstable; urgency=medium
 
