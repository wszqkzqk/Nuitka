<<<<<<< HEAD
nuitka (1.9~rc4+ds-1) unstable; urgency=medium

  * New upstream pre-release.

 -- Kay Hayen <kay.hayen@gmail.com>  Fri, 29 Sep 2023 15:45:53 +0200
=======
nuitka (1.8.4+ds-1) unstable; urgency=medium

  * New upstream hotfix release.

 -- Kay Hayen <kay.hayen@gmail.com>  Sun, 08 Oct 2023 12:01:03 +0200
>>>>>>> e9524dc0

nuitka (1.8.3+ds-1) unstable; urgency=medium

  * New upstream hotfix release.

 -- Kay Hayen <kay.hayen@gmail.com>  Thu, 28 Sep 2023 15:30:04 +0200

nuitka (1.8.2+ds-1) unstable; urgency=medium

  * New upstream hotfix release.

 -- Kay Hayen <kay.hayen@gmail.com>  Tue, 19 Sep 2023 05:39:14 +0200

nuitka (1.8.1+ds-1) unstable; urgency=medium

  * New upstream hotfix release.

 -- Kay Hayen <kay.hayen@gmail.com>  Sun, 10 Sep 2023 11:03:41 +0200

nuitka (1.8+ds-1) unstable; urgency=medium

  * New upstream release.

 -- Kay Hayen <kay.hayen@gmail.com>  Thu, 31 Aug 2023 01:32:29 +0200

nuitka (1.7.10+ds-1) unstable; urgency=medium

  * New upstream hotfix release.

 -- Kay Hayen <kay.hayen@gmail.com>  Fri, 11 Aug 2023 12:06:42 +0200

nuitka (1.7.9+ds-1) unstable; urgency=medium

  * New upstream hotfix release.

 -- Kay Hayen <kay.hayen@gmail.com>  Thu, 03 Aug 2023 19:53:32 +0200

nuitka (1.7.8+ds-1) unstable; urgency=medium

  * New upstream hotfix release.

 -- Kay Hayen <kay.hayen@gmail.com>  Tue, 01 Aug 2023 13:48:24 +0200

nuitka (1.7.7+ds-1) unstable; urgency=medium

  * New upstream hotfix release.

 -- Kay Hayen <kay.hayen@gmail.com>  Thu, 27 Jul 2023 11:57:01 +0200

nuitka (1.7.6+ds-1) unstable; urgency=medium

  * New upstream hotfix release.

 -- Kay Hayen <kay.hayen@gmail.com>  Sat, 22 Jul 2023 11:47:47 +0200

nuitka (1.7.5+ds-1) unstable; urgency=medium

  * New upstream hotfix release.

 -- Kay Hayen <kay.hayen@gmail.com>  Fri, 14 Jul 2023 04:09:33 +0200

nuitka (1.7.4+ds-1) unstable; urgency=medium

  * New upstream hotfix release.

 -- Kay Hayen <kay.hayen@gmail.com>  Tue, 11 Jul 2023 14:54:05 +0200

nuitka (1.7.3+ds-1) unstable; urgency=medium

  * New upstream hotfix release.

 -- Kay Hayen <kay.hayen@gmail.com>  Sun, 09 Jul 2023 18:53:35 +0200

nuitka (1.7.2+ds-1) unstable; urgency=medium

  * New upstream hotfix release.

 -- Kay Hayen <kay.hayen@gmail.com>  Fri, 07 Jul 2023 09:40:11 +0200

nuitka (1.7.1+ds-1) unstable; urgency=medium

  * New upstream hotfix release.

 -- Kay Hayen <kay.hayen@gmail.com>  Wed, 05 Jul 2023 16:29:43 +0200

nuitka (1.7+ds-1) unstable; urgency=medium

  * New upstream release.

 -- Kay Hayen <kay.hayen@gmail.com>  Mon, 03 Jul 2023 10:57:55 +0200

nuitka (1.6.5+ds-1) unstable; urgency=medium

  * New upstream hotfix release.

 -- Kay Hayen <kay.hayen@gmail.com>  Thu, 22 Jun 2023 04:01:33 +0200

nuitka (1.6.4+ds-1) unstable; urgency=medium

  * New upstream hotfix release.

 -- Kay Hayen <kay.hayen@gmail.com>  Mon, 19 Jun 2023 15:31:28 +0200

nuitka (1.6.3+ds-1) unstable; urgency=medium

  * New upstream hotfix release.

 -- Kay Hayen <kay.hayen@gmail.com>  Sat, 10 Jun 2023 09:34:49 +0200

nuitka (1.6.2+ds-1) unstable; urgency=medium

  * New upstream hotfix release.

 -- Kay Hayen <kay.hayen@gmail.com>  Fri, 09 Jun 2023 12:00:01 +0200

nuitka (1.6.1+ds-1) unstable; urgency=medium

  * New upstream hotfix release.

 -- Kay Hayen <kay.hayen@gmail.com>  Mon, 05 Jun 2023 11:35:18 +0200

nuitka (1.6+ds-1) unstable; urgency=medium

  * New upstream release.

 -- Kay Hayen <kay.hayen@gmail.com>  Sun, 28 May 2023 21:05:53 +0200

nuitka (1.5.8+ds-1) unstable; urgency=medium

  * New upstream hotfix release.

 -- Kay Hayen <kay.hayen@gmail.com>  Mon, 15 May 2023 10:19:45 +0200

nuitka (1.5.7+ds-1) unstable; urgency=medium

  * New upstream hotfix release.

 -- Kay Hayen <kay.hayen@gmail.com>  Mon, 24 Apr 2023 16:45:23 +0200

nuitka (1.5.8+ds-1) unstable; urgency=medium

  * New upstream hotfix release.

 -- Kay Hayen <kay.hayen@gmail.com>  Mon, 15 May 2023 10:19:45 +0200

nuitka (1.5.7+ds-1) unstable; urgency=medium

  * New upstream hotfix release.

 -- Kay Hayen <kay.hayen@gmail.com>  Mon, 24 Apr 2023 16:45:23 +0200

nuitka (1.5.6+ds-1) unstable; urgency=medium

  * New upstream hotfix release.

 -- Kay Hayen <kay.hayen@gmail.com>  Tue, 11 Apr 2023 10:09:53 +0200

nuitka (1.5.5+ds-1) unstable; urgency=medium

  * New upstream hotfix release.

 -- Kay Hayen <kay.hayen@gmail.com>  Tue, 04 Apr 2023 08:43:30 +0200

nuitka (1.5.4+ds-1) unstable; urgency=medium

  * New upstream hotfix release.

 -- Kay Hayen <kay.hayen@gmail.com>  Sun, 26 Mar 2023 10:24:29 +0200

nuitka (1.5.3+ds-1) unstable; urgency=medium

  * New upstream hotfix release.

 -- Kay Hayen <kay.hayen@gmail.com>  Thu, 16 Mar 2023 20:51:55 +0100

nuitka (1.5.2+ds-1) unstable; urgency=medium

  * New upstream hotfix release.

 -- Kay Hayen <kay.hayen@gmail.com>  Thu, 16 Mar 2023 13:44:56 +0100

nuitka (1.5.1+ds-1) unstable; urgency=medium

  * New upstream hotfix release.

 -- Kay Hayen <kay.hayen@gmail.com>  Mon, 13 Mar 2023 15:52:36 +0100

nuitka (1.5+ds-1) unstable; urgency=medium

  * New upstream release.

 -- Kay Hayen <kay.hayen@gmail.com>  Sat, 11 Mar 2023 15:55:37 +0100

nuitka (1.4.8+ds-1) unstable; urgency=medium

  * New upstream hotfix release.

 -- Kay Hayen <kay.hayen@gmail.com>  Tue, 21 Feb 2023 09:18:59 +0100

nuitka (1.4.7+ds-1) unstable; urgency=medium

  * New upstream hotfix release.

 -- Kay Hayen <kay.hayen@gmail.com>  Mon, 13 Feb 2023 14:38:57 +0100

nuitka (1.4.6+ds-1) unstable; urgency=medium

  * New upstream hotfix release.

 -- Kay Hayen <kay.hayen@gmail.com>  Sun, 12 Feb 2023 19:11:46 +0100

nuitka (1.4.5+ds-1) unstable; urgency=medium

  * New upstream hotfix release.

 -- Kay Hayen <kay.hayen@gmail.com>  Fri, 10 Feb 2023 07:36:27 +0100

nuitka (1.4.4+ds-1) unstable; urgency=medium

  * New upstream hotfix release.

 -- Kay Hayen <kay.hayen@gmail.com>  Tue, 07 Feb 2023 19:03:45 +0100

nuitka (1.4.3+ds-1) unstable; urgency=medium

  * New upstream hotfix release.

 -- Kay Hayen <kay.hayen@gmail.com>  Sat, 04 Feb 2023 07:24:47 +0100

nuitka (1.4.2+ds-1) unstable; urgency=medium

  * New upstream hotfix release.

 -- Kay Hayen <kay.hayen@gmail.com>  Tue, 31 Jan 2023 07:17:15 +0100

nuitka (1.4.1+ds-1) unstable; urgency=medium

  * New upstream hotfix release.

 -- Kay Hayen <kay.hayen@gmail.com>  Sun, 29 Jan 2023 23:21:23 +0100

nuitka (1.4+ds-1) unstable; urgency=medium

  * New upstream release.

 -- Kay Hayen <kay.hayen@gmail.com>  Thu, 26 Jan 2023 14:56:48 +0100

nuitka (1.3.8+ds-1) unstable; urgency=medium

  * New upstream hotfix release.

 -- Kay Hayen <kay.hayen@gmail.com>  Mon, 16 Jan 2023 11:05:41 +0100

nuitka (1.3.7+ds-1) unstable; urgency=medium

  * New upstream hotfix release.

 -- Kay Hayen <kay.hayen@gmail.com>  Mon, 09 Jan 2023 16:51:14 +0100

nuitka (1.3.6+ds-1) unstable; urgency=medium

  * New upstream hotfix release.

 -- Kay Hayen <kay.hayen@gmail.com>  Fri, 06 Jan 2023 09:10:31 +0100

nuitka (1.3.5+ds-1) unstable; urgency=medium

  * New upstream hotfix release.

 -- Kay Hayen <kay.hayen@gmail.com>  Sun, 01 Jan 2023 09:39:39 +0100

nuitka (1.3.4+ds-1) unstable; urgency=medium

  * New upstream hotfix release.

 -- Kay Hayen <kay.hayen@gmail.com>  Wed, 28 Dec 2022 21:20:25 +0100

nuitka (1.3.3+ds-1) unstable; urgency=medium

  * New upstream hotfix release.

 -- Kay Hayen <kay.hayen@gmail.com>  Mon, 26 Dec 2022 10:39:49 +0100

nuitka (1.3.2+ds-1) unstable; urgency=medium

  * New upstream hotfix release.

 -- Kay Hayen <kay.hayen@gmail.com>  Fri, 23 Dec 2022 08:19:05 +0100

nuitka (1.3.1+ds-1) unstable; urgency=medium

  * New upstream hotfix release.

 -- Kay Hayen <kay.hayen@gmail.com>  Wed, 21 Dec 2022 19:14:46 +0100

nuitka (1.3+ds-1) unstable; urgency=medium

  * New upstream release.

 -- Kay Hayen <kay.hayen@gmail.com>  Wed, 21 Dec 2022 13:14:49 +0100

nuitka (1.2.7+ds-1) unstable; urgency=medium

  * New upstream hotfix release.

 -- Kay Hayen <kay.hayen@gmail.com>  Tue, 13 Dec 2022 11:16:23 +0100

nuitka (1.2.6+ds-1) unstable; urgency=medium

  * New upstream hotfix release.

 -- Kay Hayen <kay.hayen@gmail.com>  Thu, 08 Dec 2022 07:18:44 +0100

nuitka (1.2.5+ds-1) unstable; urgency=medium

  * New upstream hotfix release.

 -- Kay Hayen <kay.hayen@gmail.com>  Wed, 07 Dec 2022 15:57:44 +0100

nuitka (1.2.4+ds-1) unstable; urgency=medium

  * New upstream hotfix release.

 -- Kay Hayen <kay.hayen@gmail.com>  Sat, 03 Dec 2022 13:45:31 +0100

nuitka (1.2.3+ds-1) unstable; urgency=medium

  * New upstream hotfix release.

 -- Kay Hayen <kay.hayen@gmail.com>  Sat, 26 Nov 2022 11:07:57 +0100

nuitka (1.2.2+ds-1) unstable; urgency=medium

  * New upstream hotfix release.

 -- Kay Hayen <kay.hayen@gmail.com>  Sat, 19 Nov 2022 17:05:08 +0100

nuitka (1.2.1+ds-1) unstable; urgency=medium

  * New upstream hotfix release.

 -- Kay Hayen <kay.hayen@gmail.com>  Wed, 16 Nov 2022 17:15:00 +0100

nuitka (1.2+ds-1) unstable; urgency=medium

  * New upstream release.

 -- Kay Hayen <kay.hayen@gmail.com>  Tue, 08 Nov 2022 09:42:28 +0100

nuitka (1.1.7+ds-1) unstable; urgency=medium

  * New upstream hotfix release.

  * Handle Debian sid change in release number (Closes: #1022400)

 -- Kay Hayen <kay.hayen@gmail.com>  Wed, 26 Oct 2022 14:46:14 +0200

nuitka (1.1.6+ds-1) unstable; urgency=medium

  * New upstream hotfix release.

 -- Kay Hayen <kay.hayen@gmail.com>  Wed, 19 Oct 2022 18:36:12 +0200

nuitka (1.1.5+ds-1) unstable; urgency=medium

  * New upstream hotfix release.

 -- Kay Hayen <kay.hayen@gmail.com>  Fri, 14 Oct 2022 08:19:39 +0200

nuitka (1.1.4+ds-1) unstable; urgency=medium

  * New upstream hotfix release.

 -- Kay Hayen <kay.hayen@gmail.com>  Fri, 14 Oct 2022 08:19:33 +0200

nuitka (1.1.3+ds-1) unstable; urgency=medium

  * New upstream hotfix release.

 -- Kay Hayen <kay.hayen@gmail.com>  Sat, 08 Oct 2022 17:40:59 +0200

nuitka (1.1.2+ds-1) unstable; urgency=medium

  * New upstream hotfix release.

 -- Kay Hayen <kay.hayen@gmail.com>  Tue, 04 Oct 2022 14:39:39 +0200

nuitka (1.1.1+ds-1) unstable; urgency=medium

  * New upstream hotfix release.

 -- Kay Hayen <kay.hayen@gmail.com>  Sun, 02 Oct 2022 11:10:07 +0200

nuitka (1.1+ds-1) unstable; urgency=medium

  * New upstream release.

 -- Kay Hayen <kay.hayen@gmail.com>  Sun, 25 Sep 2022 18:58:01 +0200

nuitka (1.0.8+ds-1) unstable; urgency=medium

  * New upstream hotfix release.

 -- Kay Hayen <kay.hayen@gmail.com>  Mon, 19 Sep 2022 08:18:45 +0200

nuitka (1.0.7+ds-1) unstable; urgency=medium

  * New upstream hotfix release.

 -- Kay Hayen <kay.hayen@gmail.com>  Sun, 11 Sep 2022 10:34:06 +0200

nuitka (1.0.6+ds-1) unstable; urgency=medium

  * New upstream hotfix release.

 -- Kay Hayen <kay.hayen@gmail.com>  Tue, 23 Aug 2022 20:07:27 +0200

nuitka (1.0.5+ds-1) unstable; urgency=medium

  * New upstream hotfix release.

 -- Kay Hayen <kay.hayen@gmail.com>  Sun, 21 Aug 2022 08:24:28 +0200

nuitka (1.0.4+ds-1) unstable; urgency=medium

  * New upstream hotfix release.

 -- Kay Hayen <kay.hayen@gmail.com>  Sat, 13 Aug 2022 16:13:29 +0200

nuitka (1.0.3+ds-1) unstable; urgency=medium

  * New upstream hotfix release.

 -- Kay Hayen <kay.hayen@gmail.com>  Wed, 10 Aug 2022 13:16:19 +0200

nuitka (1.0.2+ds-1) unstable; urgency=medium

  * New upstream hotfix release.

 -- Kay Hayen <kay.hayen@gmail.com>  Mon, 08 Aug 2022 08:13:46 +0200

nuitka (1.0.1+ds-1) unstable; urgency=medium

  * New upstream hotfix release.

 -- Kay Hayen <kay.hayen@gmail.com>  Thu, 04 Aug 2022 16:55:17 +0200

nuitka (1.0+ds-1) unstable; urgency=medium

  * New upstream release.

 -- Kay Hayen <kay.hayen@gmail.com>  Sat, 30 Jul 2022 16:16:40 +0200

nuitka (0.9.6+ds-1) unstable; urgency=medium

  * New upstream hotfix release.

 -- Kay Hayen <kay.hayen@gmail.com>  Sun, 17 Jul 2022 18:40:22 +0200

nuitka (0.9.5+ds-1) unstable; urgency=medium

  * New upstream hotfix release.

 -- Kay Hayen <kay.hayen@gmail.com>  Fri, 15 Jul 2022 13:59:28 +0200

nuitka (0.9.4+ds-1) unstable; urgency=medium

  * New upstream hotfix release.

 -- Kay Hayen <kay.hayen@gmail.com>  Thu, 07 Jul 2022 09:24:53 +0200

nuitka (0.9.3+ds-1) unstable; urgency=medium

  * New upstream hotfix release.

 -- Kay Hayen <kay.hayen@gmail.com>  Sat, 02 Jul 2022 18:49:29 +0200

nuitka (0.9.2+ds-1) unstable; urgency=medium

  * New upstream hotfix release.

 -- Kay Hayen <kay.hayen@gmail.com>  Thu, 30 Jun 2022 08:40:14 +0200

nuitka (0.9.1+ds-1) unstable; urgency=medium

  * New upstream hotfix release.

 -- Kay Hayen <kay.hayen@gmail.com>  Sun, 26 Jun 2022 10:41:06 +0200

nuitka (0.9+ds-1) unstable; urgency=medium

  * New upstream release.

  * Python 3.10 is now compatible again. (Closes: #1006051)

  * Solved CVE-2022-2054 (Closes: #1012762)

 -- Kay Hayen <kay.hayen@gmail.com>  Thu, 23 Jun 2022 08:36:25 +0200

nuitka (0.8.4+ds-1) unstable; urgency=medium

  * New upstream hotfix release.

 -- Kay Hayen <kay.hayen@gmail.com>  Tue, 07 Jun 2022 17:21:39 +0200

nuitka (0.8.3+ds-1) unstable; urgency=medium

  * New upstream hotfix release.

 -- Kay Hayen <kay.hayen@gmail.com>  Sat, 28 May 2022 14:59:01 +0200

nuitka (0.8.2+ds-1) unstable; urgency=medium

  * New upstream hotfix release.

 -- Kay Hayen <kay.hayen@gmail.com>  Thu, 26 May 2022 08:23:28 +0200

nuitka (0.8.1+ds-1) unstable; urgency=medium

  * New upstream hotfix release.

 -- Kay Hayen <kay.hayen@gmail.com>  Mon, 23 May 2022 08:31:51 +0200

nuitka (0.8+ds-1) unstable; urgency=medium

  * New upstream release.

 -- Kay Hayen <kay.hayen@gmail.com>  Thu, 19 May 2022 14:24:06 +0200

nuitka (0.7.7+ds-1) unstable; urgency=medium

  * New upstream hotfix release.

 -- Kay Hayen <kay.hayen@gmail.com>  Fri, 01 Apr 2022 12:01:36 +0200

nuitka (0.7.6+ds-1) unstable; urgency=medium

  * New upstream hotfix release.

 -- Kay Hayen <kay.hayen@gmail.com>  Sat, 19 Mar 2022 13:44:59 +0100

nuitka (0.7.5+ds-1) unstable; urgency=medium

  * New upstream hotfix release.

 -- Kay Hayen <kay.hayen@gmail.com>  Mon, 14 Mar 2022 18:55:11 +0100

nuitka (0.7.4+ds-1) unstable; urgency=medium

  * New upstream hotfix release.

 -- Kay Hayen <kay.hayen@gmail.com>  Sat, 12 Mar 2022 13:50:50 +0100

nuitka (0.7.3+ds-1) unstable; urgency=medium

  * New upstream hotfix release.

 -- Kay Hayen <kay.hayen@gmail.com>  Sun, 27 Feb 2022 13:58:34 +0100

nuitka (0.7.2+ds-1) unstable; urgency=medium

  * New upstream hotfix release.

 -- Kay Hayen <kay.hayen@gmail.com>  Sat, 26 Feb 2022 16:54:03 +0100

nuitka (0.7.1+ds-1) unstable; urgency=medium

  * New upstream hotfix release.

 -- Kay Hayen <kay.hayen@gmail.com>  Thu, 24 Feb 2022 13:22:40 +0100

nuitka (0.7+ds-1) unstable; urgency=medium

  * New upstream release.

 -- Kay Hayen <kay.hayen@gmail.com>  Sun, 20 Feb 2022 09:09:50 +0100

nuitka (0.6.19.7+ds-1) unstable; urgency=medium

  * New upstream hotfix release.

 -- Kay Hayen <kay.hayen@gmail.com>  Fri, 11 Feb 2022 14:37:34 +0100

nuitka (0.6.19.6+ds-1) unstable; urgency=medium

  * New upstream hotfix release.

 -- Kay Hayen <kay.hayen@gmail.com>  Thu, 03 Feb 2022 10:30:39 +0100

nuitka (0.6.19.5+ds-1) unstable; urgency=medium

  * New upstream hotfix release.

 -- Kay Hayen <kay.hayen@gmail.com>  Tue, 01 Feb 2022 18:53:20 +0100

nuitka (0.6.19.4+ds-1) unstable; urgency=medium

  * New upstream hotfix release.

 -- Kay Hayen <kay.hayen@gmail.com>  Wed, 19 Jan 2022 10:02:04 +0100

nuitka (0.6.19.3+ds-1) unstable; urgency=medium

  * New upstream hotfix release.

 -- Kay Hayen <kay.hayen@gmail.com>  Sun, 16 Jan 2022 11:32:51 +0100

nuitka (0.6.19.2+ds-1) unstable; urgency=medium

  * New upstream hotfix release.

 -- Kay Hayen <kay.hayen@gmail.com>  Fri, 14 Jan 2022 11:03:16 +0100

nuitka (0.6.19.1+ds-1) unstable; urgency=medium

  * New upstream hotfix release.

 -- Kay Hayen <kay.hayen@gmail.com>  Tue, 11 Jan 2022 07:59:24 +0100

nuitka (0.6.19+ds-1) unstable; urgency=medium

  * New upstream release.

 -- Kay Hayen <kay.hayen@gmail.com>  Sun, 09 Jan 2022 13:14:29 +0100

nuitka (0.6.18.6+ds-1) unstable; urgency=medium

  * New upstream hotfix release.

 -- Kay Hayen <kay.hayen@gmail.com>  Wed, 29 Dec 2021 19:42:43 +0100

nuitka (0.6.18.5+ds-1) unstable; urgency=medium

  * New upstream hotfix release.

 -- Kay Hayen <kay.hayen@gmail.com>  Mon, 20 Dec 2021 13:41:00 +0100

nuitka (0.6.18.4+ds-1) unstable; urgency=medium

  * New upstream hotfix release.

 -- Kay Hayen <kay.hayen@gmail.com>  Thu, 16 Dec 2021 08:31:41 +0100

nuitka (0.6.18.3+ds-1) unstable; urgency=medium

  * New upstream hotfix release.

 -- Kay Hayen <kay.hayen@gmail.com>  Fri, 10 Dec 2021 17:49:19 +0100

nuitka (0.6.18.2+ds-1) unstable; urgency=medium

  * New upstream hotfix release.

 -- Kay Hayen <kay.hayen@gmail.com>  Thu, 09 Dec 2021 14:52:56 +0100

nuitka (0.6.18.1+ds-1) unstable; urgency=medium

  * New upstream hotfix release.

 -- Kay Hayen <kay.hayen@gmail.com>  Sat, 04 Dec 2021 18:39:19 +0100

nuitka (0.6.18+ds-1) unstable; urgency=medium

  * New upstream release.

 -- Kay Hayen <kay.hayen@gmail.com>  Thu, 02 Dec 2021 17:33:56 +0100

nuitka (0.6.17.7+ds-1) unstable; urgency=medium

  * New upstream hotfix release.

 -- Kay Hayen <kay.hayen@gmail.com>  Mon, 15 Nov 2021 14:33:27 +0100

nuitka (0.6.17.6+ds-1) unstable; urgency=medium

  * New upstream hotfix release.

 -- Kay Hayen <kay.hayen@gmail.com>  Mon, 08 Nov 2021 14:07:11 +0100

nuitka (0.6.17.5+ds-1) unstable; urgency=medium

  * New upstream hotfix release.

 -- Kay Hayen <kay.hayen@gmail.com>  Thu, 28 Oct 2021 11:52:02 +0200

nuitka (0.6.17.4+ds-1) unstable; urgency=medium

  * New upstream hotfix release.

 -- Kay Hayen <kay.hayen@gmail.com>  Thu, 21 Oct 2021 13:03:34 +0200

nuitka (0.6.17.3+ds-1) unstable; urgency=medium

  * New upstream hotfix release.

 -- Kay Hayen <kay.hayen@gmail.com>  Thu, 14 Oct 2021 10:32:17 +0200

nuitka (0.6.17.2+ds-1) unstable; urgency=medium

  * New upstream hotfix release.

 -- Kay Hayen <kay.hayen@gmail.com>  Tue, 05 Oct 2021 17:21:29 +0200

nuitka (0.6.17.1+ds-1) unstable; urgency=medium

  * New upstream hotfix release.

 -- Kay Hayen <kay.hayen@gmail.com>  Wed, 29 Sep 2021 12:28:39 +0200

nuitka (0.6.17+ds-1) unstable; urgency=medium

  * New upstream release.

 -- Kay Hayen <kay.hayen@gmail.com>  Mon, 27 Sep 2021 13:38:42 +0200

nuitka (0.6.16.5+ds-1) experimental; urgency=medium

  * New upstream hotfix release.

 -- Kay Hayen <kay.hayen@gmail.com>  Mon, 06 Sep 2021 10:46:40 +0200

nuitka (0.6.16.4+ds-1) experimental; urgency=medium

  * New upstream hotfix release.

 -- Kay Hayen <kay.hayen@gmail.com>  Wed, 25 Aug 2021 11:51:44 +0200

nuitka (0.6.16.3+ds-1) experimental; urgency=medium

  * New upstream hotfix release.

 -- Kay Hayen <kay.hayen@gmail.com>  Sat, 07 Aug 2021 18:14:58 +0200

nuitka (0.6.16.2+ds-1) experimental; urgency=medium

  * New upstream hotfix release.

 -- Kay Hayen <kay.hayen@gmail.com>  Fri, 02 Jul 2021 10:40:08 +0200

nuitka (0.6.16.1+ds-1) experimental; urgency=medium

  * New upstream hotfix release.

 -- Kay Hayen <kay.hayen@gmail.com>  Fri, 25 Jun 2021 16:45:43 +0200

nuitka (0.6.16+ds-1) experimental; urgency=medium

  * New upstream release.

 -- Kay Hayen <kay.hayen@gmail.com>  Thu, 24 Jun 2021 11:52:37 +0200

nuitka (0.6.15.3+ds-1) experimental; urgency=medium

  * New upstream hotfix release.

 -- Kay Hayen <kay.hayen@gmail.com>  Sun, 06 Jun 2021 12:18:06 +0200

nuitka (0.6.15.2+ds-1) experimental; urgency=medium

  * New upstream hotfix release.

 -- Kay Hayen <kay.hayen@gmail.com>  Thu, 03 Jun 2021 11:41:07 +0200

nuitka (0.6.15.1+ds-1) experimental; urgency=medium

  * New upstream hotfix release.

 -- Kay Hayen <kay.hayen@gmail.com>  Mon, 31 May 2021 17:12:04 +0200

nuitka (0.6.15+ds-1) experimental; urgency=medium

  * New upstream release.

 -- Kay Hayen <kay.hayen@gmail.com>  Mon, 24 May 2021 12:26:59 +0200

nuitka (0.6.14.7+ds-1) unstable; urgency=medium

  * New upstream hotfix release.

 -- Kay Hayen <kay.hayen@gmail.com>  Mon, 10 May 2021 16:25:14 +0200

nuitka (0.6.14.6+ds-1) unstable; urgency=medium

  * New upstream hotfix release.

 -- Kay Hayen <kay.hayen@gmail.com>  Mon, 03 May 2021 07:57:04 +0200

nuitka (0.6.14.5+ds-1) experimental; urgency=medium

  * New upstream hotfix release.

 -- Kay Hayen <kay.hayen@gmail.com>  Thu, 22 Apr 2021 08:51:05 +0200

nuitka (0.6.14.4+ds-1) unstable; urgency=medium

  * New upstream hotfix release.

 -- Kay Hayen <kay.hayen@gmail.com>  Sun, 18 Apr 2021 16:13:42 +0200

nuitka (0.6.14.3+ds-1) unstable; urgency=medium

  * New upstream hotfix release.

 -- Kay Hayen <kay.hayen@gmail.com>  Sun, 18 Apr 2021 10:29:07 +0200

nuitka (0.6.14.2+ds-1) unstable; urgency=medium

  * New upstream hotfix release.

 -- Kay Hayen <kay.hayen@gmail.com>  Sat, 17 Apr 2021 11:03:23 +0200

nuitka (0.6.14.1+ds-1) unstable; urgency=medium

  * New upstream hotfix release.

 -- Kay Hayen <kay.hayen@gmail.com>  Fri, 16 Apr 2021 07:49:30 +0200

nuitka (0.6.14+ds-1) unstable; urgency=medium

  * New upstream release.

 -- Kay Hayen <kay.hayen@gmail.com>  Thu, 15 Apr 2021 11:09:55 +0200

nuitka (0.6.13.3+ds-1) unstable; urgency=medium

  * New upstream hotfix release.

 -- Kay Hayen <kay.hayen@gmail.com>  Sun, 04 Apr 2021 11:11:56 +0200

nuitka (0.6.13.2+ds-1) unstable; urgency=medium

  * New upstream hotfix release.

 -- Kay Hayen <kay.hayen@gmail.com>  Sat, 27 Mar 2021 19:44:51 +0100

nuitka (0.6.13.1+ds-1) unstable; urgency=medium

  * New upstream hotfix release.

 -- Kay Hayen <kay.hayen@gmail.com>  Fri, 26 Mar 2021 14:28:02 +0100

nuitka (0.6.13+ds-1) unstable; urgency=medium

  * New upstream release.

 -- Kay Hayen <kay.hayen@gmail.com>  Wed, 17 Mar 2021 08:58:23 +0100

nuitka (0.6.12.4+ds-1) unstable; urgency=medium

  * New upstream hotfix release.

 -- Kay Hayen <kay.hayen@gmail.com>  Thu, 11 Mar 2021 12:16:01 +0100

nuitka (0.6.12.3+ds-1) unstable; urgency=medium

  * New upstream hotfix release.

 -- Kay Hayen <kay.hayen@gmail.com>  Sun, 21 Feb 2021 06:04:51 +0100

nuitka (0.6.12.2+ds-1) unstable; urgency=medium

  * New upstream hotfix release.

 -- Kay Hayen <kay.hayen@gmail.com>  Sun, 14 Feb 2021 14:25:06 +0100

nuitka (0.6.12.1+ds-1) unstable; urgency=medium

  * New upstream hotfix release.

 -- Kay Hayen <kay.hayen@gmail.com>  Wed, 10 Feb 2021 00:23:11 +0100

nuitka (0.6.12+ds-1) unstable; urgency=medium

  * New upstream release.

 -- Kay Hayen <kay.hayen@gmail.com>  Tue, 09 Feb 2021 11:08:35 +0100

nuitka (0.6.11.6+ds-1) unstable; urgency=medium

  * New upstream hotfix release.

 -- Kay Hayen <kay.hayen@gmail.com>  Sun, 07 Feb 2021 19:59:48 +0100

nuitka (0.6.11.5+ds-1) unstable; urgency=medium

  * New upstream hotfix release.

 -- Kay Hayen <kay.hayen@gmail.com>  Mon, 01 Feb 2021 12:17:21 +0100

nuitka (0.6.11.4+ds-1) unstable; urgency=medium

  * New upstream hotfix release.

 -- Kay Hayen <kay.hayen@gmail.com>  Wed, 27 Jan 2021 17:09:48 +0100

nuitka (0.6.11.3+ds-1) unstable; urgency=medium

  * New upstream hotfix release.

 -- Kay Hayen <kay.hayen@gmail.com>  Tue, 26 Jan 2021 11:16:07 +0100

nuitka (0.6.11.2+ds-1) unstable; urgency=medium

  * New upstream hotfix release.

 -- Kay Hayen <kay.hayen@gmail.com>  Mon, 25 Jan 2021 20:14:39 +0100

nuitka (0.6.11.1+ds-1) unstable; urgency=medium

  * New upstream hotfix release.

 -- Kay Hayen <kay.hayen@gmail.com>  Sun, 24 Jan 2021 17:55:22 +0100

nuitka (0.6.11+ds-1) unstable; urgency=medium

  * New upstream release.

 -- Kay Hayen <kay.hayen@gmail.com>  Sat, 23 Jan 2021 10:01:54 +0100

nuitka (0.6.10.5+ds-1) unstable; urgency=medium

  * New upstream hotfix release.

 -- Kay Hayen <kay.hayen@gmail.com>  Thu, 07 Jan 2021 11:04:59 +0100

nuitka (0.6.10.4+ds-1) unstable; urgency=medium

  * New upstream hotfix release.

 -- Kay Hayen <kay.hayen@gmail.com>  Tue, 29 Dec 2020 16:17:44 +0100

nuitka (0.6.10.3+ds-1) unstable; urgency=medium

  * New upstream hotfix release.

 -- Kay Hayen <kay.hayen@gmail.com>  Thu, 24 Dec 2020 16:30:17 +0100

nuitka (0.6.10.2+ds-1) unstable; urgency=medium

  * New upstream hotfix release.

 -- Kay Hayen <kay.hayen@gmail.com>  Sun, 20 Dec 2020 10:56:00 +0100

nuitka (0.6.10.1+ds-1) unstable; urgency=medium

  * New upstream hotfix release.

 -- Kay Hayen <kay.hayen@gmail.com>  Sun, 13 Dec 2020 19:47:53 +0100

nuitka (0.6.10+ds-1) unstable; urgency=medium

  * New upstream release.

 -- Kay Hayen <kay.hayen@gmail.com>  Mon, 07 Dec 2020 12:44:03 +0100

nuitka (0.6.9.7+ds-1) unstable; urgency=medium

  * New upstream hotfix release.

 -- Kay Hayen <kay.hayen@gmail.com>  Mon, 16 Nov 2020 11:20:22 +0100

nuitka (0.6.9.6+ds-1) unstable; urgency=medium

  * New upstream hotfix release.

 -- Kay Hayen <kay.hayen@gmail.com>  Wed, 04 Nov 2020 08:32:22 +0100

nuitka (0.6.9.5+ds-1) unstable; urgency=medium

  * New upstream hotfix release.

 -- Kay Hayen <kay.hayen@gmail.com>  Fri, 30 Oct 2020 13:49:19 +0100

nuitka (0.6.9.4+ds-1) unstable; urgency=medium

  * New upstream hotfix release.

 -- Kay Hayen <kay.hayen@gmail.com>  Mon, 19 Oct 2020 10:55:17 +0200

nuitka (0.6.9.3+ds-1) unstable; urgency=medium

  * New upstream hotfix release.

 -- Kay Hayen <kay.hayen@gmail.com>  Mon, 12 Oct 2020 17:17:10 +0200

nuitka (0.6.9.2+ds-1) unstable; urgency=medium

  * New upstream hotfix release.

 -- Kay Hayen <kay.hayen@gmail.com>  Sun, 04 Oct 2020 12:47:36 +0200

nuitka (0.6.9.1+ds-1) unstable; urgency=medium

  * New upstream hotfix release.

 -- Kay Hayen <kay.hayen@gmail.com>  Sat, 19 Sep 2020 14:38:08 +0200

nuitka (0.6.9+ds-1) unstable; urgency=medium

  * New upstream release.

 -- Kay Hayen <kay.hayen@gmail.com>  Mon, 14 Sep 2020 15:40:36 +0200

nuitka (0.6.8.4+ds-1) unstable; urgency=medium

  * New upstream hotfix release.

  * Source only upload. (Closes: #961896)

  * Updated VCS URLs. (Closes: #961895)

 -- Kay Hayen <kay.hayen@gmail.com>  Sat, 06 Jun 2020 09:58:32 +0200

nuitka (0.6.8.3+ds-1) unstable; urgency=medium

  * New upstream hotfix release.

 -- Kay Hayen <kay.hayen@gmail.com>  Sat, 23 May 2020 13:56:13 +0200

nuitka (0.6.8.2+ds-1) unstable; urgency=medium

  * New upstream hotfix release.

 -- Kay Hayen <kay.hayen@gmail.com>  Thu, 21 May 2020 15:04:13 +0200

nuitka (0.6.8.1+ds-1) unstable; urgency=medium

  * New upstream hotfix release.

  * Corrected copyright file format to not have emails.

 -- Kay Hayen <kay.hayen@gmail.com>  Fri, 15 May 2020 08:32:39 +0200

nuitka (0.6.8+ds-1) unstable; urgency=medium

  * New upstream release.

  * Changed dependencies to prefer Debian 11 packages.
    (Closes: #937166).

 -- Kay Hayen <kay.hayen@gmail.com>  Mon, 11 May 2020 16:41:34 +0200

nuitka (0.6.7+ds-1) unstable; urgency=medium

  * New upstream release.

  * The rst2pdf dependency is finally fixed
    (Closes: #943645) (Closes: #947573).

  * Enabled package build without Python2 (Closes: #937166)

 -- Kay Hayen <kay.hayen@gmail.com>  Thu, 23 Jan 2020 12:34:10 +0100

nuitka (0.6.6+ds-1) unstable; urgency=medium

  * New upstream release.

 -- Kay Hayen <kay.hayen@gmail.com>  Fri, 27 Dec 2019 08:47:38 +0100

nuitka (0.6.6~rc7+ds-1) unstable; urgency=medium

  * New upstream pre-release.

 -- Kay Hayen <kay.hayen@gmail.com>  Tue, 24 Sep 2019 08:49:41 +0200

nuitka (0.6.5+ds-1) unstable; urgency=medium

  * New upstream release.

 -- Kay Hayen <kay.hayen@gmail.com>  Sat, 27 Jul 2019 12:07:20 +0200

nuitka (0.6.4+ds-1) experimental; urgency=medium

  * New upstream release.

 -- Kay Hayen <kay.hayen@gmail.com>  Fri, 07 Jun 2019 23:30:22 +0200

nuitka (0.6.3.1+ds-1) experimental; urgency=medium

  * New upstream hotfix release.

 -- Kay Hayen <kay.hayen@gmail.com>  Thu, 25 Apr 2019 22:08:36 +0200

nuitka (0.6.3+ds-1) unstable; urgency=medium

  * New upstream release.

 -- Kay Hayen <kay.hayen@gmail.com>  Thu, 04 Apr 2019 06:12:30 +0200

nuitka (0.6.2+ds-1) unstable; urgency=medium

  * New upstream release.

 -- Kay Hayen <kay.hayen@gmail.com>  Sat, 16 Feb 2019 08:48:51 +0100

nuitka (0.6.1.1+ds-1) unstable; urgency=medium

  * New upstream hotfix release.

 -- Kay Hayen <kay.hayen@gmail.com>  Thu, 24 Jan 2019 09:13:53 +0100

nuitka (0.6.1+ds-1) unstable; urgency=medium

  * New upstream release.

  * Depend on python-pil over python-imaging (Closes: #917694).

 -- Kay Hayen <kay.hayen@gmail.com>  Sat, 05 Jan 2019 12:41:57 +0100

nuitka (0.6.0.6+ds-1) unstable; urgency=medium

  * New upstream hotfix release.

 -- Kay Hayen <kay.hayen@gmail.com>  Wed, 31 Oct 2018 09:03:57 +0100

nuitka (0.6.0.5+ds-1) unstable; urgency=medium

  * New upstream hotfix release.

 -- Kay Hayen <kay.hayen@gmail.com>  Thu, 18 Oct 2018 23:11:34 +0200

nuitka (0.6.0.4+ds-1) unstable; urgency=medium

  * New upstream hotfix release.

 -- Kay Hayen <kay.hayen@gmail.com>  Sun, 14 Oct 2018 08:26:48 +0200

nuitka (0.6.0.3+ds-1) unstable; urgency=medium

  * New upstream hotfix release.

 -- Kay Hayen <kay.hayen@gmail.com>  Sat, 06 Oct 2018 10:43:33 +0200

nuitka (0.6.0.2+ds-1) unstable; urgency=medium

  * New upstream hotfix release.

 -- Kay Hayen <kay.hayen@gmail.com>  Wed, 03 Oct 2018 10:41:52 +0200

nuitka (0.6.0.1+ds-1) unstable; urgency=medium

  * New upstream hotfix release.

 -- Kay Hayen <kay.hayen@gmail.com>  Thu, 27 Sep 2018 09:57:05 +0200

nuitka (0.6.0+ds-1) unstable; urgency=medium

  * New upstream release.

 -- Kay Hayen <kay.hayen@gmail.com>  Wed, 26 Sep 2018 07:00:04 +0200

nuitka (0.5.33+ds-1) unstable; urgency=medium

  * New upstream release.

 -- Kay Hayen <kay.hayen@gmail.com>  Thu, 13 Sep 2018 19:01:48 +0200

nuitka (0.5.32.8+ds-1) unstable; urgency=medium

  * New upstream hotfix release.

 -- Kay Hayen <kay.hayen@gmail.com>  Tue, 04 Sep 2018 14:58:47 +0200

nuitka (0.5.32.7+ds-1) unstable; urgency=medium

  * New upstream hotfix release.

 -- Kay Hayen <kay.hayen@gmail.com>  Thu, 23 Aug 2018 22:06:00 +0200

nuitka (0.5.32.6+ds-1) unstable; urgency=medium

  * New upstream hotfix release.

 -- Kay Hayen <kay.hayen@gmail.com>  Thu, 23 Aug 2018 20:05:18 +0200

nuitka (0.5.32.5+ds-1) unstable; urgency=medium

  * New upstream hotfix release.

 -- Kay Hayen <kay.hayen@gmail.com>  Wed, 15 Aug 2018 19:06:01 +0200

nuitka (0.5.32.4+ds-1) unstable; urgency=medium

  * New upstream hotfix release.

 -- Kay Hayen <kay.hayen@gmail.com>  Fri, 10 Aug 2018 12:06:44 +0200

nuitka (0.5.32.3+ds-1) unstable; urgency=medium

  * New upstream hotfix release.

 -- Kay Hayen <kay.hayen@gmail.com>  Sat, 04 Aug 2018 10:40:31 +0200

nuitka (0.5.32.2+ds-1) unstable; urgency=medium

  * New upstream hotfix release.

 -- Kay Hayen <kay.hayen@gmail.com>  Wed, 01 Aug 2018 17:38:43 +0200

nuitka (0.5.32.1+ds-1) unstable; urgency=medium

  * New upstream hotfix release.

 -- Kay Hayen <kay.hayen@gmail.com>  Sat, 28 Jul 2018 20:16:29 +0200

nuitka (0.5.32+ds-1) unstable; urgency=medium

  * New upstream release.

 -- Kay Hayen <kay.hayen@gmail.com>  Sat, 28 Jul 2018 15:07:21 +0200

nuitka (0.5.31+ds-1) unstable; urgency=medium

  * New upstream release.

 -- Kay Hayen <kay.hayen@gmail.com>  Mon, 09 Jul 2018 08:23:02 +0200

nuitka (0.5.30+ds-1) unstable; urgency=medium

  * New upstream release.

 -- Kay Hayen <kay.hayen@gmail.com>  Mon, 30 Apr 2018 09:50:54 +0200

nuitka (0.5.29.5+ds-1) unstable; urgency=medium

  * New upstream hotfix release.

 -- Kay Hayen <kay.hayen@gmail.com>  Wed, 25 Apr 2018 09:33:55 +0200

nuitka (0.5.29.4+ds-1) unstable; urgency=medium

  * New upstream hotfix release.

 -- Kay Hayen <kay.hayen@gmail.com>  Mon, 09 Apr 2018 20:22:37 +0200

nuitka (0.5.29.3+ds-1) unstable; urgency=medium

  * New upstream hotfix release.

 -- Kay Hayen <kay.hayen@gmail.com>  Sat, 31 Mar 2018 16:12:25 +0200

nuitka (0.5.29.2+ds-1) unstable; urgency=medium

  * New upstream hotfix release.

 -- Kay Hayen <kay.hayen@gmail.com>  Thu, 29 Mar 2018 10:19:24 +0200

nuitka (0.5.29.1+ds-1) unstable; urgency=medium

  * New upstream hotfix release.

 -- Kay Hayen <kay.hayen@gmail.com>  Tue, 27 Mar 2018 18:22:54 +0200

nuitka (0.5.29+ds-1) unstable; urgency=medium

  * New upstream release.

 -- Kay Hayen <kay.hayen@gmail.com>  Mon, 26 Mar 2018 20:13:44 +0200

nuitka (0.5.28.2+ds-1) unstable; urgency=medium

  * New upstream hotfix release.

 -- Kay Hayen <kay.hayen@gmail.com>  Wed, 29 Nov 2017 15:09:28 +0100

nuitka (0.5.28.1+ds-1) unstable; urgency=medium

  * New upstream hotfix release.
  * Also ignore sbuild non-existent directory (Closes: #871125).

 -- Kay Hayen <kay.hayen@gmail.com>  Sun, 22 Oct 2017 10:44:31 +0200

nuitka (0.5.28+ds-1) unstable; urgency=medium

  * New upstream release.

 -- Kay Hayen <kay.hayen@gmail.com>  Tue, 17 Oct 2017 10:03:56 +0200

nuitka (0.5.27+ds-1) unstable; urgency=medium

  * New upstream release.

 -- Kay Hayen <kay.hayen@gmail.com>  Sat, 22 Jul 2017 16:21:37 +0200

nuitka (0.5.26.4+ds-1) unstable; urgency=medium

  * New upstream hotfix release.
  * Recommend actual PyQT package (Closes: #866540).

 -- Kay Hayen <kay.hayen@gmail.com>  Mon, 03 Jul 2017 08:59:37 +0200

nuitka (0.5.26.3+ds-1) unstable; urgency=medium

  * New upstream hotfix release.

 -- Kay Hayen <kay.hayen@gmail.com>  Thu, 22 Jun 2017 08:08:53 +0200

nuitka (0.5.26.2+ds-1) unstable; urgency=medium

  * New upstream hotfix release.

 -- Kay Hayen <kay.hayen@gmail.com>  Sat, 17 Jun 2017 11:37:12 +0200

nuitka (0.5.26.1+ds-1) unstable; urgency=medium

  * New upstream hotfix release.

 -- Kay Hayen <kay.hayen@gmail.com>  Sat, 10 Jun 2017 13:09:51 +0200

nuitka (0.5.26+ds-1) unstable; urgency=medium

  * New upstream release.

 -- Kay Hayen <kay.hayen@gmail.com>  Wed, 07 Jun 2017 08:15:19 +0200

nuitka (0.5.25+ds-1) unstable; urgency=medium

  * New upstream release.

 -- Kay Hayen <kay.hayen@gmail.com>  Tue, 24 Jan 2017 06:13:46 +0100

nuitka (0.5.24.4+ds-1) unstable; urgency=medium

  * New upstream hotfix release.
  * Better detection of acceptable shared library loads from
    system paths for standalone tests (Closes: #844902).

 -- Kay Hayen <kay.hayen@gmail.com>  Sat, 10 Dec 2016 12:25:35 +0100

nuitka (0.5.24.3+ds-1) unstable; urgency=medium

  * New upstream hotfix release.

 -- Kay Hayen <kay.hayen@gmail.com>  Fri, 09 Dec 2016 06:50:55 +0100

nuitka (0.5.24.2+ds-1) unstable; urgency=medium

  * New upstream hotfix release.

 -- Kay Hayen <kay.hayen@gmail.com>  Wed, 30 Nov 2016 09:32:03 +0100

nuitka (0.5.24.1+ds-1) unstable; urgency=medium

  * New upstream hotfix release.

 -- Kay Hayen <kay.hayen@gmail.com>  Wed, 16 Nov 2016 08:16:53 +0100

nuitka (0.5.24+ds-1) unstable; urgency=medium

  * New upstream release.

 -- Kay Hayen <kay.hayen@gmail.com>  Mon, 14 Nov 2016 09:41:31 +0100

nuitka (0.5.23.2+ds-1) unstable; urgency=medium

  * New upstream hotfix release.

 -- Kay Hayen <kay.hayen@gmail.com>  Mon, 07 Nov 2016 07:55:11 +0100

nuitka (0.5.23.1+ds-1) unstable; urgency=medium

  * New upstream hotfix release.
  * Use of C11 compiler instead of C++ compiler, so we drop the
    versioned dependencies. (Closes: #835954)

 -- Kay Hayen <kay.hayen@gmail.com>  Sun, 16 Oct 2016 10:40:59 +0200

nuitka (0.5.23+ds-1) unstable; urgency=medium

  * New upstream release.

 -- Kay Hayen <kay.hayen@gmail.com>  Sun, 02 Oct 2016 18:14:41 +0200

nuitka (0.5.22+ds-1) unstable; urgency=medium

  * New upstream release.

 -- Kay Hayen <kay.hayen@gmail.com>  Tue, 16 Aug 2016 11:22:16 +0200

nuitka (0.5.21.3+ds-1) unstable; urgency=medium

  * New upstream hotfix release.

 -- Kay Hayen <kay.hayen@gmail.com>  Thu, 26 May 2016 14:51:39 +0200

nuitka (0.5.21.2+ds-1) unstable; urgency=medium

  * New upstream hotfix release.

 -- Kay Hayen <kay.hayen@gmail.com>  Sat, 14 May 2016 14:43:28 +0200

nuitka (0.5.21.1+ds-1) unstable; urgency=medium

  * New upstream hotfix release.

  * Depends on g++-5 now.

 -- Kay Hayen <kay.hayen@gmail.com>  Sat, 30 Apr 2016 07:59:57 +0200

nuitka (0.5.21+ds-1) unstable; urgency=medium

  * New upstream release.

 -- Kay Hayen <kay.hayen@gmail.com>  Sun, 24 Apr 2016 14:06:29 +0200

nuitka (0.5.20+ds-1) unstable; urgency=medium

  * New upstream release.

 -- Kay Hayen <kay.hayen@gmail.com>  Sun, 20 Mar 2016 08:11:16 +0100

nuitka (0.5.19.1+ds-1) unstable; urgency=medium

  * New upstream hotfix release.

 -- Kay Hayen <kay.hayen@gmail.com>  Tue, 15 Mar 2016 09:11:57 +0100

nuitka (0.5.19+ds-1) unstable; urgency=medium

  * New upstream release.

 -- Kay Hayen <kay.hayen@gmail.com>  Mon, 01 Feb 2016 07:53:08 +0100

nuitka (0.5.18.1+ds-1) unstable; urgency=medium

  * New upstream hotfix release.

 -- Kay Hayen <kay.hayen@gmail.com>  Sun, 24 Jan 2016 07:52:03 +0100

nuitka (0.5.18+ds-1) unstable; urgency=medium

  * New upstream release.

 -- Kay Hayen <kay.hayen@gmail.com>  Fri, 15 Jan 2016 07:48:41 +0100

nuitka (0.5.17.1+ds-1) unstable; urgency=medium

  * New upstream hotfix release.

 -- Kay Hayen <kay.hayen@gmail.com>  Thu, 14 Jan 2016 23:21:51 +0100

nuitka (0.5.17+ds-1) unstable; urgency=medium

  * New upstream release.

 -- Kay Hayen <kay.hayen@gmail.com>  Sun, 27 Dec 2015 15:18:39 +0100

nuitka (0.5.16.1+ds-1) unstable; urgency=medium

  * New upstream hotfix release.

 -- Kay Hayen <kay.hayen@gmail.com>  Thu, 03 Dec 2015 07:04:12 +0100

nuitka (0.5.16+ds-1) unstable; urgency=medium

  * New upstream release.

 -- Kay Hayen <kay.hayen@gmail.com>  Mon, 09 Nov 2015 18:30:07 +0100

nuitka (0.5.15+ds-1) unstable; urgency=medium

  * New upstream release.

 -- Kay Hayen <kay.hayen@gmail.com>  Mon, 12 Oct 2015 08:57:03 +0200

nuitka (0.5.14.3+ds-1) unstable; urgency=medium

  * New upstream hotfix release.

 -- Kay Hayen <kay.hayen@gmail.com>  Sun, 13 Sep 2015 12:26:59 +0200

nuitka (0.5.14.2+ds-1) unstable; urgency=medium

  * New upstream hotfix release.

 -- Kay Hayen <kay.hayen@gmail.com>  Mon, 07 Sep 2015 00:30:11 +0200

nuitka (0.5.14.1+ds-1) UNRELEASED; urgency=medium

  * New upstream hotfix release.

 -- Kay Hayen <kay.hayen@gmail.com>  Sun, 06 Sep 2015 22:37:22 +0200

nuitka (0.5.14+ds-1) unstable; urgency=medium

  * New upstream release.

 -- Kay Hayen <kay.hayen@gmail.com>  Thu, 27 Aug 2015 06:24:11 +0200

nuitka (0.5.13.8+ds-1) UNRELEASED; urgency=medium

  * New upstream hotfix release.

 -- Kay Hayen <kay.hayen@gmail.com>  Thu, 20 Aug 2015 11:55:53 +0200

nuitka (0.5.13.7+ds-1) UNRELEASED; urgency=medium

  * New upstream hotfix release.

 -- Kay Hayen <kay.hayen@gmail.com>  Tue, 18 Aug 2015 21:55:08 +0200

nuitka (0.5.13.6+ds-1) UNRELEASED; urgency=medium

  * New upstream hotfix release.

 -- Kay Hayen <kay.hayen@gmail.com>  Sun, 16 Aug 2015 14:38:46 +0200

nuitka (0.5.13.5+ds-1) UNRELEASED; urgency=medium

  * New upstream hotfix release.

 -- Kay Hayen <kay.hayen@gmail.com>  Sun, 16 Aug 2015 13:42:02 +0200

nuitka (0.5.13.4+ds-1) UNRELEASED; urgency=medium

  * New upstream hotfix release.

 -- Kay Hayen <kay.hayen@gmail.com>  Fri, 31 Jul 2015 17:24:40 +0200

nuitka (0.5.13.3+ds-1) UNRELEASED; urgency=medium

  * New upstream hotfix release.

 -- Kay Hayen <kay.hayen@gmail.com>  Wed, 29 Jul 2015 10:54:05 +0200

nuitka (0.5.13.2+ds-1) UNRELEASED; urgency=medium

  * New upstream hotfix release.

 -- Kay Hayen <kay.hayen@gmail.com>  Tue, 16 Jun 2015 10:29:12 +0200

nuitka (0.5.13.1+ds-1) UNRELEASED; urgency=medium

  * New upstream hotfix release.

 -- Kay Hayen <kay.hayen@gmail.com>  Mon, 04 May 2015 09:27:19 +0200

nuitka (0.5.13+ds-1) unstable; urgency=medium

  * New upstream release.

 -- Kay Hayen <kay.hayen@gmail.com>  Fri, 01 May 2015 10:44:27 +0200

nuitka (0.5.12.2+ds-1) UNRELEASED; urgency=medium

  * New upstream hotfix release.

 -- Kay Hayen <kay.hayen@gmail.com>  Sun, 26 Apr 2015 08:51:37 +0200

nuitka (0.5.12.1+ds-1) UNRELEASED; urgency=medium

  * New upstream hotfix release.

 -- Kay Hayen <kay.hayen@gmail.com>  Sat, 18 Apr 2015 09:35:06 +0200

nuitka (0.5.12+ds-1) experimental; urgency=medium

  * New upstream release.

 -- Kay Hayen <kay.hayen@gmail.com>  Mon, 06 Apr 2015 17:20:44 +0200

nuitka (0.5.11.2+ds-1) experimental; urgency=medium

  * New upstream hotfix release.

 -- Kay Hayen <kay.hayen@gmail.com>  Thu, 26 Mar 2015 20:09:06 +0100

nuitka (0.5.11.1+ds-1) experimental; urgency=medium

  * New upstream hotfix release.

 -- Kay Hayen <kay.hayen@gmail.com>  Mon, 23 Mar 2015 10:34:17 +0100

nuitka (0.5.11+ds-1) experimental; urgency=medium

  * New upstream release.

 -- Kay Hayen <kay.hayen@gmail.com>  Wed, 18 Mar 2015 08:38:39 +0100

nuitka (0.5.10.2+ds-1) experimental; urgency=medium

  * New upstream hotfix release.

 -- Kay Hayen <kay.hayen@gmail.com>  Tue, 10 Mar 2015 07:46:24 +0100

nuitka (0.5.10.1+ds-1) experimental; urgency=medium

  * New upstream hotfix release.

 -- Kay Hayen <kay.hayen@gmail.com>  Sun, 08 Mar 2015 11:56:55 +0100

nuitka (0.5.10+ds-1) experimental; urgency=medium

  * New upstream release.

 -- Kay Hayen <kay.hayen@gmail.com>  Thu, 05 Mar 2015 07:43:43 +0100

nuitka (0.5.9+ds-1) experimental; urgency=medium

  * New upstream release.

 -- Kay Hayen <kay.hayen@gmail.com>  Thu, 29 Jan 2015 08:18:06 +0100

nuitka (0.5.8+ds-1) experimental; urgency=medium

  * New upstream release.

 -- Kay Hayen <kay.hayen@gmail.com>  Thu, 15 Jan 2015 04:11:03 +0100

nuitka (0.5.7.1+ds-1) experimental; urgency=medium

  * New upstream hotfix release.

 -- Kay Hayen <kay.hayen@gmail.com>  Fri, 09 Jan 2015 13:52:15 +0100

nuitka (0.5.7+ds-1) UNRELEASED; urgency=medium

  * New upstream release.

 -- Kay Hayen <kay.hayen@gmail.com>  Thu, 01 Jan 2015 10:52:03 +0100

nuitka (0.5.6.1+ds-1) UNRELEASED; urgency=medium

  * New upstream hotfix release.

 -- Kay Hayen <kay.hayen@gmail.com>  Sun, 21 Dec 2014 08:32:58 +0100

nuitka (0.5.6+ds-1) UNRELEASED; urgency=medium

  * New upstream release.
  * Added support for hardening-wrapper to be installed.

 -- Kay Hayen <kay.hayen@gmail.com>  Fri, 19 Dec 2014 08:39:17 +0100

nuitka (0.5.5.3+ds-1) unstable; urgency=medium

  * New upstream hotfix release.
  * Added support for armhf architecture.

 -- Kay Hayen <kay.hayen@gmail.com>  Fri, 24 Oct 2014 17:33:59 +0200

nuitka (0.5.5.2+ds-1) unstable; urgency=medium

  * New upstream hotfix release.
  * Bump to Standards Version 3.9.6, no changes needed.

 -- Kay Hayen <kay.hayen@gmail.com>  Fri, 17 Oct 2014 07:56:05 +0200

nuitka (0.5.5+ds-1) unstable; urgency=medium

  * New upstream release.

 -- Kay Hayen <kay.hayen@gmail.com>  Sun, 05 Oct 2014 19:28:20 +0200

nuitka (0.5.4.3+ds-1) unstable; urgency=medium

  * New upstream hotfix release.

 -- Kay Hayen <kay.hayen@gmail.com>  Thu, 21 Aug 2014 09:41:37 +0200

nuitka (0.5.3.5+ds-1) unstable; urgency=medium

  * New upstream hotfix release.

 -- Kay Hayen <kay.hayen@gmail.com>  Fri, 18 Jul 2014 07:28:17 +0200

nuitka (0.5.3.3+ds-1) unstable; urgency=medium

  * New upstream release.
  * Original version didn't build for all versions due to error message
    changes, this release adapts to.

 -- Kay Hayen <kay.hayen@gmail.com>  Sat, 12 Jul 2014 20:50:01 +0200

nuitka (0.5.2+ds-1) unstable; urgency=medium

  * New upstream release.
  * Permit building using cowbuilder, eatmydata (Closes: #749518)
  * Do not require gcc in build-depends
    (Closes: #747984) (Closes: #748005) (Closes: #751325)

 -- Kay Hayen <kay.hayen@gmail.com>  Mon, 23 Jun 2014 08:17:57 +0200

nuitka (0.5.1.1+ds-1) unstable; urgency=medium

  * New upstream hotfix release.

 -- Kay Hayen <kay.hayen@gmail.com>  Thu, 06 Mar 2014 10:44:28 +0100

nuitka (0.5.1+ds-1) unstable; urgency=medium

  * New upstream release.

 -- Kay Hayen <kay.hayen@gmail.com>  Thu, 06 Mar 2014 09:33:51 +0100

nuitka (0.5.0.1+ds-1) unstable; urgency=medium

  * New upstream hotfix release.

 -- Kay Hayen <kay.hayen@gmail.com>  Mon, 13 Jan 2014 23:37:37 +0100

nuitka (0.5.0+ds-1) unstable; urgency=medium

  * New upstream release.
  * Added missing build dependency to process PNG images.

 -- Kay Hayen <kay.hayen@gmail.com>  Fri, 03 Jan 2014 19:18:18 +0100

nuitka (0.4.7.1+ds-1) unstable; urgency=low

  * New upstream hotfix release.

 -- Kay Hayen <kay.hayen@gmail.com>  Tue, 03 Dec 2013 08:44:31 +0100

nuitka (0.4.7+ds-1) UNRELEASED; urgency=low

  * New upstream release.
  * Handle unknown encoding error message change of CPython 2.7.6
    that was backported to CPython 2.7.5+ as well.
    (Closes: #730956)

 -- Kay Hayen <kay.hayen@gmail.com>  Mon, 02 Dec 2013 09:15:12 +0100

nuitka (0.4.6.2+ds-1) unstable; urgency=low

  * New upstream hotfix release.

 -- Kay Hayen <kayhayen@gmx.de>  Fri, 01 Nov 2013 19:07:42 +0100

nuitka (0.4.6+ds-1) unstable; urgency=low

  * New upstream release.

 -- Kay Hayen <kayhayen@gmx.de>  Sun, 27 Oct 2013 21:29:26 +0100

nuitka (0.4.5.1+ds-1) unstable; urgency=low

  * New upstream hotfix release.
  * Corrects upstream Issue#106.

 -- Kay Hayen <kayhayen@gmx.de>  Wed, 25 Sep 2013 14:29:55 +0200

nuitka (0.4.5+ds-1) unstable; urgency=low

  * New upstream release.

 -- Kay Hayen <kayhayen@gmx.de>  Sun, 18 Aug 2013 09:06:29 +0200

nuitka (0.4.4.2+ds-1) unstable; urgency=low

  * New upstream hotfix release.
  * Corrects upstream Issue#98.
  * Corrects upstream Issue#100.
  * Corrects upstream Issue#101.
  * Corrects upstream Issue#102.

 -- Kay Hayen <kayhayen@gmx.de>  Sat, 20 Jul 2013 09:08:29 +0200

nuitka (0.4.4.1+ds-1) unstable; urgency=low

  * New upstream hotfix release.
  * Corrects upstream Issue#95.
  * Corrects upstream Issue#96.

 -- Kay Hayen <kayhayen@gmx.de>  Sat, 13 Jul 2013 11:56:21 +0200

nuitka (0.4.4+ds-1) unstable; urgency=low

  * New upstream release.
  * Upstream now supports Python3.3 and threads.
  * Bump to Standards Version 3.9.4, no changes needed.
  * Fix support for modules and Python3 was broken (Closes: #711459)
  * Fix encoding error changes  Python 2.7.5 (Closes: #713531)

 -- Kay Hayen <kayhayen@gmx.de>  Tue, 25 Jun 2013 10:46:40 +0200

nuitka (0.4.3+ds-1) unstable; urgency=low

  * New upstream release.

 -- Kay Hayen <kayhayen@gmx.de>  Sat, 18 May 2013 10:16:25 +0200

nuitka (0.4.2+ds-1) unstable; urgency=low

  * New upstream release.

 -- Kay Hayen <kayhayen@gmx.de>  Fri, 29 Mar 2013 11:05:08 +0100

nuitka (0.4.1+ds-1) unstable; urgency=low

  * New upstream release.

 -- Kay Hayen <kayhayen@gmx.de>  Tue, 05 Mar 2013 08:15:41 +0100

nuitka (0.4.0+ds-1) UNRELEASED; urgency=low

  * New upstream release.
  * Changes so the Debian package can be backported to Squeeze as well.

 -- Kay Hayen <kayhayen@gmx.de>  Sat, 09 Feb 2013 10:08:15 +0100

nuitka (0.3.25+ds-1) unstable; urgency=low

  * New upstream release.
  * Register the User Manual with "doc-base".

 -- Kay Hayen <kayhayen@gmx.de>  Sun, 11 Nov 2012 13:57:32 +0100

nuitka (0.3.24.1+ds-1) unstable; urgency=low

  * New upstream hotfix release.
  * Corrects upstream Issue#46.

 -- Kay Hayen <kayhayen@gmx.de>  Sat, 08 Sep 2012 22:30:11 +0000

nuitka (0.3.24+ds-1) unstable; urgency=low

  * New upstream release.
  * Detect the absence of "g++" and gracefully fallback to the
    compiler depended on. (Closes: #682146)
  * Changed usage of "temp" files in developer scripts to be
    secure. (Closes: #682145)
  * Added support for "DEB_BUILD_OPTIONS=nocheck" to skip the
    test runs. (Closes: #683090)

 -- Kay Hayen <kayhayen@gmx.de>  Sat, 18 Aug 2012 21:19:17 +0200

nuitka (0.3.23.1+ds-1) unstable; urgency=low

  * New upstream hotfix release.
  * Corrects upstream Issue#40, Issue#41, and Issue#42.

 -- Kay Hayen <kayhayen@gmx.de>  Mon, 16 Jul 2012 07:25:41 +0200

nuitka (0.3.23+ds-1) unstable; urgency=low

  * New upstream release.
  * License for Nuitka is now Apache License 2.0, no more GPLv3.
  * Corrects upstream Issue#37 and Issue#38.

 -- Kay Hayen <kayhayen@gmx.de>  Sun, 01 Jul 2012 00:00:57 +0200

nuitka (0.3.22.1+ds-1) unstable; urgency=low

  * New upstream hotfix release.
  * Corrected copyright file syntax error found by new lintian
    version.
  * Corrects upstream Issue#19.

 -- Kay Hayen <kayhayen@gmx.de>  Sat, 16 Jun 2012 08:58:30 +0200

nuitka (0.3.22+ds-1) unstable; urgency=low

  * New upstream release.

 -- Kay Hayen <kayhayen@gmx.de>  Sun, 13 May 2012 12:51:16 +0200

nuitka (0.3.21+ds-1) unstable; urgency=low

  * New upstream release.

 -- Kay Hayen <kayhayen@gmx.de>  Thu, 12 Apr 2012 20:24:01 +0200

nuitka (0.3.20.2+ds-1) unstable; urgency=low

  * New upstream hotfix release.
  * Corrects upstream Issue#35.
  * Bump to Standards Version 3.9.3, no changes needed.
  * In the alternative build dependencies, designed to make the
    Python3 build dependency optional, put option that is going
    to work on "unstable" first. (Closes: #665021)

 -- Kay Hayen <kayhayen@gmx.de>  Tue, 03 Apr 2012 22:31:36 +0200

nuitka (0.3.20.1+ds-1) unstable; urgency=low

  * New upstream hotfix release.
  * Corrects upstream Issue#34.

 -- Kay Hayen <kayhayen@gmx.de>  Sat, 03 Mar 2012 10:18:30 +0100

nuitka (0.3.20+ds-1) unstable; urgency=low

  * New upstream release.
  * Added upstream "Changelog.rst" as "changelog"

 -- Kay Hayen <kayhayen@gmx.de>  Mon, 27 Feb 2012 09:32:10 +0100

nuitka (0.3.19.2+ds-1) unstable; urgency=low

  * New upstream hotfix release.
  * Corrects upstream Issue#32.

 -- Kay Hayen <kayhayen@gmx.de>  Sun, 12 Feb 2012 20:33:30 +0100

nuitka (0.3.19.1+ds-1) unstable; urgency=low

  * New upstream hotfix release.
  * Corrects upstream Issue#30 and Issue#31.

 -- Kay Hayen <kayhayen@gmx.de>  Sat, 28 Jan 2012 07:27:38 +0100

nuitka (0.3.19+ds-1) unstable; urgency=low

  * New upstream release.
  * Improvements to option groups layout in manpages, and broken
    whitespace for "--recurse-to" option. (Closes: #655910)
  * Documented new option "--recurse-directory" in man page with
    example.
  * Made the "debian/watch" file ignore upstream pre-releases,
    these shall not be considered for this package.
  * Aligned depended version with build depended versions.
  * Depend on "python-dev" as well, needed to compile against
    "libpython".
  * Build depend on "python-dev-all" and "python-dbg-all" to
    execute tests with both all supported Python versions.
  * Build depend on "python3.2-dev-all" and "python3-dbg-all"
    to execute tests with Python3 as well. It is currently not
    supported by upstream, this is only preparatory.
  * Added suggestion of "ccache", can speed up the compilation
    process.

 -- Kay Hayen <kayhayen@gmx.de>  Tue, 17 Jan 2012 10:29:45 +0100

nuitka (0.3.18+ds-1) unstable; urgency=low

  * New upstream release.
  * Lowered dependencies so that a backport to Ubuntu Natty and
    higher is now feasible. A "scons >=2.0.0" is good enough,
    and so is "g++-4.5" as well.
  * Don't require the PDF generation to be successful on older
    Ubuntu versions as it crashes due to old "rst2pdf" bugs.

 -- Kay Hayen <kayhayen@gmx.de>  Thu, 12 Jan 2012 19:55:43 +0100

nuitka (0.3.18~pre2+ds-1) unstable; urgency=low

  * New upstream pre-release.
  * First upload to unstable, many thanks to my reviewer and
    sponsor Yaroslav Halchenko <debian@onerussian.com>
  * New maintainer (Closes: #648489)
  * Added Developer Manual to the generated PDF documentation.
  * Added python-dbg to Build-Depends to also execute reference
    count tests.
  * Changed copyright file to reference Apache license via its
    standard Debian location as well.

 -- Kay Hayen <kayhayen@gmx.de>  Tue, 10 Jan 2012 22:21:56 +0100

nuitka (0.3.17+ds-1) UNRELEASED; urgency=low

  * New upstream release.
  * Updated man page to use new "--recurse-*" options in examples
    over removed "--deep*" options.
  * Completed copyright file according to "licensecheck" findings
    and updated files accordingly. Put the included tests owned
    by upstream into public domain.
  * Use a "+ds" file as orig source with inline copy of Scons
    already removed instead of doing it as a patch.
  * Also removed the benchmark tests from "+ds" file, not useful
    to be provided with Nuitka.
  * Added syntax tests, these were omitted by mistake previously.
  * Run the test suite at package build time, it checks the basic
    tests, syntax error tests, program tests, and the compile
    itself test.
  * Added run time dependencies also as build time dependencies
    to be able to execute the tests.
  * Corrected handling of upstream pre-release names in the watch
    file.
  * Changed contributor notice to only require "Apache License 2.0"
    for the new parts.
  * Put Debian packaging and owned tests under "Apache License 2.0"
    as well.

 -- Kay Hayen <kayhayen@gmx.de>  Mon, 09 Jan 2012 09:02:19 +0100

nuitka (0.3.16-1) UNRELEASED; urgency=low

  * New upstream release.
  * Updated debian/copyright URI to match the latest one.
  * Updated debian/copyright to DEP5 changes.
  * Added Nuitka homepage to debian/control.
  * Added watch file, so uscan works.
  * Added git pointers to git repository and gitweb to the
    package control file.
  * Corrected examples section in man page to correctly escape "-".
  * Added meaningful "what is" to manpages.
  * Bump to Standards Version 3.9.2, no changes needed.
  * Added extended description to address lintian warning.

 -- Kay Hayen <kayhayen@gmx.de>  Sun, 18 Dec 2011 13:01:10 +0100

nuitka (0.3.15-1) UNRELEASED; urgency=low

  * New upstream release.
  * Renamed "/usr/bin/Python" to "/usr/bin/nuitka-python".
  * Added man pages for "nuitka" and "nuitka-python", the first
    with an examples section that shows the most important uses
    of the "nuitka" binary.
  * Removed foreign code for Windows generators, removed from
    debian/copyright.
  * Lowered dependency for Scons to what Ubuntu Oneiric has and
    what we have as an inline copy, (scons >=2.0.1) should be
    sufficient.
  * Recommend python-lxml, as it's used by Nuitka to dump XML
    representation.
  * Recommend python-qt4, as it may be used to display the node
    tree in a window.
  * Removed inline copy of Scons from the binary package.
  * Added patch to remove the setting nuitka package in sys.path,
    not needed in Debian.

 -- Kay Hayen <kayhayen@gmx.de>  Thu, 01 Dec 2011 22:43:33 +0100

nuitka (0.3.15pre2-1) UNRELEASED; urgency=low

  * Initial Debian package.

 -- Kay Hayen <kayhayen@gmx.de>  Fri, 11 Nov 2011 20:58:55 +0100<|MERGE_RESOLUTION|>--- conflicted
+++ resolved
@@ -1,16 +1,14 @@
-<<<<<<< HEAD
 nuitka (1.9~rc4+ds-1) unstable; urgency=medium
 
   * New upstream pre-release.
 
  -- Kay Hayen <kay.hayen@gmail.com>  Fri, 29 Sep 2023 15:45:53 +0200
-=======
+
 nuitka (1.8.4+ds-1) unstable; urgency=medium
 
   * New upstream hotfix release.
 
  -- Kay Hayen <kay.hayen@gmail.com>  Sun, 08 Oct 2023 12:01:03 +0200
->>>>>>> e9524dc0
 
 nuitka (1.8.3+ds-1) unstable; urgency=medium
 
