<<<<<<< HEAD
nuitka (0.5.2~pre2+ds-1) UNRELEASED; urgency=medium

  * New upstream pre-release.

 -- Kay Hayen <kay.hayen@gmail.com>  Thu, 03 Apr 2014 05:45:14 +0200
=======
nuitka (0.5.1.4+ds-1) unstable; urgency=medium

  * New upstream hotfix release.

 -- Kay Hayen <kay.hayen@gmail.com>  Tue, 15 Apr 2014 06:39:54 +0200
>>>>>>> cc4c62eb

nuitka (0.5.1.3+ds-1) unstable; urgency=medium

  * New upstream hotfix release.

 -- Kay Hayen <kay.hayen@gmail.com>  Fri, 04 Apr 2014 18:27:02 +0200

nuitka (0.5.1.2+ds-1) unstable; urgency=medium

  * New upstream hotfix release.

 -- Kay Hayen <kay.hayen@gmail.com>  Thu, 03 Apr 2014 04:16:12 +0200

nuitka (0.5.1.1+ds-1) unstable; urgency=medium

  * New upstream hotfix release.

 -- Kay Hayen <kay.hayen@gmail.com>  Thu, 06 Mar 2014 10:44:28 +0100

nuitka (0.5.1+ds-1) unstable; urgency=medium

  * New upstream release.

 -- Kay Hayen <kay.hayen@gmail.com>  Thu, 06 Mar 2014 09:33:51 +0100

nuitka (0.5.0.1+ds-1) unstable; urgency=medium

  * New upstream hotfix release.

 -- Kay Hayen <kay.hayen@gmail.com>  Mon, 13 Jan 2014 23:37:37 +0100

nuitka (0.5.0+ds-1) unstable; urgency=medium

  * New upstream release.
  * Added missing build dependency to process PNG images.

 -- Kay Hayen <kay.hayen@gmail.com>  Fri, 03 Jan 2014 19:18:18 +0100

nuitka (0.4.7.1+ds-1) unstable; urgency=low

  * New upstream hotfix release.

 -- Kay Hayen <kay.hayen@gmail.com>  Tue, 03 Dec 2013 08:44:31 +0100

nuitka (0.4.7+ds-1) UNRELEASED; urgency=low

  * New upstream release.
  * Handle unknown encoding error message change of CPython 2.7.6
    that was backported to CPython 2.7.5+ as well.
    (Closes: #730956)

 -- Kay Hayen <kay.hayen@gmail.com>  Mon, 02 Dec 2013 09:15:12 +0100

nuitka (0.4.6.2+ds-1) unstable; urgency=low

  * New upstream hotfix release.

 -- Kay Hayen <kayhayen@gmx.de>  Fri, 01 Nov 2013 19:07:42 +0100

nuitka (0.4.6+ds-1) unstable; urgency=low

  * New upstream release.

 -- Kay Hayen <kayhayen@gmx.de>  Sun, 27 Oct 2013 21:29:26 +0100

nuitka (0.4.5.1+ds-1) unstable; urgency=low

  * New upstream hotfix release.
  * Corrects upstream Issue#106.

 -- Kay Hayen <kayhayen@gmx.de>  Wed, 25 Sep 2013 14:29:55 +0200

nuitka (0.4.5+ds-1) unstable; urgency=low

  * New upstream release.

 -- Kay Hayen <kayhayen@gmx.de>  Sun, 18 Aug 2013 09:06:29 +0200

nuitka (0.4.4.2+ds-1) unstable; urgency=low

  * New upstream hotfix release.
  * Corrects upstream Issue#98.
  * Corrects upstream Issue#100.
  * Corrects upstream Issue#101.
  * Corrects upstream Issue#102.

 -- Kay Hayen <kayhayen@gmx.de>  Sat, 20 Jul 2013 09:08:29 +0200

nuitka (0.4.4.1+ds-1) unstable; urgency=low

  * New upstream hotfix release.
  * Corrects upstream Issue#95.
  * Corrects upstream Issue#96.

 -- Kay Hayen <kayhayen@gmx.de>  Sat, 13 Jul 2013 11:56:21 +0200

nuitka (0.4.4+ds-1) unstable; urgency=low

  * New upstream release.
  * Upstream now supports Python3.3 and threads.
  * Bump to Standards Version 3.9.4, no changes needed.
  * Fix support for modules and Python3 was broken (Closes: #711459)
  * Fix encoding error changes  Python 2.7.5 (Closes: #713531)

 -- Kay Hayen <kayhayen@gmx.de>  Tue, 25 Jun 2013 10:46:40 +0200

nuitka (0.4.3+ds-1) unstable; urgency=low

  * New upstream release.

 -- Kay Hayen <kayhayen@gmx.de>  Sat, 18 May 2013 10:16:25 +0200

nuitka (0.4.2+ds-1) unstable; urgency=low

  * New upstream release.

 -- Kay Hayen <kayhayen@gmx.de>  Fri, 29 Mar 2013 11:05:08 +0100

nuitka (0.4.1+ds-1) unstable; urgency=low

  * New upstream release.

 -- Kay Hayen <kayhayen@gmx.de>  Tue, 05 Mar 2013 08:15:41 +0100

nuitka (0.4.0+ds-1) UNRELEASED; urgency=low

  * New upstream release.
  * Changes so the Debian package can be backported to Squeeze as well.

 -- Kay Hayen <kayhayen@gmx.de>  Sat, 09 Feb 2013 10:08:15 +0100

nuitka (0.3.25+ds-1) unstable; urgency=low

  * New upstream release.
  * Register the User Manual with "doc-base".

 -- Kay Hayen <kayhayen@gmx.de>  Sun, 11 Nov 2012 13:57:32 +0100

nuitka (0.3.24.1+ds-1) unstable; urgency=low

  * New upstream hotfix release.
  * Corrects upstream Issue#46.

 -- Kay Hayen <kayhayen@gmx.de>  Sat, 08 Sep 2012 22:30:11 +0000

nuitka (0.3.24+ds-1) unstable; urgency=low

  * New upstream release.
  * Detect the absence of "g++" and gracefully fallback to the
    compiler depended on. (Closes: #682146)
  * Changed usage of "temp" files in developer scripts to be
    secure. (Closes: #682145)
  * Added support for "DEB_BUILD_OPTIONS=nocheck" to skip the
    test runs. (Closes: #683090)

 -- Kay Hayen <kayhayen@gmx.de>  Sat, 18 Aug 2012 21:19:17 +0200

nuitka (0.3.23.1+ds-1) unstable; urgency=low

  * New upstream hotfix release.
  * Corrects upstream Issue#40, Issue#41, and Issue#42.

 -- Kay Hayen <kayhayen@gmx.de>  Mon, 16 Jul 2012 07:25:41 +0200

nuitka (0.3.23+ds-1) unstable; urgency=low

  * New upstream release.
  * License for Nuitka is now Apache License 2.0, no more GPLv3.
  * Corrects upstream Issue#37 and Issue#38.

 -- Kay Hayen <kayhayen@gmx.de>  Sun, 01 Jul 2012 00:00:57 +0200

nuitka (0.3.22.1+ds-1) unstable; urgency=low

  * New upstream hotfix release.
  * Corrected copyright file syntax error found by new lintian
    version.
  * Corrects upstream Issue#19.

 -- Kay Hayen <kayhayen@gmx.de>  Sat, 16 Jun 2012 08:58:30 +0200

nuitka (0.3.22+ds-1) unstable; urgency=low

  * New upstream release.

 -- Kay Hayen <kayhayen@gmx.de>  Sun, 13 May 2012 12:51:16 +0200

nuitka (0.3.21+ds-1) unstable; urgency=low

  * New upstream release.

 -- Kay Hayen <kayhayen@gmx.de>  Thu, 12 Apr 2012 20:24:01 +0200

nuitka (0.3.20.2+ds-1) unstable; urgency=low

  * New upstream hotfix release.
  * Corrects upstream Issue#35.
  * Bump to Standards Version 3.9.3, no changes needed.
  * In the alternative build dependencies, designed to make the
    Python3 build dependency optional, put option that is going
    to work on "unstable" first. (Closes: #665021)

 -- Kay Hayen <kayhayen@gmx.de>  Tue, 03 Apr 2012 22:31:36 +0200

nuitka (0.3.20.1+ds-1) unstable; urgency=low

  * New upstream hotfix release.
  * Corrects upstream Issue#34.

 -- Kay Hayen <kayhayen@gmx.de>  Sat, 03 Mar 2012 10:18:30 +0100

nuitka (0.3.20+ds-1) unstable; urgency=low

  * New upstream release.
  * Added upstream "Changelog.rst" as "changelog"

 -- Kay Hayen <kayhayen@gmx.de>  Mon, 27 Feb 2012 09:32:10 +0100

nuitka (0.3.19.2+ds-1) unstable; urgency=low

  * New upstream hotfix release.
  * Corrects upstream Issue#32.

 -- Kay Hayen <kayhayen@gmx.de>  Sun, 12 Feb 2012 20:33:30 +0100

nuitka (0.3.19.1+ds-1) unstable; urgency=low

  * New upstream hotfix release.
  * Corrects upstream Issue#30 and Issue#31.

 -- Kay Hayen <kayhayen@gmx.de>  Sat, 28 Jan 2012 07:27:38 +0100

nuitka (0.3.19+ds-1) unstable; urgency=low

  * New upstream release.
  * Improvements to option groups layout in manpages, and broken
    whitespace for "--recurse-to" option. (Closes: #655910)
  * Documented new option "--recurse-directory" in man page with
    example.
  * Made the "debian/watch" file ignore upstream pre-releases,
    these shall not be considered for this package.
  * Aligned depended version with build depended versions.
  * Depend on "python-dev" as well, needed to compile against
    "libpython".
  * Build depend on "python-dev-all" and "python-dbg-all" to
    execute tests with both all supported Python versions.
  * Build depend on "python3.2-dev-all" and "python3-dbg-all"
    to execute tests with Python3 as well. It is currently not
    supported by upstream, this is only preparatory.
  * Added suggestion of "ccache", can speed up the compilation
    process.

 -- Kay Hayen <kayhayen@gmx.de>  Tue, 17 Jan 2012 10:29:45 +0100

nuitka (0.3.18+ds-1) unstable; urgency=low

  * New upstream release.
  * Lowered dependencies so that a backport to Ubuntu Natty and
    higher is now feasible. A "scons >=2.0.0" is good enough,
    and so is "g++-4.5" as well.
  * Don't require the PDF generation to be successful on older
    Ubuntu versions as it crashes due to old "rst2pdf" bugs.

 -- Kay Hayen <kayhayen@gmx.de>  Thu, 12 Jan 2012 19:55:43 +0100

nuitka (0.3.18~pre2+ds-1) unstable; urgency=low

  * New upstream pre-release.
  * First upload to unstable, many thanks to my reviewer and
    sponsor Yaroslav Halchenko <debian@onerussian.com>
  * New maintainer (Closes: #648489)
  * Added Developer Manual to the generated PDF documentation.
  * Added python-dbg to Build-Depends to also execcute reference
    count tests.
  * Changed copyright file to reference Apache license via its
    standard Debian location as well.

 -- Kay Hayen <kayhayen@gmx.de>  Tue, 10 Jan 2012 22:21:56 +0100

nuitka (0.3.17+ds-1) UNRELEASED; urgency=low

  * New upstream release.
  * Updated man page to use new "--recurse-*" options in examples
    over removed "--deep*" options.
  * Completed copyright file according to "licensecheck" findings
    and updated files accordingly. Put the included tests owned
    by upstream into public domain.
  * Use a "+ds" file as orig source with inline copy of Scons
    already removed instead of doing it as a patch.
  * Also removed the benchmark tests from "+ds" file, not useful
    to be provided with Nuitka.
  * Added syntax tests, these were omitted by mistake previously.
  * Run the test suite at package build time, it checks the basic
    tests, syntax error tests, program tests, and the compile
    itself test.
  * Added run time dependencies also as build time dependencies
    to be able to execute the tests.
  * Corrected handling of upstream pre-release names in the watch
    file.
  * Changed contributor notice to only require "Apache License 2.0"
    for the new parts.
  * Put Debian packaging and owned tests under "Apache License 2.0"
    as well.

 -- Kay Hayen <kayhayen@gmx.de>  Mon, 09 Jan 2012 09:02:19 +0100

nuitka (0.3.16-1) UNRELEASED; urgency=low

  * New upstream release.
  * Updated debian/copyright URI to match the latest one.
  * Updated debian/copyright to DEP5 changes.
  * Added Nuitka homepage to debian/control.
  * Added watch file, so uscan works.
  * Added git pointers to git repository and gitweb to the
    package control file.
  * Corrected examples section in man page to correctly escape "-".
  * Added meaningful "what is" to manpages.
  * Bump to Standards Version 3.9.2, no changes needed.
  * Added extended description to address lintian warning.

 -- Kay Hayen <kayhayen@gmx.de>  Sun, 18 Dec 2011 13:01:10 +0100

nuitka (0.3.15-1) UNRELEASED; urgency=low

  * New upstream release.
  * Renamed "/usr/bin/Python" to "/usr/bin/nuitka-python".
  * Added man pages for "nuitka" and "nuitka-python", the first
    with an examples section that shows the most important uses
    of the "nuitka" binary.
  * Removed foreign code for Windows generators, removed from
    debian/copyright.
  * Lowered dependency for Scons to what Ubuntu Oneiric has and
    what we have as an inline copy, (scons >=2.0.1) should be
    sufficient.
  * Recommend python-lxml, as it's used by Nuitka to dump XML
    representation.
  * Recommend python-qt4, as it may be used to display the node
    tree in a window.
  * Removed inline copy of Scons from the binary package.
  * Added patch to remove the setting nuitka package in sys.path,
    not needed in Debian.

 -- Kay Hayen <kayhayen@gmx.de>  Thu, 01 Dec 2011 22:43:33 +0100

nuitka (0.3.15pre2-1) UNRELEASED; urgency=low

  * Initial Debian package.

 -- Kay Hayen <kayhayen@gmx.de>  Fri, 11 Nov 2011 20:58:55 +0100<|MERGE_RESOLUTION|>--- conflicted
+++ resolved
@@ -1,16 +1,14 @@
-<<<<<<< HEAD
-nuitka (0.5.2~pre2+ds-1) UNRELEASED; urgency=medium
+nuitka (0.5.2~pre3+ds-1) UNRELEASED; urgency=medium
 
   * New upstream pre-release.
 
- -- Kay Hayen <kay.hayen@gmail.com>  Thu, 03 Apr 2014 05:45:14 +0200
-=======
+ -- Kay Hayen <kay.hayen@gmail.com>  Thu, 17 Apr 2014 05:45:14 +0200
+
 nuitka (0.5.1.4+ds-1) unstable; urgency=medium
 
   * New upstream hotfix release.
 
  -- Kay Hayen <kay.hayen@gmail.com>  Tue, 15 Apr 2014 06:39:54 +0200
->>>>>>> cc4c62eb
 
 nuitka (0.5.1.3+ds-1) unstable; urgency=medium
 
