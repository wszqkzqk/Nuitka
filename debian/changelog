<<<<<<< HEAD
nuitka (0.8~rc5+ds-1) unstable; urgency=medium

  * New upstream pre-release.

 -- Kay Hayen <kay.hayen@gmail.com>  Sat, 05 Mar 2022 12:47:48 +0100
=======
nuitka (0.7.4+ds-1) unstable; urgency=medium

  * New upstream hotfix release.

 -- Kay Hayen <kay.hayen@gmail.com>  Sat, 12 Mar 2022 13:50:50 +0100
>>>>>>> e3193a7a

nuitka (0.7.3+ds-1) unstable; urgency=medium

  * New upstream hotfix release.

 -- Kay Hayen <kay.hayen@gmail.com>  Sun, 27 Feb 2022 13:58:34 +0100

nuitka (0.7.2+ds-1) unstable; urgency=medium

  * New upstream hotfix release.

 -- Kay Hayen <kay.hayen@gmail.com>  Sat, 26 Feb 2022 16:54:03 +0100

nuitka (0.7.1+ds-1) unstable; urgency=medium

  * New upstream hotfix release.

 -- Kay Hayen <kay.hayen@gmail.com>  Thu, 24 Feb 2022 13:22:40 +0100

nuitka (0.7+ds-1) unstable; urgency=medium

  * New upstream release.

 -- Kay Hayen <kay.hayen@gmail.com>  Sun, 20 Feb 2022 09:09:50 +0100

nuitka (0.6.19.7+ds-1) unstable; urgency=medium

  * New upstream hotfix release.

 -- Kay Hayen <kay.hayen@gmail.com>  Fri, 11 Feb 2022 14:37:34 +0100

nuitka (0.6.19.6+ds-1) unstable; urgency=medium

  * New upstream hotfix release.

 -- Kay Hayen <kay.hayen@gmail.com>  Thu, 03 Feb 2022 10:30:39 +0100

nuitka (0.6.19.5+ds-1) unstable; urgency=medium

  * New upstream hotfix release.

 -- Kay Hayen <kay.hayen@gmail.com>  Tue, 01 Feb 2022 18:53:20 +0100

nuitka (0.6.19.4+ds-1) unstable; urgency=medium

  * New upstream hotfix release.

 -- Kay Hayen <kay.hayen@gmail.com>  Wed, 19 Jan 2022 10:02:04 +0100

nuitka (0.6.19.3+ds-1) unstable; urgency=medium

  * New upstream hotfix release.

 -- Kay Hayen <kay.hayen@gmail.com>  Sun, 16 Jan 2022 11:32:51 +0100

nuitka (0.6.19.2+ds-1) unstable; urgency=medium

  * New upstream hotfix release.

 -- Kay Hayen <kay.hayen@gmail.com>  Fri, 14 Jan 2022 11:03:16 +0100

nuitka (0.6.19.1+ds-1) unstable; urgency=medium

  * New upstream hotfix release.

 -- Kay Hayen <kay.hayen@gmail.com>  Tue, 11 Jan 2022 07:59:24 +0100

nuitka (0.6.19+ds-1) unstable; urgency=medium

  * New upstream release.

 -- Kay Hayen <kay.hayen@gmail.com>  Sun, 09 Jan 2022 13:14:29 +0100

nuitka (0.6.18.6+ds-1) unstable; urgency=medium

  * New upstream hotfix release.

 -- Kay Hayen <kay.hayen@gmail.com>  Wed, 29 Dec 2021 19:42:43 +0100

nuitka (0.6.18.5+ds-1) unstable; urgency=medium

  * New upstream hotfix release.

 -- Kay Hayen <kay.hayen@gmail.com>  Mon, 20 Dec 2021 13:41:00 +0100

nuitka (0.6.18.4+ds-1) unstable; urgency=medium

  * New upstream hotfix release.

 -- Kay Hayen <kay.hayen@gmail.com>  Thu, 16 Dec 2021 08:31:41 +0100

nuitka (0.6.18.3+ds-1) unstable; urgency=medium

  * New upstream hotfix release.

 -- Kay Hayen <kay.hayen@gmail.com>  Fri, 10 Dec 2021 17:49:19 +0100

nuitka (0.6.18.2+ds-1) unstable; urgency=medium

  * New upstream hotfix release.

 -- Kay Hayen <kay.hayen@gmail.com>  Thu, 09 Dec 2021 14:52:56 +0100

nuitka (0.6.18.1+ds-1) unstable; urgency=medium

  * New upstream hotfix release.

 -- Kay Hayen <kay.hayen@gmail.com>  Sat, 04 Dec 2021 18:39:19 +0100

nuitka (0.6.18+ds-1) unstable; urgency=medium

  * New upstream release.

 -- Kay Hayen <kay.hayen@gmail.com>  Thu, 02 Dec 2021 17:33:56 +0100

nuitka (0.6.17.7+ds-1) unstable; urgency=medium

  * New upstream hotfix release.

 -- Kay Hayen <kay.hayen@gmail.com>  Mon, 15 Nov 2021 14:33:27 +0100

nuitka (0.6.17.6+ds-1) unstable; urgency=medium

  * New upstream hotfix release.

 -- Kay Hayen <kay.hayen@gmail.com>  Mon, 08 Nov 2021 14:07:11 +0100

nuitka (0.6.17.5+ds-1) unstable; urgency=medium

  * New upstream hotfix release.

 -- Kay Hayen <kay.hayen@gmail.com>  Thu, 28 Oct 2021 11:52:02 +0200

nuitka (0.6.17.4+ds-1) unstable; urgency=medium

  * New upstream hotfix release.

 -- Kay Hayen <kay.hayen@gmail.com>  Thu, 21 Oct 2021 13:03:34 +0200

nuitka (0.6.17.3+ds-1) unstable; urgency=medium

  * New upstream hotfix release.

 -- Kay Hayen <kay.hayen@gmail.com>  Thu, 14 Oct 2021 10:32:17 +0200

nuitka (0.6.17.2+ds-1) unstable; urgency=medium

  * New upstream hotfix release.

 -- Kay Hayen <kay.hayen@gmail.com>  Tue, 05 Oct 2021 17:21:29 +0200

nuitka (0.6.17.1+ds-1) unstable; urgency=medium

  * New upstream hotfix release.

 -- Kay Hayen <kay.hayen@gmail.com>  Wed, 29 Sep 2021 12:28:39 +0200

nuitka (0.6.17+ds-1) unstable; urgency=medium

  * New upstream release.

 -- Kay Hayen <kay.hayen@gmail.com>  Mon, 27 Sep 2021 13:38:42 +0200

nuitka (0.6.16.5+ds-1) experimental; urgency=medium

  * New upstream hotfix release.

 -- Kay Hayen <kay.hayen@gmail.com>  Mon, 06 Sep 2021 10:46:40 +0200

nuitka (0.6.16.4+ds-1) experimental; urgency=medium

  * New upstream hotfix release.

 -- Kay Hayen <kay.hayen@gmail.com>  Wed, 25 Aug 2021 11:51:44 +0200

nuitka (0.6.16.3+ds-1) experimental; urgency=medium

  * New upstream hotfix release.

 -- Kay Hayen <kay.hayen@gmail.com>  Sat, 07 Aug 2021 18:14:58 +0200

nuitka (0.6.16.2+ds-1) experimental; urgency=medium

  * New upstream hotfix release.

 -- Kay Hayen <kay.hayen@gmail.com>  Fri, 02 Jul 2021 10:40:08 +0200

nuitka (0.6.16.1+ds-1) experimental; urgency=medium

  * New upstream hotfix release.

 -- Kay Hayen <kay.hayen@gmail.com>  Fri, 25 Jun 2021 16:45:43 +0200

nuitka (0.6.16+ds-1) experimental; urgency=medium

  * New upstream release.

 -- Kay Hayen <kay.hayen@gmail.com>  Thu, 24 Jun 2021 11:52:37 +0200

nuitka (0.6.15.3+ds-1) experimental; urgency=medium

  * New upstream hotfix release.

 -- Kay Hayen <kay.hayen@gmail.com>  Sun, 06 Jun 2021 12:18:06 +0200

nuitka (0.6.15.2+ds-1) experimental; urgency=medium

  * New upstream hotfix release.

 -- Kay Hayen <kay.hayen@gmail.com>  Thu, 03 Jun 2021 11:41:07 +0200

nuitka (0.6.15.1+ds-1) experimental; urgency=medium

  * New upstream hotfix release.

 -- Kay Hayen <kay.hayen@gmail.com>  Mon, 31 May 2021 17:12:04 +0200

nuitka (0.6.15+ds-1) experimental; urgency=medium

  * New upstream release.

 -- Kay Hayen <kay.hayen@gmail.com>  Mon, 24 May 2021 12:26:59 +0200

nuitka (0.6.14.7+ds-1) unstable; urgency=medium

  * New upstream hotfix release.

 -- Kay Hayen <kay.hayen@gmail.com>  Mon, 10 May 2021 16:25:14 +0200

nuitka (0.6.14.6+ds-1) unstable; urgency=medium

  * New upstream hotfix release.

 -- Kay Hayen <kay.hayen@gmail.com>  Mon, 03 May 2021 07:57:04 +0200

nuitka (0.6.14.5+ds-1) experimental; urgency=medium

  * New upstream hotfix release.

 -- Kay Hayen <kay.hayen@gmail.com>  Thu, 22 Apr 2021 08:51:05 +0200

nuitka (0.6.14.4+ds-1) unstable; urgency=medium

  * New upstream hotfix release.

 -- Kay Hayen <kay.hayen@gmail.com>  Sun, 18 Apr 2021 16:13:42 +0200

nuitka (0.6.14.3+ds-1) unstable; urgency=medium

  * New upstream hotfix release.

 -- Kay Hayen <kay.hayen@gmail.com>  Sun, 18 Apr 2021 10:29:07 +0200

nuitka (0.6.14.2+ds-1) unstable; urgency=medium

  * New upstream hotfix release.

 -- Kay Hayen <kay.hayen@gmail.com>  Sat, 17 Apr 2021 11:03:23 +0200

nuitka (0.6.14.1+ds-1) unstable; urgency=medium

  * New upstream hotfix release.

 -- Kay Hayen <kay.hayen@gmail.com>  Fri, 16 Apr 2021 07:49:30 +0200

nuitka (0.6.14+ds-1) unstable; urgency=medium

  * New upstream release.

 -- Kay Hayen <kay.hayen@gmail.com>  Thu, 15 Apr 2021 11:09:55 +0200

nuitka (0.6.13.3+ds-1) unstable; urgency=medium

  * New upstream hotfix release.

 -- Kay Hayen <kay.hayen@gmail.com>  Sun, 04 Apr 2021 11:11:56 +0200

nuitka (0.6.13.2+ds-1) unstable; urgency=medium

  * New upstream hotfix release.

 -- Kay Hayen <kay.hayen@gmail.com>  Sat, 27 Mar 2021 19:44:51 +0100

nuitka (0.6.13.1+ds-1) unstable; urgency=medium

  * New upstream hotfix release.

 -- Kay Hayen <kay.hayen@gmail.com>  Fri, 26 Mar 2021 14:28:02 +0100

nuitka (0.6.13+ds-1) unstable; urgency=medium

  * New upstream release.

 -- Kay Hayen <kay.hayen@gmail.com>  Wed, 17 Mar 2021 08:58:23 +0100

nuitka (0.6.12.4+ds-1) unstable; urgency=medium

  * New upstream hotfix release.

 -- Kay Hayen <kay.hayen@gmail.com>  Thu, 11 Mar 2021 12:16:01 +0100

nuitka (0.6.12.3+ds-1) unstable; urgency=medium

  * New upstream hotfix release.

 -- Kay Hayen <kay.hayen@gmail.com>  Sun, 21 Feb 2021 06:04:51 +0100

nuitka (0.6.12.2+ds-1) unstable; urgency=medium

  * New upstream hotfix release.

 -- Kay Hayen <kay.hayen@gmail.com>  Sun, 14 Feb 2021 14:25:06 +0100

nuitka (0.6.12.1+ds-1) unstable; urgency=medium

  * New upstream hotfix release.

 -- Kay Hayen <kay.hayen@gmail.com>  Wed, 10 Feb 2021 00:23:11 +0100

nuitka (0.6.12+ds-1) unstable; urgency=medium

  * New upstream release.

 -- Kay Hayen <kay.hayen@gmail.com>  Tue, 09 Feb 2021 11:08:35 +0100

nuitka (0.6.11.6+ds-1) unstable; urgency=medium

  * New upstream hotfix release.

 -- Kay Hayen <kay.hayen@gmail.com>  Sun, 07 Feb 2021 19:59:48 +0100

nuitka (0.6.11.5+ds-1) unstable; urgency=medium

  * New upstream hotfix release.

 -- Kay Hayen <kay.hayen@gmail.com>  Mon, 01 Feb 2021 12:17:21 +0100

nuitka (0.6.11.4+ds-1) unstable; urgency=medium

  * New upstream hotfix release.

 -- Kay Hayen <kay.hayen@gmail.com>  Wed, 27 Jan 2021 17:09:48 +0100

nuitka (0.6.11.3+ds-1) unstable; urgency=medium

  * New upstream hotfix release.

 -- Kay Hayen <kay.hayen@gmail.com>  Tue, 26 Jan 2021 11:16:07 +0100

nuitka (0.6.11.2+ds-1) unstable; urgency=medium

  * New upstream hotfix release.

 -- Kay Hayen <kay.hayen@gmail.com>  Mon, 25 Jan 2021 20:14:39 +0100

nuitka (0.6.11.1+ds-1) unstable; urgency=medium

  * New upstream hotfix release.

 -- Kay Hayen <kay.hayen@gmail.com>  Sun, 24 Jan 2021 17:55:22 +0100

nuitka (0.6.11+ds-1) unstable; urgency=medium

  * New upstream release.

 -- Kay Hayen <kay.hayen@gmail.com>  Sat, 23 Jan 2021 10:01:54 +0100

nuitka (0.6.10.5+ds-1) unstable; urgency=medium

  * New upstream hotfix release.

 -- Kay Hayen <kay.hayen@gmail.com>  Thu, 07 Jan 2021 11:04:59 +0100

nuitka (0.6.10.4+ds-1) unstable; urgency=medium

  * New upstream hotfix release.

 -- Kay Hayen <kay.hayen@gmail.com>  Tue, 29 Dec 2020 16:17:44 +0100

nuitka (0.6.10.3+ds-1) unstable; urgency=medium

  * New upstream hotfix release.

 -- Kay Hayen <kay.hayen@gmail.com>  Thu, 24 Dec 2020 16:30:17 +0100

nuitka (0.6.10.2+ds-1) unstable; urgency=medium

  * New upstream hotfix release.

 -- Kay Hayen <kay.hayen@gmail.com>  Sun, 20 Dec 2020 10:56:00 +0100

nuitka (0.6.10.1+ds-1) unstable; urgency=medium

  * New upstream hotfix release.

 -- Kay Hayen <kay.hayen@gmail.com>  Sun, 13 Dec 2020 19:47:53 +0100

nuitka (0.6.10+ds-1) unstable; urgency=medium

  * New upstream release.

 -- Kay Hayen <kay.hayen@gmail.com>  Mon, 07 Dec 2020 12:44:03 +0100

nuitka (0.6.9.7+ds-1) unstable; urgency=medium

  * New upstream hotfix release.

 -- Kay Hayen <kay.hayen@gmail.com>  Mon, 16 Nov 2020 11:20:22 +0100

nuitka (0.6.9.6+ds-1) unstable; urgency=medium

  * New upstream hotfix release.

 -- Kay Hayen <kay.hayen@gmail.com>  Wed, 04 Nov 2020 08:32:22 +0100

nuitka (0.6.9.5+ds-1) unstable; urgency=medium

  * New upstream hotfix release.

 -- Kay Hayen <kay.hayen@gmail.com>  Fri, 30 Oct 2020 13:49:19 +0100

nuitka (0.6.9.4+ds-1) unstable; urgency=medium

  * New upstream hotfix release.

 -- Kay Hayen <kay.hayen@gmail.com>  Mon, 19 Oct 2020 10:55:17 +0200

nuitka (0.6.9.3+ds-1) unstable; urgency=medium

  * New upstream hotfix release.

 -- Kay Hayen <kay.hayen@gmail.com>  Mon, 12 Oct 2020 17:17:10 +0200

nuitka (0.6.9.2+ds-1) unstable; urgency=medium

  * New upstream hotfix release.

 -- Kay Hayen <kay.hayen@gmail.com>  Sun, 04 Oct 2020 12:47:36 +0200

nuitka (0.6.9.1+ds-1) unstable; urgency=medium

  * New upstream hotfix release.

 -- Kay Hayen <kay.hayen@gmail.com>  Sat, 19 Sep 2020 14:38:08 +0200

nuitka (0.6.9+ds-1) unstable; urgency=medium

  * New upstream release.

 -- Kay Hayen <kay.hayen@gmail.com>  Mon, 14 Sep 2020 15:40:36 +0200

nuitka (0.6.8.4+ds-1) unstable; urgency=medium

  * New upstream hotfix release.

  * Source only upload. (Closes: #961896)

  * Updated VCS URLs. (Closes: #961895)

 -- Kay Hayen <kay.hayen@gmail.com>  Sat, 06 Jun 2020 09:58:32 +0200

nuitka (0.6.8.3+ds-1) unstable; urgency=medium

  * New upstream hotfix release.

 -- Kay Hayen <kay.hayen@gmail.com>  Sat, 23 May 2020 13:56:13 +0200

nuitka (0.6.8.2+ds-1) unstable; urgency=medium

  * New upstream hotfix release.

 -- Kay Hayen <kay.hayen@gmail.com>  Thu, 21 May 2020 15:04:13 +0200

nuitka (0.6.8.1+ds-1) unstable; urgency=medium

  * New upstream hotfix release.

  * Corrected copyright file format to not have emails.

 -- Kay Hayen <kay.hayen@gmail.com>  Fri, 15 May 2020 08:32:39 +0200

nuitka (0.6.8+ds-1) unstable; urgency=medium

  * New upstream release.

  * Changed dependencies to prefer Debian 11 packages.
    (Closes: #937166).

 -- Kay Hayen <kay.hayen@gmail.com>  Mon, 11 May 2020 16:41:34 +0200

nuitka (0.6.7+ds-1) unstable; urgency=medium

  * New upstream release.

  * The rst2pdf dependency is finally fixed
    (Closes: #943645) (Closes: #947573).

  * Enabled package build without Python2 (Closes: #937166)

 -- Kay Hayen <kay.hayen@gmail.com>  Thu, 23 Jan 2020 12:34:10 +0100

nuitka (0.6.6+ds-1) unstable; urgency=medium

  * New upstream release.

 -- Kay Hayen <kay.hayen@gmail.com>  Fri, 27 Dec 2019 08:47:38 +0100

nuitka (0.6.6~rc7+ds-1) unstable; urgency=medium

  * New upstream pre-release.

 -- Kay Hayen <kay.hayen@gmail.com>  Tue, 24 Sep 2019 08:49:41 +0200

nuitka (0.6.5+ds-1) unstable; urgency=medium

  * New upstream release.

 -- Kay Hayen <kay.hayen@gmail.com>  Sat, 27 Jul 2019 12:07:20 +0200

nuitka (0.6.4+ds-1) experimental; urgency=medium

  * New upstream release.

 -- Kay Hayen <kay.hayen@gmail.com>  Fri, 07 Jun 2019 23:30:22 +0200

nuitka (0.6.3.1+ds-1) experimental; urgency=medium

  * New upstream hotfix release.

 -- Kay Hayen <kay.hayen@gmail.com>  Thu, 25 Apr 2019 22:08:36 +0200

nuitka (0.6.3+ds-1) unstable; urgency=medium

  * New upstream release.

 -- Kay Hayen <kay.hayen@gmail.com>  Thu, 04 Apr 2019 06:12:30 +0200

nuitka (0.6.2+ds-1) unstable; urgency=medium

  * New upstream release.

 -- Kay Hayen <kay.hayen@gmail.com>  Sat, 16 Feb 2019 08:48:51 +0100

nuitka (0.6.1.1+ds-1) unstable; urgency=medium

  * New upstream hotfix release.

 -- Kay Hayen <kay.hayen@gmail.com>  Thu, 24 Jan 2019 09:13:53 +0100

nuitka (0.6.1+ds-1) unstable; urgency=medium

  * New upstream release.

  * Depend on python-pil over python-imaging (Closes: #917694).

 -- Kay Hayen <kay.hayen@gmail.com>  Sat, 05 Jan 2019 12:41:57 +0100

nuitka (0.6.0.6+ds-1) unstable; urgency=medium

  * New upstream hotfix release.

 -- Kay Hayen <kay.hayen@gmail.com>  Wed, 31 Oct 2018 09:03:57 +0100

nuitka (0.6.0.5+ds-1) unstable; urgency=medium

  * New upstream hotfix release.

 -- Kay Hayen <kay.hayen@gmail.com>  Thu, 18 Oct 2018 23:11:34 +0200

nuitka (0.6.0.4+ds-1) unstable; urgency=medium

  * New upstream hotfix release.

 -- Kay Hayen <kay.hayen@gmail.com>  Sun, 14 Oct 2018 08:26:48 +0200

nuitka (0.6.0.3+ds-1) unstable; urgency=medium

  * New upstream hotfix release.

 -- Kay Hayen <kay.hayen@gmail.com>  Sat, 06 Oct 2018 10:43:33 +0200

nuitka (0.6.0.2+ds-1) unstable; urgency=medium

  * New upstream hotfix release.

 -- Kay Hayen <kay.hayen@gmail.com>  Wed, 03 Oct 2018 10:41:52 +0200

nuitka (0.6.0.1+ds-1) unstable; urgency=medium

  * New upstream hotfix release.

 -- Kay Hayen <kay.hayen@gmail.com>  Thu, 27 Sep 2018 09:57:05 +0200

nuitka (0.6.0+ds-1) unstable; urgency=medium

  * New upstream release.

 -- Kay Hayen <kay.hayen@gmail.com>  Wed, 26 Sep 2018 07:00:04 +0200

nuitka (0.5.33+ds-1) unstable; urgency=medium

  * New upstream release.

 -- Kay Hayen <kay.hayen@gmail.com>  Thu, 13 Sep 2018 19:01:48 +0200

nuitka (0.5.32.8+ds-1) unstable; urgency=medium

  * New upstream hotfix release.

 -- Kay Hayen <kay.hayen@gmail.com>  Tue, 04 Sep 2018 14:58:47 +0200

nuitka (0.5.32.7+ds-1) unstable; urgency=medium

  * New upstream hotfix release.

 -- Kay Hayen <kay.hayen@gmail.com>  Thu, 23 Aug 2018 22:06:00 +0200

nuitka (0.5.32.6+ds-1) unstable; urgency=medium

  * New upstream hotfix release.

 -- Kay Hayen <kay.hayen@gmail.com>  Thu, 23 Aug 2018 20:05:18 +0200

nuitka (0.5.32.5+ds-1) unstable; urgency=medium

  * New upstream hotfix release.

 -- Kay Hayen <kay.hayen@gmail.com>  Wed, 15 Aug 2018 19:06:01 +0200

nuitka (0.5.32.4+ds-1) unstable; urgency=medium

  * New upstream hotfix release.

 -- Kay Hayen <kay.hayen@gmail.com>  Fri, 10 Aug 2018 12:06:44 +0200

nuitka (0.5.32.3+ds-1) unstable; urgency=medium

  * New upstream hotfix release.

 -- Kay Hayen <kay.hayen@gmail.com>  Sat, 04 Aug 2018 10:40:31 +0200

nuitka (0.5.32.2+ds-1) unstable; urgency=medium

  * New upstream hotfix release.

 -- Kay Hayen <kay.hayen@gmail.com>  Wed, 01 Aug 2018 17:38:43 +0200

nuitka (0.5.32.1+ds-1) unstable; urgency=medium

  * New upstream hotfix release.

 -- Kay Hayen <kay.hayen@gmail.com>  Sat, 28 Jul 2018 20:16:29 +0200

nuitka (0.5.32+ds-1) unstable; urgency=medium

  * New upstream release.

 -- Kay Hayen <kay.hayen@gmail.com>  Sat, 28 Jul 2018 15:07:21 +0200

nuitka (0.5.31+ds-1) unstable; urgency=medium

  * New upstream release.

 -- Kay Hayen <kay.hayen@gmail.com>  Mon, 09 Jul 2018 08:23:02 +0200

nuitka (0.5.30+ds-1) unstable; urgency=medium

  * New upstream release.

 -- Kay Hayen <kay.hayen@gmail.com>  Mon, 30 Apr 2018 09:50:54 +0200

nuitka (0.5.29.5+ds-1) unstable; urgency=medium

  * New upstream hotfix release.

 -- Kay Hayen <kay.hayen@gmail.com>  Wed, 25 Apr 2018 09:33:55 +0200

nuitka (0.5.29.4+ds-1) unstable; urgency=medium

  * New upstream hotfix release.

 -- Kay Hayen <kay.hayen@gmail.com>  Mon, 09 Apr 2018 20:22:37 +0200

nuitka (0.5.29.3+ds-1) unstable; urgency=medium

  * New upstream hotfix release.

 -- Kay Hayen <kay.hayen@gmail.com>  Sat, 31 Mar 2018 16:12:25 +0200

nuitka (0.5.29.2+ds-1) unstable; urgency=medium

  * New upstream hotfix release.

 -- Kay Hayen <kay.hayen@gmail.com>  Thu, 29 Mar 2018 10:19:24 +0200

nuitka (0.5.29.1+ds-1) unstable; urgency=medium

  * New upstream hotfix release.

 -- Kay Hayen <kay.hayen@gmail.com>  Tue, 27 Mar 2018 18:22:54 +0200

nuitka (0.5.29+ds-1) unstable; urgency=medium

  * New upstream release.

 -- Kay Hayen <kay.hayen@gmail.com>  Mon, 26 Mar 2018 20:13:44 +0200

nuitka (0.5.28.2+ds-1) unstable; urgency=medium

  * New upstream hotfix release.

 -- Kay Hayen <kay.hayen@gmail.com>  Wed, 29 Nov 2017 15:09:28 +0100

nuitka (0.5.28.1+ds-1) unstable; urgency=medium

  * New upstream hotfix release.
  * Also ignore sbuild non-existant directory (Closes: #871125).

 -- Kay Hayen <kay.hayen@gmail.com>  Sun, 22 Oct 2017 10:44:31 +0200

nuitka (0.5.28+ds-1) unstable; urgency=medium

  * New upstream release.

 -- Kay Hayen <kay.hayen@gmail.com>  Tue, 17 Oct 2017 10:03:56 +0200

nuitka (0.5.27+ds-1) unstable; urgency=medium

  * New upstream release.

 -- Kay Hayen <kay.hayen@gmail.com>  Sat, 22 Jul 2017 16:21:37 +0200

nuitka (0.5.26.4+ds-1) unstable; urgency=medium

  * New upstream hotfix release.
  * Recommend actual PyQT package (Closes: #866540).

 -- Kay Hayen <kay.hayen@gmail.com>  Mon, 03 Jul 2017 08:59:37 +0200

nuitka (0.5.26.3+ds-1) unstable; urgency=medium

  * New upstream hotfix release.

 -- Kay Hayen <kay.hayen@gmail.com>  Thu, 22 Jun 2017 08:08:53 +0200

nuitka (0.5.26.2+ds-1) unstable; urgency=medium

  * New upstream hotfix release.

 -- Kay Hayen <kay.hayen@gmail.com>  Sat, 17 Jun 2017 11:37:12 +0200

nuitka (0.5.26.1+ds-1) unstable; urgency=medium

  * New upstream hotfix release.

 -- Kay Hayen <kay.hayen@gmail.com>  Sat, 10 Jun 2017 13:09:51 +0200

nuitka (0.5.26+ds-1) unstable; urgency=medium

  * New upstream release.

 -- Kay Hayen <kay.hayen@gmail.com>  Wed, 07 Jun 2017 08:15:19 +0200

nuitka (0.5.25+ds-1) unstable; urgency=medium

  * New upstream release.

 -- Kay Hayen <kay.hayen@gmail.com>  Tue, 24 Jan 2017 06:13:46 +0100

nuitka (0.5.24.4+ds-1) unstable; urgency=medium

  * New upstream hotfix release.
  * Better detection of acceptable shared library loads from
    system paths for standalone tests (Closes: #844902).

 -- Kay Hayen <kay.hayen@gmail.com>  Sat, 10 Dec 2016 12:25:35 +0100

nuitka (0.5.24.3+ds-1) unstable; urgency=medium

  * New upstream hotfix release.

 -- Kay Hayen <kay.hayen@gmail.com>  Fri, 09 Dec 2016 06:50:55 +0100

nuitka (0.5.24.2+ds-1) unstable; urgency=medium

  * New upstream hotfix release.

 -- Kay Hayen <kay.hayen@gmail.com>  Wed, 30 Nov 2016 09:32:03 +0100

nuitka (0.5.24.1+ds-1) unstable; urgency=medium

  * New upstream hotfix release.

 -- Kay Hayen <kay.hayen@gmail.com>  Wed, 16 Nov 2016 08:16:53 +0100

nuitka (0.5.24+ds-1) unstable; urgency=medium

  * New upstream release.

 -- Kay Hayen <kay.hayen@gmail.com>  Mon, 14 Nov 2016 09:41:31 +0100

nuitka (0.5.23.2+ds-1) unstable; urgency=medium

  * New upstream hotfix release.

 -- Kay Hayen <kay.hayen@gmail.com>  Mon, 07 Nov 2016 07:55:11 +0100

nuitka (0.5.23.1+ds-1) unstable; urgency=medium

  * New upstream hotfix release.
  * Use of C11 compiler instead of C++ compiler, so we drop the
    versioned dependencies. (Closes: #835954)

 -- Kay Hayen <kay.hayen@gmail.com>  Sun, 16 Oct 2016 10:40:59 +0200

nuitka (0.5.23+ds-1) unstable; urgency=medium

  * New upstream release.

 -- Kay Hayen <kay.hayen@gmail.com>  Sun, 02 Oct 2016 18:14:41 +0200

nuitka (0.5.22+ds-1) unstable; urgency=medium

  * New upstream release.

 -- Kay Hayen <kay.hayen@gmail.com>  Tue, 16 Aug 2016 11:22:16 +0200

nuitka (0.5.21.3+ds-1) unstable; urgency=medium

  * New upstream hotfix release.

 -- Kay Hayen <kay.hayen@gmail.com>  Thu, 26 May 2016 14:51:39 +0200

nuitka (0.5.21.2+ds-1) unstable; urgency=medium

  * New upstream hotfix release.

 -- Kay Hayen <kay.hayen@gmail.com>  Sat, 14 May 2016 14:43:28 +0200

nuitka (0.5.21.1+ds-1) unstable; urgency=medium

  * New upstream hotfix release.

  * Depends on g++-5 now.

 -- Kay Hayen <kay.hayen@gmail.com>  Sat, 30 Apr 2016 07:59:57 +0200

nuitka (0.5.21+ds-1) unstable; urgency=medium

  * New upstream release.

 -- Kay Hayen <kay.hayen@gmail.com>  Sun, 24 Apr 2016 14:06:29 +0200

nuitka (0.5.20+ds-1) unstable; urgency=medium

  * New upstream release.

 -- Kay Hayen <kay.hayen@gmail.com>  Sun, 20 Mar 2016 08:11:16 +0100

nuitka (0.5.19.1+ds-1) unstable; urgency=medium

  * New upstream hotfix release.

 -- Kay Hayen <kay.hayen@gmail.com>  Tue, 15 Mar 2016 09:11:57 +0100

nuitka (0.5.19+ds-1) unstable; urgency=medium

  * New upstream release.

 -- Kay Hayen <kay.hayen@gmail.com>  Mon, 01 Feb 2016 07:53:08 +0100

nuitka (0.5.18.1+ds-1) unstable; urgency=medium

  * New upstream hotfix release.

 -- Kay Hayen <kay.hayen@gmail.com>  Sun, 24 Jan 2016 07:52:03 +0100

nuitka (0.5.18+ds-1) unstable; urgency=medium

  * New upstream release.

 -- Kay Hayen <kay.hayen@gmail.com>  Fri, 15 Jan 2016 07:48:41 +0100

nuitka (0.5.17.1+ds-1) unstable; urgency=medium

  * New upstream hotfix release.

 -- Kay Hayen <kay.hayen@gmail.com>  Thu, 14 Jan 2016 23:21:51 +0100

nuitka (0.5.17+ds-1) unstable; urgency=medium

  * New upstream release.

 -- Kay Hayen <kay.hayen@gmail.com>  Sun, 27 Dec 2015 15:18:39 +0100

nuitka (0.5.16.1+ds-1) unstable; urgency=medium

  * New upstream hotfix release.

 -- Kay Hayen <kay.hayen@gmail.com>  Thu, 03 Dec 2015 07:04:12 +0100

nuitka (0.5.16+ds-1) unstable; urgency=medium

  * New upstream release.

 -- Kay Hayen <kay.hayen@gmail.com>  Mon, 09 Nov 2015 18:30:07 +0100

nuitka (0.5.15+ds-1) unstable; urgency=medium

  * New upstream release.

 -- Kay Hayen <kay.hayen@gmail.com>  Mon, 12 Oct 2015 08:57:03 +0200

nuitka (0.5.14.3+ds-1) unstable; urgency=medium

  * New upstream hotfix release.

 -- Kay Hayen <kay.hayen@gmail.com>  Sun, 13 Sep 2015 12:26:59 +0200

nuitka (0.5.14.2+ds-1) unstable; urgency=medium

  * New upstream hotfix release.

 -- Kay Hayen <kay.hayen@gmail.com>  Mon, 07 Sep 2015 00:30:11 +0200

nuitka (0.5.14.1+ds-1) UNRELEASED; urgency=medium

  * New upstream hotfix release.

 -- Kay Hayen <kay.hayen@gmail.com>  Sun, 06 Sep 2015 22:37:22 +0200

nuitka (0.5.14+ds-1) unstable; urgency=medium

  * New upstream release.

 -- Kay Hayen <kay.hayen@gmail.com>  Thu, 27 Aug 2015 06:24:11 +0200

nuitka (0.5.13.8+ds-1) UNRELEASED; urgency=medium

  * New upstream hotfix release.

 -- Kay Hayen <kay.hayen@gmail.com>  Thu, 20 Aug 2015 11:55:53 +0200

nuitka (0.5.13.7+ds-1) UNRELEASED; urgency=medium

  * New upstream hotfix release.

 -- Kay Hayen <kay.hayen@gmail.com>  Tue, 18 Aug 2015 21:55:08 +0200

nuitka (0.5.13.6+ds-1) UNRELEASED; urgency=medium

  * New upstream hotfix release.

 -- Kay Hayen <kay.hayen@gmail.com>  Sun, 16 Aug 2015 14:38:46 +0200

nuitka (0.5.13.5+ds-1) UNRELEASED; urgency=medium

  * New upstream hotfix release.

 -- Kay Hayen <kay.hayen@gmail.com>  Sun, 16 Aug 2015 13:42:02 +0200

nuitka (0.5.13.4+ds-1) UNRELEASED; urgency=medium

  * New upstream hotfix release.

 -- Kay Hayen <kay.hayen@gmail.com>  Fri, 31 Jul 2015 17:24:40 +0200

nuitka (0.5.13.3+ds-1) UNRELEASED; urgency=medium

  * New upstream hotfix release.

 -- Kay Hayen <kay.hayen@gmail.com>  Wed, 29 Jul 2015 10:54:05 +0200

nuitka (0.5.13.2+ds-1) UNRELEASED; urgency=medium

  * New upstream hotfix release.

 -- Kay Hayen <kay.hayen@gmail.com>  Tue, 16 Jun 2015 10:29:12 +0200

nuitka (0.5.13.1+ds-1) UNRELEASED; urgency=medium

  * New upstream hotfix release.

 -- Kay Hayen <kay.hayen@gmail.com>  Mon, 04 May 2015 09:27:19 +0200

nuitka (0.5.13+ds-1) unstable; urgency=medium

  * New upstream release.

 -- Kay Hayen <kay.hayen@gmail.com>  Fri, 01 May 2015 10:44:27 +0200

nuitka (0.5.12.2+ds-1) UNRELEASED; urgency=medium

  * New upstream hotfix release.

 -- Kay Hayen <kay.hayen@gmail.com>  Sun, 26 Apr 2015 08:51:37 +0200

nuitka (0.5.12.1+ds-1) UNRELEASED; urgency=medium

  * New upstream hotfix release.

 -- Kay Hayen <kay.hayen@gmail.com>  Sat, 18 Apr 2015 09:35:06 +0200

nuitka (0.5.12+ds-1) experimental; urgency=medium

  * New upstream release.

 -- Kay Hayen <kay.hayen@gmail.com>  Mon, 06 Apr 2015 17:20:44 +0200

nuitka (0.5.11.2+ds-1) experimental; urgency=medium

  * New upstream hotfix release.

 -- Kay Hayen <kay.hayen@gmail.com>  Thu, 26 Mar 2015 20:09:06 +0100

nuitka (0.5.11.1+ds-1) experimental; urgency=medium

  * New upstream hotfix release.

 -- Kay Hayen <kay.hayen@gmail.com>  Mon, 23 Mar 2015 10:34:17 +0100

nuitka (0.5.11+ds-1) experimental; urgency=medium

  * New upstream release.

 -- Kay Hayen <kay.hayen@gmail.com>  Wed, 18 Mar 2015 08:38:39 +0100

nuitka (0.5.10.2+ds-1) experimental; urgency=medium

  * New upstream hotfix release.

 -- Kay Hayen <kay.hayen@gmail.com>  Tue, 10 Mar 2015 07:46:24 +0100

nuitka (0.5.10.1+ds-1) experimental; urgency=medium

  * New upstream hotfix release.

 -- Kay Hayen <kay.hayen@gmail.com>  Sun, 08 Mar 2015 11:56:55 +0100

nuitka (0.5.10+ds-1) experimental; urgency=medium

  * New upstream release.

 -- Kay Hayen <kay.hayen@gmail.com>  Thu, 05 Mar 2015 07:43:43 +0100

nuitka (0.5.9+ds-1) experimental; urgency=medium

  * New upstream release.

 -- Kay Hayen <kay.hayen@gmail.com>  Thu, 29 Jan 2015 08:18:06 +0100

nuitka (0.5.8+ds-1) experimental; urgency=medium

  * New upstream release.

 -- Kay Hayen <kay.hayen@gmail.com>  Thu, 15 Jan 2015 04:11:03 +0100

nuitka (0.5.7.1+ds-1) experimental; urgency=medium

  * New upstream hotfix release.

 -- Kay Hayen <kay.hayen@gmail.com>  Fri, 09 Jan 2015 13:52:15 +0100

nuitka (0.5.7+ds-1) UNRELEASED; urgency=medium

  * New upstream release.

 -- Kay Hayen <kay.hayen@gmail.com>  Thu, 01 Jan 2015 10:52:03 +0100

nuitka (0.5.6.1+ds-1) UNRELEASED; urgency=medium

  * New upstream hotfix release.

 -- Kay Hayen <kay.hayen@gmail.com>  Sun, 21 Dec 2014 08:32:58 +0100

nuitka (0.5.6+ds-1) UNRELEASED; urgency=medium

  * New upstream release.
  * Added support for hardening-wrapper to be installed.

 -- Kay Hayen <kay.hayen@gmail.com>  Fri, 19 Dec 2014 08:39:17 +0100

nuitka (0.5.5.3+ds-1) unstable; urgency=medium

  * New upstream hotfix release.
  * Added support for armhf architecture.

 -- Kay Hayen <kay.hayen@gmail.com>  Fri, 24 Oct 2014 17:33:59 +0200

nuitka (0.5.5.2+ds-1) unstable; urgency=medium

  * New upstream hotfix release.
  * Bump to Standards Version 3.9.6, no changes needed.

 -- Kay Hayen <kay.hayen@gmail.com>  Fri, 17 Oct 2014 07:56:05 +0200

nuitka (0.5.5+ds-1) unstable; urgency=medium

  * New upstream release.

 -- Kay Hayen <kay.hayen@gmail.com>  Sun, 05 Oct 2014 19:28:20 +0200

nuitka (0.5.4.3+ds-1) unstable; urgency=medium

  * New upstream hotfix release.

 -- Kay Hayen <kay.hayen@gmail.com>  Thu, 21 Aug 2014 09:41:37 +0200

nuitka (0.5.3.5+ds-1) unstable; urgency=medium

  * New upstream hotfix release.

 -- Kay Hayen <kay.hayen@gmail.com>  Fri, 18 Jul 2014 07:28:17 +0200

nuitka (0.5.3.3+ds-1) unstable; urgency=medium

  * New upstream release.
  * Original version didn't build for all versions due to error message
    changes, this release adapts to.

 -- Kay Hayen <kay.hayen@gmail.com>  Sat, 12 Jul 2014 20:50:01 +0200

nuitka (0.5.2+ds-1) unstable; urgency=medium

  * New upstream release.
  * Permit building using cowbuilder, eatmydata (Closes: #749518)
  * Do not require gcc in build-depends
    (Closes: #747984) (Closes: #748005) (Closes: #751325)

 -- Kay Hayen <kay.hayen@gmail.com>  Mon, 23 Jun 2014 08:17:57 +0200

nuitka (0.5.1.1+ds-1) unstable; urgency=medium

  * New upstream hotfix release.

 -- Kay Hayen <kay.hayen@gmail.com>  Thu, 06 Mar 2014 10:44:28 +0100

nuitka (0.5.1+ds-1) unstable; urgency=medium

  * New upstream release.

 -- Kay Hayen <kay.hayen@gmail.com>  Thu, 06 Mar 2014 09:33:51 +0100

nuitka (0.5.0.1+ds-1) unstable; urgency=medium

  * New upstream hotfix release.

 -- Kay Hayen <kay.hayen@gmail.com>  Mon, 13 Jan 2014 23:37:37 +0100

nuitka (0.5.0+ds-1) unstable; urgency=medium

  * New upstream release.
  * Added missing build dependency to process PNG images.

 -- Kay Hayen <kay.hayen@gmail.com>  Fri, 03 Jan 2014 19:18:18 +0100

nuitka (0.4.7.1+ds-1) unstable; urgency=low

  * New upstream hotfix release.

 -- Kay Hayen <kay.hayen@gmail.com>  Tue, 03 Dec 2013 08:44:31 +0100

nuitka (0.4.7+ds-1) UNRELEASED; urgency=low

  * New upstream release.
  * Handle unknown encoding error message change of CPython 2.7.6
    that was backported to CPython 2.7.5+ as well.
    (Closes: #730956)

 -- Kay Hayen <kay.hayen@gmail.com>  Mon, 02 Dec 2013 09:15:12 +0100

nuitka (0.4.6.2+ds-1) unstable; urgency=low

  * New upstream hotfix release.

 -- Kay Hayen <kayhayen@gmx.de>  Fri, 01 Nov 2013 19:07:42 +0100

nuitka (0.4.6+ds-1) unstable; urgency=low

  * New upstream release.

 -- Kay Hayen <kayhayen@gmx.de>  Sun, 27 Oct 2013 21:29:26 +0100

nuitka (0.4.5.1+ds-1) unstable; urgency=low

  * New upstream hotfix release.
  * Corrects upstream Issue#106.

 -- Kay Hayen <kayhayen@gmx.de>  Wed, 25 Sep 2013 14:29:55 +0200

nuitka (0.4.5+ds-1) unstable; urgency=low

  * New upstream release.

 -- Kay Hayen <kayhayen@gmx.de>  Sun, 18 Aug 2013 09:06:29 +0200

nuitka (0.4.4.2+ds-1) unstable; urgency=low

  * New upstream hotfix release.
  * Corrects upstream Issue#98.
  * Corrects upstream Issue#100.
  * Corrects upstream Issue#101.
  * Corrects upstream Issue#102.

 -- Kay Hayen <kayhayen@gmx.de>  Sat, 20 Jul 2013 09:08:29 +0200

nuitka (0.4.4.1+ds-1) unstable; urgency=low

  * New upstream hotfix release.
  * Corrects upstream Issue#95.
  * Corrects upstream Issue#96.

 -- Kay Hayen <kayhayen@gmx.de>  Sat, 13 Jul 2013 11:56:21 +0200

nuitka (0.4.4+ds-1) unstable; urgency=low

  * New upstream release.
  * Upstream now supports Python3.3 and threads.
  * Bump to Standards Version 3.9.4, no changes needed.
  * Fix support for modules and Python3 was broken (Closes: #711459)
  * Fix encoding error changes  Python 2.7.5 (Closes: #713531)

 -- Kay Hayen <kayhayen@gmx.de>  Tue, 25 Jun 2013 10:46:40 +0200

nuitka (0.4.3+ds-1) unstable; urgency=low

  * New upstream release.

 -- Kay Hayen <kayhayen@gmx.de>  Sat, 18 May 2013 10:16:25 +0200

nuitka (0.4.2+ds-1) unstable; urgency=low

  * New upstream release.

 -- Kay Hayen <kayhayen@gmx.de>  Fri, 29 Mar 2013 11:05:08 +0100

nuitka (0.4.1+ds-1) unstable; urgency=low

  * New upstream release.

 -- Kay Hayen <kayhayen@gmx.de>  Tue, 05 Mar 2013 08:15:41 +0100

nuitka (0.4.0+ds-1) UNRELEASED; urgency=low

  * New upstream release.
  * Changes so the Debian package can be backported to Squeeze as well.

 -- Kay Hayen <kayhayen@gmx.de>  Sat, 09 Feb 2013 10:08:15 +0100

nuitka (0.3.25+ds-1) unstable; urgency=low

  * New upstream release.
  * Register the User Manual with "doc-base".

 -- Kay Hayen <kayhayen@gmx.de>  Sun, 11 Nov 2012 13:57:32 +0100

nuitka (0.3.24.1+ds-1) unstable; urgency=low

  * New upstream hotfix release.
  * Corrects upstream Issue#46.

 -- Kay Hayen <kayhayen@gmx.de>  Sat, 08 Sep 2012 22:30:11 +0000

nuitka (0.3.24+ds-1) unstable; urgency=low

  * New upstream release.
  * Detect the absence of "g++" and gracefully fallback to the
    compiler depended on. (Closes: #682146)
  * Changed usage of "temp" files in developer scripts to be
    secure. (Closes: #682145)
  * Added support for "DEB_BUILD_OPTIONS=nocheck" to skip the
    test runs. (Closes: #683090)

 -- Kay Hayen <kayhayen@gmx.de>  Sat, 18 Aug 2012 21:19:17 +0200

nuitka (0.3.23.1+ds-1) unstable; urgency=low

  * New upstream hotfix release.
  * Corrects upstream Issue#40, Issue#41, and Issue#42.

 -- Kay Hayen <kayhayen@gmx.de>  Mon, 16 Jul 2012 07:25:41 +0200

nuitka (0.3.23+ds-1) unstable; urgency=low

  * New upstream release.
  * License for Nuitka is now Apache License 2.0, no more GPLv3.
  * Corrects upstream Issue#37 and Issue#38.

 -- Kay Hayen <kayhayen@gmx.de>  Sun, 01 Jul 2012 00:00:57 +0200

nuitka (0.3.22.1+ds-1) unstable; urgency=low

  * New upstream hotfix release.
  * Corrected copyright file syntax error found by new lintian
    version.
  * Corrects upstream Issue#19.

 -- Kay Hayen <kayhayen@gmx.de>  Sat, 16 Jun 2012 08:58:30 +0200

nuitka (0.3.22+ds-1) unstable; urgency=low

  * New upstream release.

 -- Kay Hayen <kayhayen@gmx.de>  Sun, 13 May 2012 12:51:16 +0200

nuitka (0.3.21+ds-1) unstable; urgency=low

  * New upstream release.

 -- Kay Hayen <kayhayen@gmx.de>  Thu, 12 Apr 2012 20:24:01 +0200

nuitka (0.3.20.2+ds-1) unstable; urgency=low

  * New upstream hotfix release.
  * Corrects upstream Issue#35.
  * Bump to Standards Version 3.9.3, no changes needed.
  * In the alternative build dependencies, designed to make the
    Python3 build dependency optional, put option that is going
    to work on "unstable" first. (Closes: #665021)

 -- Kay Hayen <kayhayen@gmx.de>  Tue, 03 Apr 2012 22:31:36 +0200

nuitka (0.3.20.1+ds-1) unstable; urgency=low

  * New upstream hotfix release.
  * Corrects upstream Issue#34.

 -- Kay Hayen <kayhayen@gmx.de>  Sat, 03 Mar 2012 10:18:30 +0100

nuitka (0.3.20+ds-1) unstable; urgency=low

  * New upstream release.
  * Added upstream "Changelog.rst" as "changelog"

 -- Kay Hayen <kayhayen@gmx.de>  Mon, 27 Feb 2012 09:32:10 +0100

nuitka (0.3.19.2+ds-1) unstable; urgency=low

  * New upstream hotfix release.
  * Corrects upstream Issue#32.

 -- Kay Hayen <kayhayen@gmx.de>  Sun, 12 Feb 2012 20:33:30 +0100

nuitka (0.3.19.1+ds-1) unstable; urgency=low

  * New upstream hotfix release.
  * Corrects upstream Issue#30 and Issue#31.

 -- Kay Hayen <kayhayen@gmx.de>  Sat, 28 Jan 2012 07:27:38 +0100

nuitka (0.3.19+ds-1) unstable; urgency=low

  * New upstream release.
  * Improvements to option groups layout in manpages, and broken
    whitespace for "--recurse-to" option. (Closes: #655910)
  * Documented new option "--recurse-directory" in man page with
    example.
  * Made the "debian/watch" file ignore upstream pre-releases,
    these shall not be considered for this package.
  * Aligned depended version with build depended versions.
  * Depend on "python-dev" as well, needed to compile against
    "libpython".
  * Build depend on "python-dev-all" and "python-dbg-all" to
    execute tests with both all supported Python versions.
  * Build depend on "python3.2-dev-all" and "python3-dbg-all"
    to execute tests with Python3 as well. It is currently not
    supported by upstream, this is only preparatory.
  * Added suggestion of "ccache", can speed up the compilation
    process.

 -- Kay Hayen <kayhayen@gmx.de>  Tue, 17 Jan 2012 10:29:45 +0100

nuitka (0.3.18+ds-1) unstable; urgency=low

  * New upstream release.
  * Lowered dependencies so that a backport to Ubuntu Natty and
    higher is now feasible. A "scons >=2.0.0" is good enough,
    and so is "g++-4.5" as well.
  * Don't require the PDF generation to be successful on older
    Ubuntu versions as it crashes due to old "rst2pdf" bugs.

 -- Kay Hayen <kayhayen@gmx.de>  Thu, 12 Jan 2012 19:55:43 +0100

nuitka (0.3.18~pre2+ds-1) unstable; urgency=low

  * New upstream pre-release.
  * First upload to unstable, many thanks to my reviewer and
    sponsor Yaroslav Halchenko <debian@onerussian.com>
  * New maintainer (Closes: #648489)
  * Added Developer Manual to the generated PDF documentation.
  * Added python-dbg to Build-Depends to also execcute reference
    count tests.
  * Changed copyright file to reference Apache license via its
    standard Debian location as well.

 -- Kay Hayen <kayhayen@gmx.de>  Tue, 10 Jan 2012 22:21:56 +0100

nuitka (0.3.17+ds-1) UNRELEASED; urgency=low

  * New upstream release.
  * Updated man page to use new "--recurse-*" options in examples
    over removed "--deep*" options.
  * Completed copyright file according to "licensecheck" findings
    and updated files accordingly. Put the included tests owned
    by upstream into public domain.
  * Use a "+ds" file as orig source with inline copy of Scons
    already removed instead of doing it as a patch.
  * Also removed the benchmark tests from "+ds" file, not useful
    to be provided with Nuitka.
  * Added syntax tests, these were omitted by mistake previously.
  * Run the test suite at package build time, it checks the basic
    tests, syntax error tests, program tests, and the compile
    itself test.
  * Added run time dependencies also as build time dependencies
    to be able to execute the tests.
  * Corrected handling of upstream pre-release names in the watch
    file.
  * Changed contributor notice to only require "Apache License 2.0"
    for the new parts.
  * Put Debian packaging and owned tests under "Apache License 2.0"
    as well.

 -- Kay Hayen <kayhayen@gmx.de>  Mon, 09 Jan 2012 09:02:19 +0100

nuitka (0.3.16-1) UNRELEASED; urgency=low

  * New upstream release.
  * Updated debian/copyright URI to match the latest one.
  * Updated debian/copyright to DEP5 changes.
  * Added Nuitka homepage to debian/control.
  * Added watch file, so uscan works.
  * Added git pointers to git repository and gitweb to the
    package control file.
  * Corrected examples section in man page to correctly escape "-".
  * Added meaningful "what is" to manpages.
  * Bump to Standards Version 3.9.2, no changes needed.
  * Added extended description to address lintian warning.

 -- Kay Hayen <kayhayen@gmx.de>  Sun, 18 Dec 2011 13:01:10 +0100

nuitka (0.3.15-1) UNRELEASED; urgency=low

  * New upstream release.
  * Renamed "/usr/bin/Python" to "/usr/bin/nuitka-python".
  * Added man pages for "nuitka" and "nuitka-python", the first
    with an examples section that shows the most important uses
    of the "nuitka" binary.
  * Removed foreign code for Windows generators, removed from
    debian/copyright.
  * Lowered dependency for Scons to what Ubuntu Oneiric has and
    what we have as an inline copy, (scons >=2.0.1) should be
    sufficient.
  * Recommend python-lxml, as it's used by Nuitka to dump XML
    representation.
  * Recommend python-qt4, as it may be used to display the node
    tree in a window.
  * Removed inline copy of Scons from the binary package.
  * Added patch to remove the setting nuitka package in sys.path,
    not needed in Debian.

 -- Kay Hayen <kayhayen@gmx.de>  Thu, 01 Dec 2011 22:43:33 +0100

nuitka (0.3.15pre2-1) UNRELEASED; urgency=low

  * Initial Debian package.

 -- Kay Hayen <kayhayen@gmx.de>  Fri, 11 Nov 2011 20:58:55 +0100<|MERGE_RESOLUTION|>--- conflicted
+++ resolved
@@ -1,16 +1,14 @@
-<<<<<<< HEAD
 nuitka (0.8~rc5+ds-1) unstable; urgency=medium
 
   * New upstream pre-release.
 
  -- Kay Hayen <kay.hayen@gmail.com>  Sat, 05 Mar 2022 12:47:48 +0100
-=======
+
 nuitka (0.7.4+ds-1) unstable; urgency=medium
 
   * New upstream hotfix release.
 
  -- Kay Hayen <kay.hayen@gmail.com>  Sat, 12 Mar 2022 13:50:50 +0100
->>>>>>> e3193a7a
 
 nuitka (0.7.3+ds-1) unstable; urgency=medium
 
