<<<<<<< HEAD
nuitka (1.8~rc4+ds-1) unstable; urgency=medium

  * New upstream pre-release.

 -- Kay Hayen <kay.hayen@gmail.com>  Wed, 12 Jul 2023 09:25:39 +0200
=======
nuitka (1.7.5+ds-1) unstable; urgency=medium

  * New upstream hotfix release.

 -- Kay Hayen <kay.hayen@gmail.com>  Fri, 14 Jul 2023 04:09:33 +0200
>>>>>>> 195fd086

nuitka (1.7.4+ds-1) unstable; urgency=medium

  * New upstream hotfix release.

 -- Kay Hayen <kay.hayen@gmail.com>  Tue, 11 Jul 2023 14:54:05 +0200

nuitka (1.7.3+ds-1) unstable; urgency=medium

  * New upstream hotfix release.

 -- Kay Hayen <kay.hayen@gmail.com>  Sun, 09 Jul 2023 18:53:35 +0200

nuitka (1.7.2+ds-1) unstable; urgency=medium

  * New upstream hotfix release.

 -- Kay Hayen <kay.hayen@gmail.com>  Fri, 07 Jul 2023 09:40:11 +0200

nuitka (1.7.1+ds-1) unstable; urgency=medium

  * New upstream hotfix release.

 -- Kay Hayen <kay.hayen@gmail.com>  Wed, 05 Jul 2023 16:29:43 +0200

nuitka (1.7+ds-1) unstable; urgency=medium

  * New upstream release.

 -- Kay Hayen <kay.hayen@gmail.com>  Mon, 03 Jul 2023 10:57:55 +0200

nuitka (1.6.5+ds-1) unstable; urgency=medium

  * New upstream hotfix release.

 -- Kay Hayen <kay.hayen@gmail.com>  Thu, 22 Jun 2023 04:01:33 +0200

nuitka (1.6.4+ds-1) unstable; urgency=medium

  * New upstream hotfix release.

 -- Kay Hayen <kay.hayen@gmail.com>  Mon, 19 Jun 2023 15:31:28 +0200

nuitka (1.6.3+ds-1) unstable; urgency=medium

  * New upstream hotfix release.

 -- Kay Hayen <kay.hayen@gmail.com>  Sat, 10 Jun 2023 09:34:49 +0200

nuitka (1.6.2+ds-1) unstable; urgency=medium

  * New upstream hotfix release.

 -- Kay Hayen <kay.hayen@gmail.com>  Fri, 09 Jun 2023 12:00:01 +0200

nuitka (1.6.1+ds-1) unstable; urgency=medium

  * New upstream hotfix release.

 -- Kay Hayen <kay.hayen@gmail.com>  Mon, 05 Jun 2023 11:35:18 +0200

nuitka (1.6+ds-1) unstable; urgency=medium

  * New upstream release.

 -- Kay Hayen <kay.hayen@gmail.com>  Sun, 28 May 2023 21:05:53 +0200

nuitka (1.5.8+ds-1) unstable; urgency=medium

  * New upstream hotfix release.

 -- Kay Hayen <kay.hayen@gmail.com>  Mon, 15 May 2023 10:19:45 +0200

nuitka (1.5.7+ds-1) unstable; urgency=medium

  * New upstream hotfix release.

 -- Kay Hayen <kay.hayen@gmail.com>  Mon, 24 Apr 2023 16:45:23 +0200

nuitka (1.5.8+ds-1) unstable; urgency=medium

  * New upstream hotfix release.

 -- Kay Hayen <kay.hayen@gmail.com>  Mon, 15 May 2023 10:19:45 +0200

nuitka (1.5.7+ds-1) unstable; urgency=medium

  * New upstream hotfix release.

 -- Kay Hayen <kay.hayen@gmail.com>  Mon, 24 Apr 2023 16:45:23 +0200

nuitka (1.5.6+ds-1) unstable; urgency=medium

  * New upstream hotfix release.

 -- Kay Hayen <kay.hayen@gmail.com>  Tue, 11 Apr 2023 10:09:53 +0200

nuitka (1.5.5+ds-1) unstable; urgency=medium

  * New upstream hotfix release.

 -- Kay Hayen <kay.hayen@gmail.com>  Tue, 04 Apr 2023 08:43:30 +0200

nuitka (1.5.4+ds-1) unstable; urgency=medium

  * New upstream hotfix release.

 -- Kay Hayen <kay.hayen@gmail.com>  Sun, 26 Mar 2023 10:24:29 +0200

nuitka (1.5.3+ds-1) unstable; urgency=medium

  * New upstream hotfix release.

 -- Kay Hayen <kay.hayen@gmail.com>  Thu, 16 Mar 2023 20:51:55 +0100

nuitka (1.5.2+ds-1) unstable; urgency=medium

  * New upstream hotfix release.

 -- Kay Hayen <kay.hayen@gmail.com>  Thu, 16 Mar 2023 13:44:56 +0100

nuitka (1.5.1+ds-1) unstable; urgency=medium

  * New upstream hotfix release.

 -- Kay Hayen <kay.hayen@gmail.com>  Mon, 13 Mar 2023 15:52:36 +0100

nuitka (1.5+ds-1) unstable; urgency=medium

  * New upstream release.

 -- Kay Hayen <kay.hayen@gmail.com>  Sat, 11 Mar 2023 15:55:37 +0100

nuitka (1.4.8+ds-1) unstable; urgency=medium

  * New upstream hotfix release.

 -- Kay Hayen <kay.hayen@gmail.com>  Tue, 21 Feb 2023 09:18:59 +0100

nuitka (1.4.7+ds-1) unstable; urgency=medium

  * New upstream hotfix release.

 -- Kay Hayen <kay.hayen@gmail.com>  Mon, 13 Feb 2023 14:38:57 +0100

nuitka (1.4.6+ds-1) unstable; urgency=medium

  * New upstream hotfix release.

 -- Kay Hayen <kay.hayen@gmail.com>  Sun, 12 Feb 2023 19:11:46 +0100

nuitka (1.4.5+ds-1) unstable; urgency=medium

  * New upstream hotfix release.

 -- Kay Hayen <kay.hayen@gmail.com>  Fri, 10 Feb 2023 07:36:27 +0100

nuitka (1.4.4+ds-1) unstable; urgency=medium

  * New upstream hotfix release.

 -- Kay Hayen <kay.hayen@gmail.com>  Tue, 07 Feb 2023 19:03:45 +0100

nuitka (1.4.3+ds-1) unstable; urgency=medium

  * New upstream hotfix release.

 -- Kay Hayen <kay.hayen@gmail.com>  Sat, 04 Feb 2023 07:24:47 +0100

nuitka (1.4.2+ds-1) unstable; urgency=medium

  * New upstream hotfix release.

 -- Kay Hayen <kay.hayen@gmail.com>  Tue, 31 Jan 2023 07:17:15 +0100

nuitka (1.4.1+ds-1) unstable; urgency=medium

  * New upstream hotfix release.

 -- Kay Hayen <kay.hayen@gmail.com>  Sun, 29 Jan 2023 23:21:23 +0100

nuitka (1.4+ds-1) unstable; urgency=medium

  * New upstream release.

 -- Kay Hayen <kay.hayen@gmail.com>  Thu, 26 Jan 2023 14:56:48 +0100

nuitka (1.3.8+ds-1) unstable; urgency=medium

  * New upstream hotfix release.

 -- Kay Hayen <kay.hayen@gmail.com>  Mon, 16 Jan 2023 11:05:41 +0100

nuitka (1.3.7+ds-1) unstable; urgency=medium

  * New upstream hotfix release.

 -- Kay Hayen <kay.hayen@gmail.com>  Mon, 09 Jan 2023 16:51:14 +0100

nuitka (1.3.6+ds-1) unstable; urgency=medium

  * New upstream hotfix release.

 -- Kay Hayen <kay.hayen@gmail.com>  Fri, 06 Jan 2023 09:10:31 +0100

nuitka (1.3.5+ds-1) unstable; urgency=medium

  * New upstream hotfix release.

 -- Kay Hayen <kay.hayen@gmail.com>  Sun, 01 Jan 2023 09:39:39 +0100

nuitka (1.3.4+ds-1) unstable; urgency=medium

  * New upstream hotfix release.

 -- Kay Hayen <kay.hayen@gmail.com>  Wed, 28 Dec 2022 21:20:25 +0100

nuitka (1.3.3+ds-1) unstable; urgency=medium

  * New upstream hotfix release.

 -- Kay Hayen <kay.hayen@gmail.com>  Mon, 26 Dec 2022 10:39:49 +0100

nuitka (1.3.2+ds-1) unstable; urgency=medium

  * New upstream hotfix release.

 -- Kay Hayen <kay.hayen@gmail.com>  Fri, 23 Dec 2022 08:19:05 +0100

nuitka (1.3.1+ds-1) unstable; urgency=medium

  * New upstream hotfix release.

 -- Kay Hayen <kay.hayen@gmail.com>  Wed, 21 Dec 2022 19:14:46 +0100

nuitka (1.3+ds-1) unstable; urgency=medium

  * New upstream release.

 -- Kay Hayen <kay.hayen@gmail.com>  Wed, 21 Dec 2022 13:14:49 +0100

nuitka (1.2.7+ds-1) unstable; urgency=medium

  * New upstream hotfix release.

 -- Kay Hayen <kay.hayen@gmail.com>  Tue, 13 Dec 2022 11:16:23 +0100

nuitka (1.2.6+ds-1) unstable; urgency=medium

  * New upstream hotfix release.

 -- Kay Hayen <kay.hayen@gmail.com>  Thu, 08 Dec 2022 07:18:44 +0100

nuitka (1.2.5+ds-1) unstable; urgency=medium

  * New upstream hotfix release.

 -- Kay Hayen <kay.hayen@gmail.com>  Wed, 07 Dec 2022 15:57:44 +0100

nuitka (1.2.4+ds-1) unstable; urgency=medium

  * New upstream hotfix release.

 -- Kay Hayen <kay.hayen@gmail.com>  Sat, 03 Dec 2022 13:45:31 +0100

nuitka (1.2.3+ds-1) unstable; urgency=medium

  * New upstream hotfix release.

 -- Kay Hayen <kay.hayen@gmail.com>  Sat, 26 Nov 2022 11:07:57 +0100

nuitka (1.2.2+ds-1) unstable; urgency=medium

  * New upstream hotfix release.

 -- Kay Hayen <kay.hayen@gmail.com>  Sat, 19 Nov 2022 17:05:08 +0100

nuitka (1.2.1+ds-1) unstable; urgency=medium

  * New upstream hotfix release.

 -- Kay Hayen <kay.hayen@gmail.com>  Wed, 16 Nov 2022 17:15:00 +0100

nuitka (1.2+ds-1) unstable; urgency=medium

  * New upstream release.

 -- Kay Hayen <kay.hayen@gmail.com>  Tue, 08 Nov 2022 09:42:28 +0100

nuitka (1.1.7+ds-1) unstable; urgency=medium

  * New upstream hotfix release.

  * Handle Debian sid change in release number (Closes: #1022400)

 -- Kay Hayen <kay.hayen@gmail.com>  Wed, 26 Oct 2022 14:46:14 +0200

nuitka (1.1.6+ds-1) unstable; urgency=medium

  * New upstream hotfix release.

 -- Kay Hayen <kay.hayen@gmail.com>  Wed, 19 Oct 2022 18:36:12 +0200

nuitka (1.1.5+ds-1) unstable; urgency=medium

  * New upstream hotfix release.

 -- Kay Hayen <kay.hayen@gmail.com>  Fri, 14 Oct 2022 08:19:39 +0200

nuitka (1.1.4+ds-1) unstable; urgency=medium

  * New upstream hotfix release.

 -- Kay Hayen <kay.hayen@gmail.com>  Fri, 14 Oct 2022 08:19:33 +0200

nuitka (1.1.3+ds-1) unstable; urgency=medium

  * New upstream hotfix release.

 -- Kay Hayen <kay.hayen@gmail.com>  Sat, 08 Oct 2022 17:40:59 +0200

nuitka (1.1.2+ds-1) unstable; urgency=medium

  * New upstream hotfix release.

 -- Kay Hayen <kay.hayen@gmail.com>  Tue, 04 Oct 2022 14:39:39 +0200

nuitka (1.1.1+ds-1) unstable; urgency=medium

  * New upstream hotfix release.

 -- Kay Hayen <kay.hayen@gmail.com>  Sun, 02 Oct 2022 11:10:07 +0200

nuitka (1.1+ds-1) unstable; urgency=medium

  * New upstream release.

 -- Kay Hayen <kay.hayen@gmail.com>  Sun, 25 Sep 2022 18:58:01 +0200

nuitka (1.0.8+ds-1) unstable; urgency=medium

  * New upstream hotfix release.

 -- Kay Hayen <kay.hayen@gmail.com>  Mon, 19 Sep 2022 08:18:45 +0200

nuitka (1.0.7+ds-1) unstable; urgency=medium

  * New upstream hotfix release.

 -- Kay Hayen <kay.hayen@gmail.com>  Sun, 11 Sep 2022 10:34:06 +0200

nuitka (1.0.6+ds-1) unstable; urgency=medium

  * New upstream hotfix release.

 -- Kay Hayen <kay.hayen@gmail.com>  Tue, 23 Aug 2022 20:07:27 +0200

nuitka (1.0.5+ds-1) unstable; urgency=medium

  * New upstream hotfix release.

 -- Kay Hayen <kay.hayen@gmail.com>  Sun, 21 Aug 2022 08:24:28 +0200

nuitka (1.0.4+ds-1) unstable; urgency=medium

  * New upstream hotfix release.

 -- Kay Hayen <kay.hayen@gmail.com>  Sat, 13 Aug 2022 16:13:29 +0200

nuitka (1.0.3+ds-1) unstable; urgency=medium

  * New upstream hotfix release.

 -- Kay Hayen <kay.hayen@gmail.com>  Wed, 10 Aug 2022 13:16:19 +0200

nuitka (1.0.2+ds-1) unstable; urgency=medium

  * New upstream hotfix release.

 -- Kay Hayen <kay.hayen@gmail.com>  Mon, 08 Aug 2022 08:13:46 +0200

nuitka (1.0.1+ds-1) unstable; urgency=medium

  * New upstream hotfix release.

 -- Kay Hayen <kay.hayen@gmail.com>  Thu, 04 Aug 2022 16:55:17 +0200

nuitka (1.0+ds-1) unstable; urgency=medium

  * New upstream release.

 -- Kay Hayen <kay.hayen@gmail.com>  Sat, 30 Jul 2022 16:16:40 +0200

nuitka (0.9.6+ds-1) unstable; urgency=medium

  * New upstream hotfix release.

 -- Kay Hayen <kay.hayen@gmail.com>  Sun, 17 Jul 2022 18:40:22 +0200

nuitka (0.9.5+ds-1) unstable; urgency=medium

  * New upstream hotfix release.

 -- Kay Hayen <kay.hayen@gmail.com>  Fri, 15 Jul 2022 13:59:28 +0200

nuitka (0.9.4+ds-1) unstable; urgency=medium

  * New upstream hotfix release.

 -- Kay Hayen <kay.hayen@gmail.com>  Thu, 07 Jul 2022 09:24:53 +0200

nuitka (0.9.3+ds-1) unstable; urgency=medium

  * New upstream hotfix release.

 -- Kay Hayen <kay.hayen@gmail.com>  Sat, 02 Jul 2022 18:49:29 +0200

nuitka (0.9.2+ds-1) unstable; urgency=medium

  * New upstream hotfix release.

 -- Kay Hayen <kay.hayen@gmail.com>  Thu, 30 Jun 2022 08:40:14 +0200

nuitka (0.9.1+ds-1) unstable; urgency=medium

  * New upstream hotfix release.

 -- Kay Hayen <kay.hayen@gmail.com>  Sun, 26 Jun 2022 10:41:06 +0200

nuitka (0.9+ds-1) unstable; urgency=medium

  * New upstream release.

  * Python 3.10 is now compatible again. (Closes: #1006051)

  * Solved CVE-2022-2054 (Closes: #1012762)

 -- Kay Hayen <kay.hayen@gmail.com>  Thu, 23 Jun 2022 08:36:25 +0200

nuitka (0.8.4+ds-1) unstable; urgency=medium

  * New upstream hotfix release.

 -- Kay Hayen <kay.hayen@gmail.com>  Tue, 07 Jun 2022 17:21:39 +0200

nuitka (0.8.3+ds-1) unstable; urgency=medium

  * New upstream hotfix release.

 -- Kay Hayen <kay.hayen@gmail.com>  Sat, 28 May 2022 14:59:01 +0200

nuitka (0.8.2+ds-1) unstable; urgency=medium

  * New upstream hotfix release.

 -- Kay Hayen <kay.hayen@gmail.com>  Thu, 26 May 2022 08:23:28 +0200

nuitka (0.8.1+ds-1) unstable; urgency=medium

  * New upstream hotfix release.

 -- Kay Hayen <kay.hayen@gmail.com>  Mon, 23 May 2022 08:31:51 +0200

nuitka (0.8+ds-1) unstable; urgency=medium

  * New upstream release.

 -- Kay Hayen <kay.hayen@gmail.com>  Thu, 19 May 2022 14:24:06 +0200

nuitka (0.7.7+ds-1) unstable; urgency=medium

  * New upstream hotfix release.

 -- Kay Hayen <kay.hayen@gmail.com>  Fri, 01 Apr 2022 12:01:36 +0200

nuitka (0.7.6+ds-1) unstable; urgency=medium

  * New upstream hotfix release.

 -- Kay Hayen <kay.hayen@gmail.com>  Sat, 19 Mar 2022 13:44:59 +0100

nuitka (0.7.5+ds-1) unstable; urgency=medium

  * New upstream hotfix release.

 -- Kay Hayen <kay.hayen@gmail.com>  Mon, 14 Mar 2022 18:55:11 +0100

nuitka (0.7.4+ds-1) unstable; urgency=medium

  * New upstream hotfix release.

 -- Kay Hayen <kay.hayen@gmail.com>  Sat, 12 Mar 2022 13:50:50 +0100

nuitka (0.7.3+ds-1) unstable; urgency=medium

  * New upstream hotfix release.

 -- Kay Hayen <kay.hayen@gmail.com>  Sun, 27 Feb 2022 13:58:34 +0100

nuitka (0.7.2+ds-1) unstable; urgency=medium

  * New upstream hotfix release.

 -- Kay Hayen <kay.hayen@gmail.com>  Sat, 26 Feb 2022 16:54:03 +0100

nuitka (0.7.1+ds-1) unstable; urgency=medium

  * New upstream hotfix release.

 -- Kay Hayen <kay.hayen@gmail.com>  Thu, 24 Feb 2022 13:22:40 +0100

nuitka (0.7+ds-1) unstable; urgency=medium

  * New upstream release.

 -- Kay Hayen <kay.hayen@gmail.com>  Sun, 20 Feb 2022 09:09:50 +0100

nuitka (0.6.19.7+ds-1) unstable; urgency=medium

  * New upstream hotfix release.

 -- Kay Hayen <kay.hayen@gmail.com>  Fri, 11 Feb 2022 14:37:34 +0100

nuitka (0.6.19.6+ds-1) unstable; urgency=medium

  * New upstream hotfix release.

 -- Kay Hayen <kay.hayen@gmail.com>  Thu, 03 Feb 2022 10:30:39 +0100

nuitka (0.6.19.5+ds-1) unstable; urgency=medium

  * New upstream hotfix release.

 -- Kay Hayen <kay.hayen@gmail.com>  Tue, 01 Feb 2022 18:53:20 +0100

nuitka (0.6.19.4+ds-1) unstable; urgency=medium

  * New upstream hotfix release.

 -- Kay Hayen <kay.hayen@gmail.com>  Wed, 19 Jan 2022 10:02:04 +0100

nuitka (0.6.19.3+ds-1) unstable; urgency=medium

  * New upstream hotfix release.

 -- Kay Hayen <kay.hayen@gmail.com>  Sun, 16 Jan 2022 11:32:51 +0100

nuitka (0.6.19.2+ds-1) unstable; urgency=medium

  * New upstream hotfix release.

 -- Kay Hayen <kay.hayen@gmail.com>  Fri, 14 Jan 2022 11:03:16 +0100

nuitka (0.6.19.1+ds-1) unstable; urgency=medium

  * New upstream hotfix release.

 -- Kay Hayen <kay.hayen@gmail.com>  Tue, 11 Jan 2022 07:59:24 +0100

nuitka (0.6.19+ds-1) unstable; urgency=medium

  * New upstream release.

 -- Kay Hayen <kay.hayen@gmail.com>  Sun, 09 Jan 2022 13:14:29 +0100

nuitka (0.6.18.6+ds-1) unstable; urgency=medium

  * New upstream hotfix release.

 -- Kay Hayen <kay.hayen@gmail.com>  Wed, 29 Dec 2021 19:42:43 +0100

nuitka (0.6.18.5+ds-1) unstable; urgency=medium

  * New upstream hotfix release.

 -- Kay Hayen <kay.hayen@gmail.com>  Mon, 20 Dec 2021 13:41:00 +0100

nuitka (0.6.18.4+ds-1) unstable; urgency=medium

  * New upstream hotfix release.

 -- Kay Hayen <kay.hayen@gmail.com>  Thu, 16 Dec 2021 08:31:41 +0100

nuitka (0.6.18.3+ds-1) unstable; urgency=medium

  * New upstream hotfix release.

 -- Kay Hayen <kay.hayen@gmail.com>  Fri, 10 Dec 2021 17:49:19 +0100

nuitka (0.6.18.2+ds-1) unstable; urgency=medium

  * New upstream hotfix release.

 -- Kay Hayen <kay.hayen@gmail.com>  Thu, 09 Dec 2021 14:52:56 +0100

nuitka (0.6.18.1+ds-1) unstable; urgency=medium

  * New upstream hotfix release.

 -- Kay Hayen <kay.hayen@gmail.com>  Sat, 04 Dec 2021 18:39:19 +0100

nuitka (0.6.18+ds-1) unstable; urgency=medium

  * New upstream release.

 -- Kay Hayen <kay.hayen@gmail.com>  Thu, 02 Dec 2021 17:33:56 +0100

nuitka (0.6.17.7+ds-1) unstable; urgency=medium

  * New upstream hotfix release.

 -- Kay Hayen <kay.hayen@gmail.com>  Mon, 15 Nov 2021 14:33:27 +0100

nuitka (0.6.17.6+ds-1) unstable; urgency=medium

  * New upstream hotfix release.

 -- Kay Hayen <kay.hayen@gmail.com>  Mon, 08 Nov 2021 14:07:11 +0100

nuitka (0.6.17.5+ds-1) unstable; urgency=medium

  * New upstream hotfix release.

 -- Kay Hayen <kay.hayen@gmail.com>  Thu, 28 Oct 2021 11:52:02 +0200

nuitka (0.6.17.4+ds-1) unstable; urgency=medium

  * New upstream hotfix release.

 -- Kay Hayen <kay.hayen@gmail.com>  Thu, 21 Oct 2021 13:03:34 +0200

nuitka (0.6.17.3+ds-1) unstable; urgency=medium

  * New upstream hotfix release.

 -- Kay Hayen <kay.hayen@gmail.com>  Thu, 14 Oct 2021 10:32:17 +0200

nuitka (0.6.17.2+ds-1) unstable; urgency=medium

  * New upstream hotfix release.

 -- Kay Hayen <kay.hayen@gmail.com>  Tue, 05 Oct 2021 17:21:29 +0200

nuitka (0.6.17.1+ds-1) unstable; urgency=medium

  * New upstream hotfix release.

 -- Kay Hayen <kay.hayen@gmail.com>  Wed, 29 Sep 2021 12:28:39 +0200

nuitka (0.6.17+ds-1) unstable; urgency=medium

  * New upstream release.

 -- Kay Hayen <kay.hayen@gmail.com>  Mon, 27 Sep 2021 13:38:42 +0200

nuitka (0.6.16.5+ds-1) experimental; urgency=medium

  * New upstream hotfix release.

 -- Kay Hayen <kay.hayen@gmail.com>  Mon, 06 Sep 2021 10:46:40 +0200

nuitka (0.6.16.4+ds-1) experimental; urgency=medium

  * New upstream hotfix release.

 -- Kay Hayen <kay.hayen@gmail.com>  Wed, 25 Aug 2021 11:51:44 +0200

nuitka (0.6.16.3+ds-1) experimental; urgency=medium

  * New upstream hotfix release.

 -- Kay Hayen <kay.hayen@gmail.com>  Sat, 07 Aug 2021 18:14:58 +0200

nuitka (0.6.16.2+ds-1) experimental; urgency=medium

  * New upstream hotfix release.

 -- Kay Hayen <kay.hayen@gmail.com>  Fri, 02 Jul 2021 10:40:08 +0200

nuitka (0.6.16.1+ds-1) experimental; urgency=medium

  * New upstream hotfix release.

 -- Kay Hayen <kay.hayen@gmail.com>  Fri, 25 Jun 2021 16:45:43 +0200

nuitka (0.6.16+ds-1) experimental; urgency=medium

  * New upstream release.

 -- Kay Hayen <kay.hayen@gmail.com>  Thu, 24 Jun 2021 11:52:37 +0200

nuitka (0.6.15.3+ds-1) experimental; urgency=medium

  * New upstream hotfix release.

 -- Kay Hayen <kay.hayen@gmail.com>  Sun, 06 Jun 2021 12:18:06 +0200

nuitka (0.6.15.2+ds-1) experimental; urgency=medium

  * New upstream hotfix release.

 -- Kay Hayen <kay.hayen@gmail.com>  Thu, 03 Jun 2021 11:41:07 +0200

nuitka (0.6.15.1+ds-1) experimental; urgency=medium

  * New upstream hotfix release.

 -- Kay Hayen <kay.hayen@gmail.com>  Mon, 31 May 2021 17:12:04 +0200

nuitka (0.6.15+ds-1) experimental; urgency=medium

  * New upstream release.

 -- Kay Hayen <kay.hayen@gmail.com>  Mon, 24 May 2021 12:26:59 +0200

nuitka (0.6.14.7+ds-1) unstable; urgency=medium

  * New upstream hotfix release.

 -- Kay Hayen <kay.hayen@gmail.com>  Mon, 10 May 2021 16:25:14 +0200

nuitka (0.6.14.6+ds-1) unstable; urgency=medium

  * New upstream hotfix release.

 -- Kay Hayen <kay.hayen@gmail.com>  Mon, 03 May 2021 07:57:04 +0200

nuitka (0.6.14.5+ds-1) experimental; urgency=medium

  * New upstream hotfix release.

 -- Kay Hayen <kay.hayen@gmail.com>  Thu, 22 Apr 2021 08:51:05 +0200

nuitka (0.6.14.4+ds-1) unstable; urgency=medium

  * New upstream hotfix release.

 -- Kay Hayen <kay.hayen@gmail.com>  Sun, 18 Apr 2021 16:13:42 +0200

nuitka (0.6.14.3+ds-1) unstable; urgency=medium

  * New upstream hotfix release.

 -- Kay Hayen <kay.hayen@gmail.com>  Sun, 18 Apr 2021 10:29:07 +0200

nuitka (0.6.14.2+ds-1) unstable; urgency=medium

  * New upstream hotfix release.

 -- Kay Hayen <kay.hayen@gmail.com>  Sat, 17 Apr 2021 11:03:23 +0200

nuitka (0.6.14.1+ds-1) unstable; urgency=medium

  * New upstream hotfix release.

 -- Kay Hayen <kay.hayen@gmail.com>  Fri, 16 Apr 2021 07:49:30 +0200

nuitka (0.6.14+ds-1) unstable; urgency=medium

  * New upstream release.

 -- Kay Hayen <kay.hayen@gmail.com>  Thu, 15 Apr 2021 11:09:55 +0200

nuitka (0.6.13.3+ds-1) unstable; urgency=medium

  * New upstream hotfix release.

 -- Kay Hayen <kay.hayen@gmail.com>  Sun, 04 Apr 2021 11:11:56 +0200

nuitka (0.6.13.2+ds-1) unstable; urgency=medium

  * New upstream hotfix release.

 -- Kay Hayen <kay.hayen@gmail.com>  Sat, 27 Mar 2021 19:44:51 +0100

nuitka (0.6.13.1+ds-1) unstable; urgency=medium

  * New upstream hotfix release.

 -- Kay Hayen <kay.hayen@gmail.com>  Fri, 26 Mar 2021 14:28:02 +0100

nuitka (0.6.13+ds-1) unstable; urgency=medium

  * New upstream release.

 -- Kay Hayen <kay.hayen@gmail.com>  Wed, 17 Mar 2021 08:58:23 +0100

nuitka (0.6.12.4+ds-1) unstable; urgency=medium

  * New upstream hotfix release.

 -- Kay Hayen <kay.hayen@gmail.com>  Thu, 11 Mar 2021 12:16:01 +0100

nuitka (0.6.12.3+ds-1) unstable; urgency=medium

  * New upstream hotfix release.

 -- Kay Hayen <kay.hayen@gmail.com>  Sun, 21 Feb 2021 06:04:51 +0100

nuitka (0.6.12.2+ds-1) unstable; urgency=medium

  * New upstream hotfix release.

 -- Kay Hayen <kay.hayen@gmail.com>  Sun, 14 Feb 2021 14:25:06 +0100

nuitka (0.6.12.1+ds-1) unstable; urgency=medium

  * New upstream hotfix release.

 -- Kay Hayen <kay.hayen@gmail.com>  Wed, 10 Feb 2021 00:23:11 +0100

nuitka (0.6.12+ds-1) unstable; urgency=medium

  * New upstream release.

 -- Kay Hayen <kay.hayen@gmail.com>  Tue, 09 Feb 2021 11:08:35 +0100

nuitka (0.6.11.6+ds-1) unstable; urgency=medium

  * New upstream hotfix release.

 -- Kay Hayen <kay.hayen@gmail.com>  Sun, 07 Feb 2021 19:59:48 +0100

nuitka (0.6.11.5+ds-1) unstable; urgency=medium

  * New upstream hotfix release.

 -- Kay Hayen <kay.hayen@gmail.com>  Mon, 01 Feb 2021 12:17:21 +0100

nuitka (0.6.11.4+ds-1) unstable; urgency=medium

  * New upstream hotfix release.

 -- Kay Hayen <kay.hayen@gmail.com>  Wed, 27 Jan 2021 17:09:48 +0100

nuitka (0.6.11.3+ds-1) unstable; urgency=medium

  * New upstream hotfix release.

 -- Kay Hayen <kay.hayen@gmail.com>  Tue, 26 Jan 2021 11:16:07 +0100

nuitka (0.6.11.2+ds-1) unstable; urgency=medium

  * New upstream hotfix release.

 -- Kay Hayen <kay.hayen@gmail.com>  Mon, 25 Jan 2021 20:14:39 +0100

nuitka (0.6.11.1+ds-1) unstable; urgency=medium

  * New upstream hotfix release.

 -- Kay Hayen <kay.hayen@gmail.com>  Sun, 24 Jan 2021 17:55:22 +0100

nuitka (0.6.11+ds-1) unstable; urgency=medium

  * New upstream release.

 -- Kay Hayen <kay.hayen@gmail.com>  Sat, 23 Jan 2021 10:01:54 +0100

nuitka (0.6.10.5+ds-1) unstable; urgency=medium

  * New upstream hotfix release.

 -- Kay Hayen <kay.hayen@gmail.com>  Thu, 07 Jan 2021 11:04:59 +0100

nuitka (0.6.10.4+ds-1) unstable; urgency=medium

  * New upstream hotfix release.

 -- Kay Hayen <kay.hayen@gmail.com>  Tue, 29 Dec 2020 16:17:44 +0100

nuitka (0.6.10.3+ds-1) unstable; urgency=medium

  * New upstream hotfix release.

 -- Kay Hayen <kay.hayen@gmail.com>  Thu, 24 Dec 2020 16:30:17 +0100

nuitka (0.6.10.2+ds-1) unstable; urgency=medium

  * New upstream hotfix release.

 -- Kay Hayen <kay.hayen@gmail.com>  Sun, 20 Dec 2020 10:56:00 +0100

nuitka (0.6.10.1+ds-1) unstable; urgency=medium

  * New upstream hotfix release.

 -- Kay Hayen <kay.hayen@gmail.com>  Sun, 13 Dec 2020 19:47:53 +0100

nuitka (0.6.10+ds-1) unstable; urgency=medium

  * New upstream release.

 -- Kay Hayen <kay.hayen@gmail.com>  Mon, 07 Dec 2020 12:44:03 +0100

nuitka (0.6.9.7+ds-1) unstable; urgency=medium

  * New upstream hotfix release.

 -- Kay Hayen <kay.hayen@gmail.com>  Mon, 16 Nov 2020 11:20:22 +0100

nuitka (0.6.9.6+ds-1) unstable; urgency=medium

  * New upstream hotfix release.

 -- Kay Hayen <kay.hayen@gmail.com>  Wed, 04 Nov 2020 08:32:22 +0100

nuitka (0.6.9.5+ds-1) unstable; urgency=medium

  * New upstream hotfix release.

 -- Kay Hayen <kay.hayen@gmail.com>  Fri, 30 Oct 2020 13:49:19 +0100

nuitka (0.6.9.4+ds-1) unstable; urgency=medium

  * New upstream hotfix release.

 -- Kay Hayen <kay.hayen@gmail.com>  Mon, 19 Oct 2020 10:55:17 +0200

nuitka (0.6.9.3+ds-1) unstable; urgency=medium

  * New upstream hotfix release.

 -- Kay Hayen <kay.hayen@gmail.com>  Mon, 12 Oct 2020 17:17:10 +0200

nuitka (0.6.9.2+ds-1) unstable; urgency=medium

  * New upstream hotfix release.

 -- Kay Hayen <kay.hayen@gmail.com>  Sun, 04 Oct 2020 12:47:36 +0200

nuitka (0.6.9.1+ds-1) unstable; urgency=medium

  * New upstream hotfix release.

 -- Kay Hayen <kay.hayen@gmail.com>  Sat, 19 Sep 2020 14:38:08 +0200

nuitka (0.6.9+ds-1) unstable; urgency=medium

  * New upstream release.

 -- Kay Hayen <kay.hayen@gmail.com>  Mon, 14 Sep 2020 15:40:36 +0200

nuitka (0.6.8.4+ds-1) unstable; urgency=medium

  * New upstream hotfix release.

  * Source only upload. (Closes: #961896)

  * Updated VCS URLs. (Closes: #961895)

 -- Kay Hayen <kay.hayen@gmail.com>  Sat, 06 Jun 2020 09:58:32 +0200

nuitka (0.6.8.3+ds-1) unstable; urgency=medium

  * New upstream hotfix release.

 -- Kay Hayen <kay.hayen@gmail.com>  Sat, 23 May 2020 13:56:13 +0200

nuitka (0.6.8.2+ds-1) unstable; urgency=medium

  * New upstream hotfix release.

 -- Kay Hayen <kay.hayen@gmail.com>  Thu, 21 May 2020 15:04:13 +0200

nuitka (0.6.8.1+ds-1) unstable; urgency=medium

  * New upstream hotfix release.

  * Corrected copyright file format to not have emails.

 -- Kay Hayen <kay.hayen@gmail.com>  Fri, 15 May 2020 08:32:39 +0200

nuitka (0.6.8+ds-1) unstable; urgency=medium

  * New upstream release.

  * Changed dependencies to prefer Debian 11 packages.
    (Closes: #937166).

 -- Kay Hayen <kay.hayen@gmail.com>  Mon, 11 May 2020 16:41:34 +0200

nuitka (0.6.7+ds-1) unstable; urgency=medium

  * New upstream release.

  * The rst2pdf dependency is finally fixed
    (Closes: #943645) (Closes: #947573).

  * Enabled package build without Python2 (Closes: #937166)

 -- Kay Hayen <kay.hayen@gmail.com>  Thu, 23 Jan 2020 12:34:10 +0100

nuitka (0.6.6+ds-1) unstable; urgency=medium

  * New upstream release.

 -- Kay Hayen <kay.hayen@gmail.com>  Fri, 27 Dec 2019 08:47:38 +0100

nuitka (0.6.6~rc7+ds-1) unstable; urgency=medium

  * New upstream pre-release.

 -- Kay Hayen <kay.hayen@gmail.com>  Tue, 24 Sep 2019 08:49:41 +0200

nuitka (0.6.5+ds-1) unstable; urgency=medium

  * New upstream release.

 -- Kay Hayen <kay.hayen@gmail.com>  Sat, 27 Jul 2019 12:07:20 +0200

nuitka (0.6.4+ds-1) experimental; urgency=medium

  * New upstream release.

 -- Kay Hayen <kay.hayen@gmail.com>  Fri, 07 Jun 2019 23:30:22 +0200

nuitka (0.6.3.1+ds-1) experimental; urgency=medium

  * New upstream hotfix release.

 -- Kay Hayen <kay.hayen@gmail.com>  Thu, 25 Apr 2019 22:08:36 +0200

nuitka (0.6.3+ds-1) unstable; urgency=medium

  * New upstream release.

 -- Kay Hayen <kay.hayen@gmail.com>  Thu, 04 Apr 2019 06:12:30 +0200

nuitka (0.6.2+ds-1) unstable; urgency=medium

  * New upstream release.

 -- Kay Hayen <kay.hayen@gmail.com>  Sat, 16 Feb 2019 08:48:51 +0100

nuitka (0.6.1.1+ds-1) unstable; urgency=medium

  * New upstream hotfix release.

 -- Kay Hayen <kay.hayen@gmail.com>  Thu, 24 Jan 2019 09:13:53 +0100

nuitka (0.6.1+ds-1) unstable; urgency=medium

  * New upstream release.

  * Depend on python-pil over python-imaging (Closes: #917694).

 -- Kay Hayen <kay.hayen@gmail.com>  Sat, 05 Jan 2019 12:41:57 +0100

nuitka (0.6.0.6+ds-1) unstable; urgency=medium

  * New upstream hotfix release.

 -- Kay Hayen <kay.hayen@gmail.com>  Wed, 31 Oct 2018 09:03:57 +0100

nuitka (0.6.0.5+ds-1) unstable; urgency=medium

  * New upstream hotfix release.

 -- Kay Hayen <kay.hayen@gmail.com>  Thu, 18 Oct 2018 23:11:34 +0200

nuitka (0.6.0.4+ds-1) unstable; urgency=medium

  * New upstream hotfix release.

 -- Kay Hayen <kay.hayen@gmail.com>  Sun, 14 Oct 2018 08:26:48 +0200

nuitka (0.6.0.3+ds-1) unstable; urgency=medium

  * New upstream hotfix release.

 -- Kay Hayen <kay.hayen@gmail.com>  Sat, 06 Oct 2018 10:43:33 +0200

nuitka (0.6.0.2+ds-1) unstable; urgency=medium

  * New upstream hotfix release.

 -- Kay Hayen <kay.hayen@gmail.com>  Wed, 03 Oct 2018 10:41:52 +0200

nuitka (0.6.0.1+ds-1) unstable; urgency=medium

  * New upstream hotfix release.

 -- Kay Hayen <kay.hayen@gmail.com>  Thu, 27 Sep 2018 09:57:05 +0200

nuitka (0.6.0+ds-1) unstable; urgency=medium

  * New upstream release.

 -- Kay Hayen <kay.hayen@gmail.com>  Wed, 26 Sep 2018 07:00:04 +0200

nuitka (0.5.33+ds-1) unstable; urgency=medium

  * New upstream release.

 -- Kay Hayen <kay.hayen@gmail.com>  Thu, 13 Sep 2018 19:01:48 +0200

nuitka (0.5.32.8+ds-1) unstable; urgency=medium

  * New upstream hotfix release.

 -- Kay Hayen <kay.hayen@gmail.com>  Tue, 04 Sep 2018 14:58:47 +0200

nuitka (0.5.32.7+ds-1) unstable; urgency=medium

  * New upstream hotfix release.

 -- Kay Hayen <kay.hayen@gmail.com>  Thu, 23 Aug 2018 22:06:00 +0200

nuitka (0.5.32.6+ds-1) unstable; urgency=medium

  * New upstream hotfix release.

 -- Kay Hayen <kay.hayen@gmail.com>  Thu, 23 Aug 2018 20:05:18 +0200

nuitka (0.5.32.5+ds-1) unstable; urgency=medium

  * New upstream hotfix release.

 -- Kay Hayen <kay.hayen@gmail.com>  Wed, 15 Aug 2018 19:06:01 +0200

nuitka (0.5.32.4+ds-1) unstable; urgency=medium

  * New upstream hotfix release.

 -- Kay Hayen <kay.hayen@gmail.com>  Fri, 10 Aug 2018 12:06:44 +0200

nuitka (0.5.32.3+ds-1) unstable; urgency=medium

  * New upstream hotfix release.

 -- Kay Hayen <kay.hayen@gmail.com>  Sat, 04 Aug 2018 10:40:31 +0200

nuitka (0.5.32.2+ds-1) unstable; urgency=medium

  * New upstream hotfix release.

 -- Kay Hayen <kay.hayen@gmail.com>  Wed, 01 Aug 2018 17:38:43 +0200

nuitka (0.5.32.1+ds-1) unstable; urgency=medium

  * New upstream hotfix release.

 -- Kay Hayen <kay.hayen@gmail.com>  Sat, 28 Jul 2018 20:16:29 +0200

nuitka (0.5.32+ds-1) unstable; urgency=medium

  * New upstream release.

 -- Kay Hayen <kay.hayen@gmail.com>  Sat, 28 Jul 2018 15:07:21 +0200

nuitka (0.5.31+ds-1) unstable; urgency=medium

  * New upstream release.

 -- Kay Hayen <kay.hayen@gmail.com>  Mon, 09 Jul 2018 08:23:02 +0200

nuitka (0.5.30+ds-1) unstable; urgency=medium

  * New upstream release.

 -- Kay Hayen <kay.hayen@gmail.com>  Mon, 30 Apr 2018 09:50:54 +0200

nuitka (0.5.29.5+ds-1) unstable; urgency=medium

  * New upstream hotfix release.

 -- Kay Hayen <kay.hayen@gmail.com>  Wed, 25 Apr 2018 09:33:55 +0200

nuitka (0.5.29.4+ds-1) unstable; urgency=medium

  * New upstream hotfix release.

 -- Kay Hayen <kay.hayen@gmail.com>  Mon, 09 Apr 2018 20:22:37 +0200

nuitka (0.5.29.3+ds-1) unstable; urgency=medium

  * New upstream hotfix release.

 -- Kay Hayen <kay.hayen@gmail.com>  Sat, 31 Mar 2018 16:12:25 +0200

nuitka (0.5.29.2+ds-1) unstable; urgency=medium

  * New upstream hotfix release.

 -- Kay Hayen <kay.hayen@gmail.com>  Thu, 29 Mar 2018 10:19:24 +0200

nuitka (0.5.29.1+ds-1) unstable; urgency=medium

  * New upstream hotfix release.

 -- Kay Hayen <kay.hayen@gmail.com>  Tue, 27 Mar 2018 18:22:54 +0200

nuitka (0.5.29+ds-1) unstable; urgency=medium

  * New upstream release.

 -- Kay Hayen <kay.hayen@gmail.com>  Mon, 26 Mar 2018 20:13:44 +0200

nuitka (0.5.28.2+ds-1) unstable; urgency=medium

  * New upstream hotfix release.

 -- Kay Hayen <kay.hayen@gmail.com>  Wed, 29 Nov 2017 15:09:28 +0100

nuitka (0.5.28.1+ds-1) unstable; urgency=medium

  * New upstream hotfix release.
  * Also ignore sbuild non-existent directory (Closes: #871125).

 -- Kay Hayen <kay.hayen@gmail.com>  Sun, 22 Oct 2017 10:44:31 +0200

nuitka (0.5.28+ds-1) unstable; urgency=medium

  * New upstream release.

 -- Kay Hayen <kay.hayen@gmail.com>  Tue, 17 Oct 2017 10:03:56 +0200

nuitka (0.5.27+ds-1) unstable; urgency=medium

  * New upstream release.

 -- Kay Hayen <kay.hayen@gmail.com>  Sat, 22 Jul 2017 16:21:37 +0200

nuitka (0.5.26.4+ds-1) unstable; urgency=medium

  * New upstream hotfix release.
  * Recommend actual PyQT package (Closes: #866540).

 -- Kay Hayen <kay.hayen@gmail.com>  Mon, 03 Jul 2017 08:59:37 +0200

nuitka (0.5.26.3+ds-1) unstable; urgency=medium

  * New upstream hotfix release.

 -- Kay Hayen <kay.hayen@gmail.com>  Thu, 22 Jun 2017 08:08:53 +0200

nuitka (0.5.26.2+ds-1) unstable; urgency=medium

  * New upstream hotfix release.

 -- Kay Hayen <kay.hayen@gmail.com>  Sat, 17 Jun 2017 11:37:12 +0200

nuitka (0.5.26.1+ds-1) unstable; urgency=medium

  * New upstream hotfix release.

 -- Kay Hayen <kay.hayen@gmail.com>  Sat, 10 Jun 2017 13:09:51 +0200

nuitka (0.5.26+ds-1) unstable; urgency=medium

  * New upstream release.

 -- Kay Hayen <kay.hayen@gmail.com>  Wed, 07 Jun 2017 08:15:19 +0200

nuitka (0.5.25+ds-1) unstable; urgency=medium

  * New upstream release.

 -- Kay Hayen <kay.hayen@gmail.com>  Tue, 24 Jan 2017 06:13:46 +0100

nuitka (0.5.24.4+ds-1) unstable; urgency=medium

  * New upstream hotfix release.
  * Better detection of acceptable shared library loads from
    system paths for standalone tests (Closes: #844902).

 -- Kay Hayen <kay.hayen@gmail.com>  Sat, 10 Dec 2016 12:25:35 +0100

nuitka (0.5.24.3+ds-1) unstable; urgency=medium

  * New upstream hotfix release.

 -- Kay Hayen <kay.hayen@gmail.com>  Fri, 09 Dec 2016 06:50:55 +0100

nuitka (0.5.24.2+ds-1) unstable; urgency=medium

  * New upstream hotfix release.

 -- Kay Hayen <kay.hayen@gmail.com>  Wed, 30 Nov 2016 09:32:03 +0100

nuitka (0.5.24.1+ds-1) unstable; urgency=medium

  * New upstream hotfix release.

 -- Kay Hayen <kay.hayen@gmail.com>  Wed, 16 Nov 2016 08:16:53 +0100

nuitka (0.5.24+ds-1) unstable; urgency=medium

  * New upstream release.

 -- Kay Hayen <kay.hayen@gmail.com>  Mon, 14 Nov 2016 09:41:31 +0100

nuitka (0.5.23.2+ds-1) unstable; urgency=medium

  * New upstream hotfix release.

 -- Kay Hayen <kay.hayen@gmail.com>  Mon, 07 Nov 2016 07:55:11 +0100

nuitka (0.5.23.1+ds-1) unstable; urgency=medium

  * New upstream hotfix release.
  * Use of C11 compiler instead of C++ compiler, so we drop the
    versioned dependencies. (Closes: #835954)

 -- Kay Hayen <kay.hayen@gmail.com>  Sun, 16 Oct 2016 10:40:59 +0200

nuitka (0.5.23+ds-1) unstable; urgency=medium

  * New upstream release.

 -- Kay Hayen <kay.hayen@gmail.com>  Sun, 02 Oct 2016 18:14:41 +0200

nuitka (0.5.22+ds-1) unstable; urgency=medium

  * New upstream release.

 -- Kay Hayen <kay.hayen@gmail.com>  Tue, 16 Aug 2016 11:22:16 +0200

nuitka (0.5.21.3+ds-1) unstable; urgency=medium

  * New upstream hotfix release.

 -- Kay Hayen <kay.hayen@gmail.com>  Thu, 26 May 2016 14:51:39 +0200

nuitka (0.5.21.2+ds-1) unstable; urgency=medium

  * New upstream hotfix release.

 -- Kay Hayen <kay.hayen@gmail.com>  Sat, 14 May 2016 14:43:28 +0200

nuitka (0.5.21.1+ds-1) unstable; urgency=medium

  * New upstream hotfix release.

  * Depends on g++-5 now.

 -- Kay Hayen <kay.hayen@gmail.com>  Sat, 30 Apr 2016 07:59:57 +0200

nuitka (0.5.21+ds-1) unstable; urgency=medium

  * New upstream release.

 -- Kay Hayen <kay.hayen@gmail.com>  Sun, 24 Apr 2016 14:06:29 +0200

nuitka (0.5.20+ds-1) unstable; urgency=medium

  * New upstream release.

 -- Kay Hayen <kay.hayen@gmail.com>  Sun, 20 Mar 2016 08:11:16 +0100

nuitka (0.5.19.1+ds-1) unstable; urgency=medium

  * New upstream hotfix release.

 -- Kay Hayen <kay.hayen@gmail.com>  Tue, 15 Mar 2016 09:11:57 +0100

nuitka (0.5.19+ds-1) unstable; urgency=medium

  * New upstream release.

 -- Kay Hayen <kay.hayen@gmail.com>  Mon, 01 Feb 2016 07:53:08 +0100

nuitka (0.5.18.1+ds-1) unstable; urgency=medium

  * New upstream hotfix release.

 -- Kay Hayen <kay.hayen@gmail.com>  Sun, 24 Jan 2016 07:52:03 +0100

nuitka (0.5.18+ds-1) unstable; urgency=medium

  * New upstream release.

 -- Kay Hayen <kay.hayen@gmail.com>  Fri, 15 Jan 2016 07:48:41 +0100

nuitka (0.5.17.1+ds-1) unstable; urgency=medium

  * New upstream hotfix release.

 -- Kay Hayen <kay.hayen@gmail.com>  Thu, 14 Jan 2016 23:21:51 +0100

nuitka (0.5.17+ds-1) unstable; urgency=medium

  * New upstream release.

 -- Kay Hayen <kay.hayen@gmail.com>  Sun, 27 Dec 2015 15:18:39 +0100

nuitka (0.5.16.1+ds-1) unstable; urgency=medium

  * New upstream hotfix release.

 -- Kay Hayen <kay.hayen@gmail.com>  Thu, 03 Dec 2015 07:04:12 +0100

nuitka (0.5.16+ds-1) unstable; urgency=medium

  * New upstream release.

 -- Kay Hayen <kay.hayen@gmail.com>  Mon, 09 Nov 2015 18:30:07 +0100

nuitka (0.5.15+ds-1) unstable; urgency=medium

  * New upstream release.

 -- Kay Hayen <kay.hayen@gmail.com>  Mon, 12 Oct 2015 08:57:03 +0200

nuitka (0.5.14.3+ds-1) unstable; urgency=medium

  * New upstream hotfix release.

 -- Kay Hayen <kay.hayen@gmail.com>  Sun, 13 Sep 2015 12:26:59 +0200

nuitka (0.5.14.2+ds-1) unstable; urgency=medium

  * New upstream hotfix release.

 -- Kay Hayen <kay.hayen@gmail.com>  Mon, 07 Sep 2015 00:30:11 +0200

nuitka (0.5.14.1+ds-1) UNRELEASED; urgency=medium

  * New upstream hotfix release.

 -- Kay Hayen <kay.hayen@gmail.com>  Sun, 06 Sep 2015 22:37:22 +0200

nuitka (0.5.14+ds-1) unstable; urgency=medium

  * New upstream release.

 -- Kay Hayen <kay.hayen@gmail.com>  Thu, 27 Aug 2015 06:24:11 +0200

nuitka (0.5.13.8+ds-1) UNRELEASED; urgency=medium

  * New upstream hotfix release.

 -- Kay Hayen <kay.hayen@gmail.com>  Thu, 20 Aug 2015 11:55:53 +0200

nuitka (0.5.13.7+ds-1) UNRELEASED; urgency=medium

  * New upstream hotfix release.

 -- Kay Hayen <kay.hayen@gmail.com>  Tue, 18 Aug 2015 21:55:08 +0200

nuitka (0.5.13.6+ds-1) UNRELEASED; urgency=medium

  * New upstream hotfix release.

 -- Kay Hayen <kay.hayen@gmail.com>  Sun, 16 Aug 2015 14:38:46 +0200

nuitka (0.5.13.5+ds-1) UNRELEASED; urgency=medium

  * New upstream hotfix release.

 -- Kay Hayen <kay.hayen@gmail.com>  Sun, 16 Aug 2015 13:42:02 +0200

nuitka (0.5.13.4+ds-1) UNRELEASED; urgency=medium

  * New upstream hotfix release.

 -- Kay Hayen <kay.hayen@gmail.com>  Fri, 31 Jul 2015 17:24:40 +0200

nuitka (0.5.13.3+ds-1) UNRELEASED; urgency=medium

  * New upstream hotfix release.

 -- Kay Hayen <kay.hayen@gmail.com>  Wed, 29 Jul 2015 10:54:05 +0200

nuitka (0.5.13.2+ds-1) UNRELEASED; urgency=medium

  * New upstream hotfix release.

 -- Kay Hayen <kay.hayen@gmail.com>  Tue, 16 Jun 2015 10:29:12 +0200

nuitka (0.5.13.1+ds-1) UNRELEASED; urgency=medium

  * New upstream hotfix release.

 -- Kay Hayen <kay.hayen@gmail.com>  Mon, 04 May 2015 09:27:19 +0200

nuitka (0.5.13+ds-1) unstable; urgency=medium

  * New upstream release.

 -- Kay Hayen <kay.hayen@gmail.com>  Fri, 01 May 2015 10:44:27 +0200

nuitka (0.5.12.2+ds-1) UNRELEASED; urgency=medium

  * New upstream hotfix release.

 -- Kay Hayen <kay.hayen@gmail.com>  Sun, 26 Apr 2015 08:51:37 +0200

nuitka (0.5.12.1+ds-1) UNRELEASED; urgency=medium

  * New upstream hotfix release.

 -- Kay Hayen <kay.hayen@gmail.com>  Sat, 18 Apr 2015 09:35:06 +0200

nuitka (0.5.12+ds-1) experimental; urgency=medium

  * New upstream release.

 -- Kay Hayen <kay.hayen@gmail.com>  Mon, 06 Apr 2015 17:20:44 +0200

nuitka (0.5.11.2+ds-1) experimental; urgency=medium

  * New upstream hotfix release.

 -- Kay Hayen <kay.hayen@gmail.com>  Thu, 26 Mar 2015 20:09:06 +0100

nuitka (0.5.11.1+ds-1) experimental; urgency=medium

  * New upstream hotfix release.

 -- Kay Hayen <kay.hayen@gmail.com>  Mon, 23 Mar 2015 10:34:17 +0100

nuitka (0.5.11+ds-1) experimental; urgency=medium

  * New upstream release.

 -- Kay Hayen <kay.hayen@gmail.com>  Wed, 18 Mar 2015 08:38:39 +0100

nuitka (0.5.10.2+ds-1) experimental; urgency=medium

  * New upstream hotfix release.

 -- Kay Hayen <kay.hayen@gmail.com>  Tue, 10 Mar 2015 07:46:24 +0100

nuitka (0.5.10.1+ds-1) experimental; urgency=medium

  * New upstream hotfix release.

 -- Kay Hayen <kay.hayen@gmail.com>  Sun, 08 Mar 2015 11:56:55 +0100

nuitka (0.5.10+ds-1) experimental; urgency=medium

  * New upstream release.

 -- Kay Hayen <kay.hayen@gmail.com>  Thu, 05 Mar 2015 07:43:43 +0100

nuitka (0.5.9+ds-1) experimental; urgency=medium

  * New upstream release.

 -- Kay Hayen <kay.hayen@gmail.com>  Thu, 29 Jan 2015 08:18:06 +0100

nuitka (0.5.8+ds-1) experimental; urgency=medium

  * New upstream release.

 -- Kay Hayen <kay.hayen@gmail.com>  Thu, 15 Jan 2015 04:11:03 +0100

nuitka (0.5.7.1+ds-1) experimental; urgency=medium

  * New upstream hotfix release.

 -- Kay Hayen <kay.hayen@gmail.com>  Fri, 09 Jan 2015 13:52:15 +0100

nuitka (0.5.7+ds-1) UNRELEASED; urgency=medium

  * New upstream release.

 -- Kay Hayen <kay.hayen@gmail.com>  Thu, 01 Jan 2015 10:52:03 +0100

nuitka (0.5.6.1+ds-1) UNRELEASED; urgency=medium

  * New upstream hotfix release.

 -- Kay Hayen <kay.hayen@gmail.com>  Sun, 21 Dec 2014 08:32:58 +0100

nuitka (0.5.6+ds-1) UNRELEASED; urgency=medium

  * New upstream release.
  * Added support for hardening-wrapper to be installed.

 -- Kay Hayen <kay.hayen@gmail.com>  Fri, 19 Dec 2014 08:39:17 +0100

nuitka (0.5.5.3+ds-1) unstable; urgency=medium

  * New upstream hotfix release.
  * Added support for armhf architecture.

 -- Kay Hayen <kay.hayen@gmail.com>  Fri, 24 Oct 2014 17:33:59 +0200

nuitka (0.5.5.2+ds-1) unstable; urgency=medium

  * New upstream hotfix release.
  * Bump to Standards Version 3.9.6, no changes needed.

 -- Kay Hayen <kay.hayen@gmail.com>  Fri, 17 Oct 2014 07:56:05 +0200

nuitka (0.5.5+ds-1) unstable; urgency=medium

  * New upstream release.

 -- Kay Hayen <kay.hayen@gmail.com>  Sun, 05 Oct 2014 19:28:20 +0200

nuitka (0.5.4.3+ds-1) unstable; urgency=medium

  * New upstream hotfix release.

 -- Kay Hayen <kay.hayen@gmail.com>  Thu, 21 Aug 2014 09:41:37 +0200

nuitka (0.5.3.5+ds-1) unstable; urgency=medium

  * New upstream hotfix release.

 -- Kay Hayen <kay.hayen@gmail.com>  Fri, 18 Jul 2014 07:28:17 +0200

nuitka (0.5.3.3+ds-1) unstable; urgency=medium

  * New upstream release.
  * Original version didn't build for all versions due to error message
    changes, this release adapts to.

 -- Kay Hayen <kay.hayen@gmail.com>  Sat, 12 Jul 2014 20:50:01 +0200

nuitka (0.5.2+ds-1) unstable; urgency=medium

  * New upstream release.
  * Permit building using cowbuilder, eatmydata (Closes: #749518)
  * Do not require gcc in build-depends
    (Closes: #747984) (Closes: #748005) (Closes: #751325)

 -- Kay Hayen <kay.hayen@gmail.com>  Mon, 23 Jun 2014 08:17:57 +0200

nuitka (0.5.1.1+ds-1) unstable; urgency=medium

  * New upstream hotfix release.

 -- Kay Hayen <kay.hayen@gmail.com>  Thu, 06 Mar 2014 10:44:28 +0100

nuitka (0.5.1+ds-1) unstable; urgency=medium

  * New upstream release.

 -- Kay Hayen <kay.hayen@gmail.com>  Thu, 06 Mar 2014 09:33:51 +0100

nuitka (0.5.0.1+ds-1) unstable; urgency=medium

  * New upstream hotfix release.

 -- Kay Hayen <kay.hayen@gmail.com>  Mon, 13 Jan 2014 23:37:37 +0100

nuitka (0.5.0+ds-1) unstable; urgency=medium

  * New upstream release.
  * Added missing build dependency to process PNG images.

 -- Kay Hayen <kay.hayen@gmail.com>  Fri, 03 Jan 2014 19:18:18 +0100

nuitka (0.4.7.1+ds-1) unstable; urgency=low

  * New upstream hotfix release.

 -- Kay Hayen <kay.hayen@gmail.com>  Tue, 03 Dec 2013 08:44:31 +0100

nuitka (0.4.7+ds-1) UNRELEASED; urgency=low

  * New upstream release.
  * Handle unknown encoding error message change of CPython 2.7.6
    that was backported to CPython 2.7.5+ as well.
    (Closes: #730956)

 -- Kay Hayen <kay.hayen@gmail.com>  Mon, 02 Dec 2013 09:15:12 +0100

nuitka (0.4.6.2+ds-1) unstable; urgency=low

  * New upstream hotfix release.

 -- Kay Hayen <kayhayen@gmx.de>  Fri, 01 Nov 2013 19:07:42 +0100

nuitka (0.4.6+ds-1) unstable; urgency=low

  * New upstream release.

 -- Kay Hayen <kayhayen@gmx.de>  Sun, 27 Oct 2013 21:29:26 +0100

nuitka (0.4.5.1+ds-1) unstable; urgency=low

  * New upstream hotfix release.
  * Corrects upstream Issue#106.

 -- Kay Hayen <kayhayen@gmx.de>  Wed, 25 Sep 2013 14:29:55 +0200

nuitka (0.4.5+ds-1) unstable; urgency=low

  * New upstream release.

 -- Kay Hayen <kayhayen@gmx.de>  Sun, 18 Aug 2013 09:06:29 +0200

nuitka (0.4.4.2+ds-1) unstable; urgency=low

  * New upstream hotfix release.
  * Corrects upstream Issue#98.
  * Corrects upstream Issue#100.
  * Corrects upstream Issue#101.
  * Corrects upstream Issue#102.

 -- Kay Hayen <kayhayen@gmx.de>  Sat, 20 Jul 2013 09:08:29 +0200

nuitka (0.4.4.1+ds-1) unstable; urgency=low

  * New upstream hotfix release.
  * Corrects upstream Issue#95.
  * Corrects upstream Issue#96.

 -- Kay Hayen <kayhayen@gmx.de>  Sat, 13 Jul 2013 11:56:21 +0200

nuitka (0.4.4+ds-1) unstable; urgency=low

  * New upstream release.
  * Upstream now supports Python3.3 and threads.
  * Bump to Standards Version 3.9.4, no changes needed.
  * Fix support for modules and Python3 was broken (Closes: #711459)
  * Fix encoding error changes  Python 2.7.5 (Closes: #713531)

 -- Kay Hayen <kayhayen@gmx.de>  Tue, 25 Jun 2013 10:46:40 +0200

nuitka (0.4.3+ds-1) unstable; urgency=low

  * New upstream release.

 -- Kay Hayen <kayhayen@gmx.de>  Sat, 18 May 2013 10:16:25 +0200

nuitka (0.4.2+ds-1) unstable; urgency=low

  * New upstream release.

 -- Kay Hayen <kayhayen@gmx.de>  Fri, 29 Mar 2013 11:05:08 +0100

nuitka (0.4.1+ds-1) unstable; urgency=low

  * New upstream release.

 -- Kay Hayen <kayhayen@gmx.de>  Tue, 05 Mar 2013 08:15:41 +0100

nuitka (0.4.0+ds-1) UNRELEASED; urgency=low

  * New upstream release.
  * Changes so the Debian package can be backported to Squeeze as well.

 -- Kay Hayen <kayhayen@gmx.de>  Sat, 09 Feb 2013 10:08:15 +0100

nuitka (0.3.25+ds-1) unstable; urgency=low

  * New upstream release.
  * Register the User Manual with "doc-base".

 -- Kay Hayen <kayhayen@gmx.de>  Sun, 11 Nov 2012 13:57:32 +0100

nuitka (0.3.24.1+ds-1) unstable; urgency=low

  * New upstream hotfix release.
  * Corrects upstream Issue#46.

 -- Kay Hayen <kayhayen@gmx.de>  Sat, 08 Sep 2012 22:30:11 +0000

nuitka (0.3.24+ds-1) unstable; urgency=low

  * New upstream release.
  * Detect the absence of "g++" and gracefully fallback to the
    compiler depended on. (Closes: #682146)
  * Changed usage of "temp" files in developer scripts to be
    secure. (Closes: #682145)
  * Added support for "DEB_BUILD_OPTIONS=nocheck" to skip the
    test runs. (Closes: #683090)

 -- Kay Hayen <kayhayen@gmx.de>  Sat, 18 Aug 2012 21:19:17 +0200

nuitka (0.3.23.1+ds-1) unstable; urgency=low

  * New upstream hotfix release.
  * Corrects upstream Issue#40, Issue#41, and Issue#42.

 -- Kay Hayen <kayhayen@gmx.de>  Mon, 16 Jul 2012 07:25:41 +0200

nuitka (0.3.23+ds-1) unstable; urgency=low

  * New upstream release.
  * License for Nuitka is now Apache License 2.0, no more GPLv3.
  * Corrects upstream Issue#37 and Issue#38.

 -- Kay Hayen <kayhayen@gmx.de>  Sun, 01 Jul 2012 00:00:57 +0200

nuitka (0.3.22.1+ds-1) unstable; urgency=low

  * New upstream hotfix release.
  * Corrected copyright file syntax error found by new lintian
    version.
  * Corrects upstream Issue#19.

 -- Kay Hayen <kayhayen@gmx.de>  Sat, 16 Jun 2012 08:58:30 +0200

nuitka (0.3.22+ds-1) unstable; urgency=low

  * New upstream release.

 -- Kay Hayen <kayhayen@gmx.de>  Sun, 13 May 2012 12:51:16 +0200

nuitka (0.3.21+ds-1) unstable; urgency=low

  * New upstream release.

 -- Kay Hayen <kayhayen@gmx.de>  Thu, 12 Apr 2012 20:24:01 +0200

nuitka (0.3.20.2+ds-1) unstable; urgency=low

  * New upstream hotfix release.
  * Corrects upstream Issue#35.
  * Bump to Standards Version 3.9.3, no changes needed.
  * In the alternative build dependencies, designed to make the
    Python3 build dependency optional, put option that is going
    to work on "unstable" first. (Closes: #665021)

 -- Kay Hayen <kayhayen@gmx.de>  Tue, 03 Apr 2012 22:31:36 +0200

nuitka (0.3.20.1+ds-1) unstable; urgency=low

  * New upstream hotfix release.
  * Corrects upstream Issue#34.

 -- Kay Hayen <kayhayen@gmx.de>  Sat, 03 Mar 2012 10:18:30 +0100

nuitka (0.3.20+ds-1) unstable; urgency=low

  * New upstream release.
  * Added upstream "Changelog.rst" as "changelog"

 -- Kay Hayen <kayhayen@gmx.de>  Mon, 27 Feb 2012 09:32:10 +0100

nuitka (0.3.19.2+ds-1) unstable; urgency=low

  * New upstream hotfix release.
  * Corrects upstream Issue#32.

 -- Kay Hayen <kayhayen@gmx.de>  Sun, 12 Feb 2012 20:33:30 +0100

nuitka (0.3.19.1+ds-1) unstable; urgency=low

  * New upstream hotfix release.
  * Corrects upstream Issue#30 and Issue#31.

 -- Kay Hayen <kayhayen@gmx.de>  Sat, 28 Jan 2012 07:27:38 +0100

nuitka (0.3.19+ds-1) unstable; urgency=low

  * New upstream release.
  * Improvements to option groups layout in manpages, and broken
    whitespace for "--recurse-to" option. (Closes: #655910)
  * Documented new option "--recurse-directory" in man page with
    example.
  * Made the "debian/watch" file ignore upstream pre-releases,
    these shall not be considered for this package.
  * Aligned depended version with build depended versions.
  * Depend on "python-dev" as well, needed to compile against
    "libpython".
  * Build depend on "python-dev-all" and "python-dbg-all" to
    execute tests with both all supported Python versions.
  * Build depend on "python3.2-dev-all" and "python3-dbg-all"
    to execute tests with Python3 as well. It is currently not
    supported by upstream, this is only preparatory.
  * Added suggestion of "ccache", can speed up the compilation
    process.

 -- Kay Hayen <kayhayen@gmx.de>  Tue, 17 Jan 2012 10:29:45 +0100

nuitka (0.3.18+ds-1) unstable; urgency=low

  * New upstream release.
  * Lowered dependencies so that a backport to Ubuntu Natty and
    higher is now feasible. A "scons >=2.0.0" is good enough,
    and so is "g++-4.5" as well.
  * Don't require the PDF generation to be successful on older
    Ubuntu versions as it crashes due to old "rst2pdf" bugs.

 -- Kay Hayen <kayhayen@gmx.de>  Thu, 12 Jan 2012 19:55:43 +0100

nuitka (0.3.18~pre2+ds-1) unstable; urgency=low

  * New upstream pre-release.
  * First upload to unstable, many thanks to my reviewer and
    sponsor Yaroslav Halchenko <debian@onerussian.com>
  * New maintainer (Closes: #648489)
  * Added Developer Manual to the generated PDF documentation.
  * Added python-dbg to Build-Depends to also execute reference
    count tests.
  * Changed copyright file to reference Apache license via its
    standard Debian location as well.

 -- Kay Hayen <kayhayen@gmx.de>  Tue, 10 Jan 2012 22:21:56 +0100

nuitka (0.3.17+ds-1) UNRELEASED; urgency=low

  * New upstream release.
  * Updated man page to use new "--recurse-*" options in examples
    over removed "--deep*" options.
  * Completed copyright file according to "licensecheck" findings
    and updated files accordingly. Put the included tests owned
    by upstream into public domain.
  * Use a "+ds" file as orig source with inline copy of Scons
    already removed instead of doing it as a patch.
  * Also removed the benchmark tests from "+ds" file, not useful
    to be provided with Nuitka.
  * Added syntax tests, these were omitted by mistake previously.
  * Run the test suite at package build time, it checks the basic
    tests, syntax error tests, program tests, and the compile
    itself test.
  * Added run time dependencies also as build time dependencies
    to be able to execute the tests.
  * Corrected handling of upstream pre-release names in the watch
    file.
  * Changed contributor notice to only require "Apache License 2.0"
    for the new parts.
  * Put Debian packaging and owned tests under "Apache License 2.0"
    as well.

 -- Kay Hayen <kayhayen@gmx.de>  Mon, 09 Jan 2012 09:02:19 +0100

nuitka (0.3.16-1) UNRELEASED; urgency=low

  * New upstream release.
  * Updated debian/copyright URI to match the latest one.
  * Updated debian/copyright to DEP5 changes.
  * Added Nuitka homepage to debian/control.
  * Added watch file, so uscan works.
  * Added git pointers to git repository and gitweb to the
    package control file.
  * Corrected examples section in man page to correctly escape "-".
  * Added meaningful "what is" to manpages.
  * Bump to Standards Version 3.9.2, no changes needed.
  * Added extended description to address lintian warning.

 -- Kay Hayen <kayhayen@gmx.de>  Sun, 18 Dec 2011 13:01:10 +0100

nuitka (0.3.15-1) UNRELEASED; urgency=low

  * New upstream release.
  * Renamed "/usr/bin/Python" to "/usr/bin/nuitka-python".
  * Added man pages for "nuitka" and "nuitka-python", the first
    with an examples section that shows the most important uses
    of the "nuitka" binary.
  * Removed foreign code for Windows generators, removed from
    debian/copyright.
  * Lowered dependency for Scons to what Ubuntu Oneiric has and
    what we have as an inline copy, (scons >=2.0.1) should be
    sufficient.
  * Recommend python-lxml, as it's used by Nuitka to dump XML
    representation.
  * Recommend python-qt4, as it may be used to display the node
    tree in a window.
  * Removed inline copy of Scons from the binary package.
  * Added patch to remove the setting nuitka package in sys.path,
    not needed in Debian.

 -- Kay Hayen <kayhayen@gmx.de>  Thu, 01 Dec 2011 22:43:33 +0100

nuitka (0.3.15pre2-1) UNRELEASED; urgency=low

  * Initial Debian package.

 -- Kay Hayen <kayhayen@gmx.de>  Fri, 11 Nov 2011 20:58:55 +0100<|MERGE_RESOLUTION|>--- conflicted
+++ resolved
@@ -1,16 +1,14 @@
-<<<<<<< HEAD
 nuitka (1.8~rc4+ds-1) unstable; urgency=medium
 
   * New upstream pre-release.
 
  -- Kay Hayen <kay.hayen@gmail.com>  Wed, 12 Jul 2023 09:25:39 +0200
-=======
+
 nuitka (1.7.5+ds-1) unstable; urgency=medium
 
   * New upstream hotfix release.
 
  -- Kay Hayen <kay.hayen@gmail.com>  Fri, 14 Jul 2023 04:09:33 +0200
->>>>>>> 195fd086
 
 nuitka (1.7.4+ds-1) unstable; urgency=medium
 
