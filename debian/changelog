--- conflicted
+++ resolved
@@ -1,24 +1,22 @@
-<<<<<<< HEAD
-nuitka (0.3.23~pre2+ds-1) UNRELEASED; urgency=low
+nuitka (0.3.23~pre3+ds-1) UNRELEASED; urgency=low
 
   * New upstream pre-release
 
- -- Kay Hayen <kayhayen@gmx.de>  Sat, 16 Jun 2012 10:52:19 +0200
-=======
+ -- Kay Hayen <kayhayen@gmx.de>  Thu, 21 Jun 2012 00:49:27 +0200
+
 nuitka (0.3.22.2+ds-1) unstable; urgency=low
 
   * New upstream hotfix release.
   * Corrects upstream Issue#37.
 
  -- Kay Hayen <kayhayen@gmx.de>  Tue, 19 Jun 2012 09:54:58 +0200
->>>>>>> 33b7b0bc
 
 nuitka (0.3.22.1+ds-1) unstable; urgency=low
 
   * New upstream hotfix release.
   * Corrected copyright file syntax error found by new lintian
     version.
-  * Corrects upstream Issue#19 and Issue#36.
+  * Corrects upstream Issue#19.
 
  -- Kay Hayen <kayhayen@gmx.de>  Sat, 16 Jun 2012 08:58:30 +0200
 
