<<<<<<< HEAD
nuitka (1.0~rc4+ds-1) unstable; urgency=medium

  * New upstream pre-release.

 -- Kay Hayen <kay.hayen@gmail.com>  Sun, 03 Jul 2022 15:09:20 +0200
=======
nuitka (0.9.4+ds-1) unstable; urgency=medium

  * New upstream hotfix release.

 -- Kay Hayen <kay.hayen@gmail.com>  Thu, 07 Jul 2022 09:24:53 +0200
>>>>>>> 2febf7fe

nuitka (0.9.3+ds-1) unstable; urgency=medium

  * New upstream hotfix release.

 -- Kay Hayen <kay.hayen@gmail.com>  Sat, 02 Jul 2022 18:49:29 +0200

nuitka (0.9.2+ds-1) unstable; urgency=medium

  * New upstream hotfix release.

 -- Kay Hayen <kay.hayen@gmail.com>  Thu, 30 Jun 2022 08:40:14 +0200

nuitka (0.9.1+ds-1) unstable; urgency=medium

  * New upstream hotfix release.

 -- Kay Hayen <kay.hayen@gmail.com>  Sun, 26 Jun 2022 10:41:06 +0200

nuitka (0.9+ds-1) unstable; urgency=medium

  * New upstream release.

  * Python 3.10 is now compatible again. (Closes: #1006051)

  * Solved CVE-2022-2054 (Closes: #1012762)

 -- Kay Hayen <kay.hayen@gmail.com>  Thu, 23 Jun 2022 08:36:25 +0200

nuitka (0.8.4+ds-1) unstable; urgency=medium

  * New upstream hotfix release.

 -- Kay Hayen <kay.hayen@gmail.com>  Tue, 07 Jun 2022 17:21:39 +0200

nuitka (0.8.3+ds-1) unstable; urgency=medium

  * New upstream hotfix release.

 -- Kay Hayen <kay.hayen@gmail.com>  Sat, 28 May 2022 14:59:01 +0200

nuitka (0.8.2+ds-1) unstable; urgency=medium

  * New upstream hotfix release.

 -- Kay Hayen <kay.hayen@gmail.com>  Thu, 26 May 2022 08:23:28 +0200

nuitka (0.8.1+ds-1) unstable; urgency=medium

  * New upstream hotfix release.

 -- Kay Hayen <kay.hayen@gmail.com>  Mon, 23 May 2022 08:31:51 +0200

nuitka (0.8+ds-1) unstable; urgency=medium

  * New upstream release.

 -- Kay Hayen <kay.hayen@gmail.com>  Thu, 19 May 2022 14:24:06 +0200

nuitka (0.7.7+ds-1) unstable; urgency=medium

  * New upstream hotfix release.

 -- Kay Hayen <kay.hayen@gmail.com>  Fri, 01 Apr 2022 12:01:36 +0200

nuitka (0.7.6+ds-1) unstable; urgency=medium

  * New upstream hotfix release.

 -- Kay Hayen <kay.hayen@gmail.com>  Sat, 19 Mar 2022 13:44:59 +0100

nuitka (0.7.5+ds-1) unstable; urgency=medium

  * New upstream hotfix release.

 -- Kay Hayen <kay.hayen@gmail.com>  Mon, 14 Mar 2022 18:55:11 +0100

nuitka (0.7.4+ds-1) unstable; urgency=medium

  * New upstream hotfix release.

 -- Kay Hayen <kay.hayen@gmail.com>  Sat, 12 Mar 2022 13:50:50 +0100

nuitka (0.7.3+ds-1) unstable; urgency=medium

  * New upstream hotfix release.

 -- Kay Hayen <kay.hayen@gmail.com>  Sun, 27 Feb 2022 13:58:34 +0100

nuitka (0.7.2+ds-1) unstable; urgency=medium

  * New upstream hotfix release.

 -- Kay Hayen <kay.hayen@gmail.com>  Sat, 26 Feb 2022 16:54:03 +0100

nuitka (0.7.1+ds-1) unstable; urgency=medium

  * New upstream hotfix release.

 -- Kay Hayen <kay.hayen@gmail.com>  Thu, 24 Feb 2022 13:22:40 +0100

nuitka (0.7+ds-1) unstable; urgency=medium

  * New upstream release.

 -- Kay Hayen <kay.hayen@gmail.com>  Sun, 20 Feb 2022 09:09:50 +0100

nuitka (0.6.19.7+ds-1) unstable; urgency=medium

  * New upstream hotfix release.

 -- Kay Hayen <kay.hayen@gmail.com>  Fri, 11 Feb 2022 14:37:34 +0100

nuitka (0.6.19.6+ds-1) unstable; urgency=medium

  * New upstream hotfix release.

 -- Kay Hayen <kay.hayen@gmail.com>  Thu, 03 Feb 2022 10:30:39 +0100

nuitka (0.6.19.5+ds-1) unstable; urgency=medium

  * New upstream hotfix release.

 -- Kay Hayen <kay.hayen@gmail.com>  Tue, 01 Feb 2022 18:53:20 +0100

nuitka (0.6.19.4+ds-1) unstable; urgency=medium

  * New upstream hotfix release.

 -- Kay Hayen <kay.hayen@gmail.com>  Wed, 19 Jan 2022 10:02:04 +0100

nuitka (0.6.19.3+ds-1) unstable; urgency=medium

  * New upstream hotfix release.

 -- Kay Hayen <kay.hayen@gmail.com>  Sun, 16 Jan 2022 11:32:51 +0100

nuitka (0.6.19.2+ds-1) unstable; urgency=medium

  * New upstream hotfix release.

 -- Kay Hayen <kay.hayen@gmail.com>  Fri, 14 Jan 2022 11:03:16 +0100

nuitka (0.6.19.1+ds-1) unstable; urgency=medium

  * New upstream hotfix release.

 -- Kay Hayen <kay.hayen@gmail.com>  Tue, 11 Jan 2022 07:59:24 +0100

nuitka (0.6.19+ds-1) unstable; urgency=medium

  * New upstream release.

 -- Kay Hayen <kay.hayen@gmail.com>  Sun, 09 Jan 2022 13:14:29 +0100

nuitka (0.6.18.6+ds-1) unstable; urgency=medium

  * New upstream hotfix release.

 -- Kay Hayen <kay.hayen@gmail.com>  Wed, 29 Dec 2021 19:42:43 +0100

nuitka (0.6.18.5+ds-1) unstable; urgency=medium

  * New upstream hotfix release.

 -- Kay Hayen <kay.hayen@gmail.com>  Mon, 20 Dec 2021 13:41:00 +0100

nuitka (0.6.18.4+ds-1) unstable; urgency=medium

  * New upstream hotfix release.

 -- Kay Hayen <kay.hayen@gmail.com>  Thu, 16 Dec 2021 08:31:41 +0100

nuitka (0.6.18.3+ds-1) unstable; urgency=medium

  * New upstream hotfix release.

 -- Kay Hayen <kay.hayen@gmail.com>  Fri, 10 Dec 2021 17:49:19 +0100

nuitka (0.6.18.2+ds-1) unstable; urgency=medium

  * New upstream hotfix release.

 -- Kay Hayen <kay.hayen@gmail.com>  Thu, 09 Dec 2021 14:52:56 +0100

nuitka (0.6.18.1+ds-1) unstable; urgency=medium

  * New upstream hotfix release.

 -- Kay Hayen <kay.hayen@gmail.com>  Sat, 04 Dec 2021 18:39:19 +0100

nuitka (0.6.18+ds-1) unstable; urgency=medium

  * New upstream release.

 -- Kay Hayen <kay.hayen@gmail.com>  Thu, 02 Dec 2021 17:33:56 +0100

nuitka (0.6.17.7+ds-1) unstable; urgency=medium

  * New upstream hotfix release.

 -- Kay Hayen <kay.hayen@gmail.com>  Mon, 15 Nov 2021 14:33:27 +0100

nuitka (0.6.17.6+ds-1) unstable; urgency=medium

  * New upstream hotfix release.

 -- Kay Hayen <kay.hayen@gmail.com>  Mon, 08 Nov 2021 14:07:11 +0100

nuitka (0.6.17.5+ds-1) unstable; urgency=medium

  * New upstream hotfix release.

 -- Kay Hayen <kay.hayen@gmail.com>  Thu, 28 Oct 2021 11:52:02 +0200

nuitka (0.6.17.4+ds-1) unstable; urgency=medium

  * New upstream hotfix release.

 -- Kay Hayen <kay.hayen@gmail.com>  Thu, 21 Oct 2021 13:03:34 +0200

nuitka (0.6.17.3+ds-1) unstable; urgency=medium

  * New upstream hotfix release.

 -- Kay Hayen <kay.hayen@gmail.com>  Thu, 14 Oct 2021 10:32:17 +0200

nuitka (0.6.17.2+ds-1) unstable; urgency=medium

  * New upstream hotfix release.

 -- Kay Hayen <kay.hayen@gmail.com>  Tue, 05 Oct 2021 17:21:29 +0200

nuitka (0.6.17.1+ds-1) unstable; urgency=medium

  * New upstream hotfix release.

 -- Kay Hayen <kay.hayen@gmail.com>  Wed, 29 Sep 2021 12:28:39 +0200

nuitka (0.6.17+ds-1) unstable; urgency=medium

  * New upstream release.

 -- Kay Hayen <kay.hayen@gmail.com>  Mon, 27 Sep 2021 13:38:42 +0200

nuitka (0.6.16.5+ds-1) experimental; urgency=medium

  * New upstream hotfix release.

 -- Kay Hayen <kay.hayen@gmail.com>  Mon, 06 Sep 2021 10:46:40 +0200

nuitka (0.6.16.4+ds-1) experimental; urgency=medium

  * New upstream hotfix release.

 -- Kay Hayen <kay.hayen@gmail.com>  Wed, 25 Aug 2021 11:51:44 +0200

nuitka (0.6.16.3+ds-1) experimental; urgency=medium

  * New upstream hotfix release.

 -- Kay Hayen <kay.hayen@gmail.com>  Sat, 07 Aug 2021 18:14:58 +0200

nuitka (0.6.16.2+ds-1) experimental; urgency=medium

  * New upstream hotfix release.

 -- Kay Hayen <kay.hayen@gmail.com>  Fri, 02 Jul 2021 10:40:08 +0200

nuitka (0.6.16.1+ds-1) experimental; urgency=medium

  * New upstream hotfix release.

 -- Kay Hayen <kay.hayen@gmail.com>  Fri, 25 Jun 2021 16:45:43 +0200

nuitka (0.6.16+ds-1) experimental; urgency=medium

  * New upstream release.

 -- Kay Hayen <kay.hayen@gmail.com>  Thu, 24 Jun 2021 11:52:37 +0200

nuitka (0.6.15.3+ds-1) experimental; urgency=medium

  * New upstream hotfix release.

 -- Kay Hayen <kay.hayen@gmail.com>  Sun, 06 Jun 2021 12:18:06 +0200

nuitka (0.6.15.2+ds-1) experimental; urgency=medium

  * New upstream hotfix release.

 -- Kay Hayen <kay.hayen@gmail.com>  Thu, 03 Jun 2021 11:41:07 +0200

nuitka (0.6.15.1+ds-1) experimental; urgency=medium

  * New upstream hotfix release.

 -- Kay Hayen <kay.hayen@gmail.com>  Mon, 31 May 2021 17:12:04 +0200

nuitka (0.6.15+ds-1) experimental; urgency=medium

  * New upstream release.

 -- Kay Hayen <kay.hayen@gmail.com>  Mon, 24 May 2021 12:26:59 +0200

nuitka (0.6.14.7+ds-1) unstable; urgency=medium

  * New upstream hotfix release.

 -- Kay Hayen <kay.hayen@gmail.com>  Mon, 10 May 2021 16:25:14 +0200

nuitka (0.6.14.6+ds-1) unstable; urgency=medium

  * New upstream hotfix release.

 -- Kay Hayen <kay.hayen@gmail.com>  Mon, 03 May 2021 07:57:04 +0200

nuitka (0.6.14.5+ds-1) experimental; urgency=medium

  * New upstream hotfix release.

 -- Kay Hayen <kay.hayen@gmail.com>  Thu, 22 Apr 2021 08:51:05 +0200

nuitka (0.6.14.4+ds-1) unstable; urgency=medium

  * New upstream hotfix release.

 -- Kay Hayen <kay.hayen@gmail.com>  Sun, 18 Apr 2021 16:13:42 +0200

nuitka (0.6.14.3+ds-1) unstable; urgency=medium

  * New upstream hotfix release.

 -- Kay Hayen <kay.hayen@gmail.com>  Sun, 18 Apr 2021 10:29:07 +0200

nuitka (0.6.14.2+ds-1) unstable; urgency=medium

  * New upstream hotfix release.

 -- Kay Hayen <kay.hayen@gmail.com>  Sat, 17 Apr 2021 11:03:23 +0200

nuitka (0.6.14.1+ds-1) unstable; urgency=medium

  * New upstream hotfix release.

 -- Kay Hayen <kay.hayen@gmail.com>  Fri, 16 Apr 2021 07:49:30 +0200

nuitka (0.6.14+ds-1) unstable; urgency=medium

  * New upstream release.

 -- Kay Hayen <kay.hayen@gmail.com>  Thu, 15 Apr 2021 11:09:55 +0200

nuitka (0.6.13.3+ds-1) unstable; urgency=medium

  * New upstream hotfix release.

 -- Kay Hayen <kay.hayen@gmail.com>  Sun, 04 Apr 2021 11:11:56 +0200

nuitka (0.6.13.2+ds-1) unstable; urgency=medium

  * New upstream hotfix release.

 -- Kay Hayen <kay.hayen@gmail.com>  Sat, 27 Mar 2021 19:44:51 +0100

nuitka (0.6.13.1+ds-1) unstable; urgency=medium

  * New upstream hotfix release.

 -- Kay Hayen <kay.hayen@gmail.com>  Fri, 26 Mar 2021 14:28:02 +0100

nuitka (0.6.13+ds-1) unstable; urgency=medium

  * New upstream release.

 -- Kay Hayen <kay.hayen@gmail.com>  Wed, 17 Mar 2021 08:58:23 +0100

nuitka (0.6.12.4+ds-1) unstable; urgency=medium

  * New upstream hotfix release.

 -- Kay Hayen <kay.hayen@gmail.com>  Thu, 11 Mar 2021 12:16:01 +0100

nuitka (0.6.12.3+ds-1) unstable; urgency=medium

  * New upstream hotfix release.

 -- Kay Hayen <kay.hayen@gmail.com>  Sun, 21 Feb 2021 06:04:51 +0100

nuitka (0.6.12.2+ds-1) unstable; urgency=medium

  * New upstream hotfix release.

 -- Kay Hayen <kay.hayen@gmail.com>  Sun, 14 Feb 2021 14:25:06 +0100

nuitka (0.6.12.1+ds-1) unstable; urgency=medium

  * New upstream hotfix release.

 -- Kay Hayen <kay.hayen@gmail.com>  Wed, 10 Feb 2021 00:23:11 +0100

nuitka (0.6.12+ds-1) unstable; urgency=medium

  * New upstream release.

 -- Kay Hayen <kay.hayen@gmail.com>  Tue, 09 Feb 2021 11:08:35 +0100

nuitka (0.6.11.6+ds-1) unstable; urgency=medium

  * New upstream hotfix release.

 -- Kay Hayen <kay.hayen@gmail.com>  Sun, 07 Feb 2021 19:59:48 +0100

nuitka (0.6.11.5+ds-1) unstable; urgency=medium

  * New upstream hotfix release.

 -- Kay Hayen <kay.hayen@gmail.com>  Mon, 01 Feb 2021 12:17:21 +0100

nuitka (0.6.11.4+ds-1) unstable; urgency=medium

  * New upstream hotfix release.

 -- Kay Hayen <kay.hayen@gmail.com>  Wed, 27 Jan 2021 17:09:48 +0100

nuitka (0.6.11.3+ds-1) unstable; urgency=medium

  * New upstream hotfix release.

 -- Kay Hayen <kay.hayen@gmail.com>  Tue, 26 Jan 2021 11:16:07 +0100

nuitka (0.6.11.2+ds-1) unstable; urgency=medium

  * New upstream hotfix release.

 -- Kay Hayen <kay.hayen@gmail.com>  Mon, 25 Jan 2021 20:14:39 +0100

nuitka (0.6.11.1+ds-1) unstable; urgency=medium

  * New upstream hotfix release.

 -- Kay Hayen <kay.hayen@gmail.com>  Sun, 24 Jan 2021 17:55:22 +0100

nuitka (0.6.11+ds-1) unstable; urgency=medium

  * New upstream release.

 -- Kay Hayen <kay.hayen@gmail.com>  Sat, 23 Jan 2021 10:01:54 +0100

nuitka (0.6.10.5+ds-1) unstable; urgency=medium

  * New upstream hotfix release.

 -- Kay Hayen <kay.hayen@gmail.com>  Thu, 07 Jan 2021 11:04:59 +0100

nuitka (0.6.10.4+ds-1) unstable; urgency=medium

  * New upstream hotfix release.

 -- Kay Hayen <kay.hayen@gmail.com>  Tue, 29 Dec 2020 16:17:44 +0100

nuitka (0.6.10.3+ds-1) unstable; urgency=medium

  * New upstream hotfix release.

 -- Kay Hayen <kay.hayen@gmail.com>  Thu, 24 Dec 2020 16:30:17 +0100

nuitka (0.6.10.2+ds-1) unstable; urgency=medium

  * New upstream hotfix release.

 -- Kay Hayen <kay.hayen@gmail.com>  Sun, 20 Dec 2020 10:56:00 +0100

nuitka (0.6.10.1+ds-1) unstable; urgency=medium

  * New upstream hotfix release.

 -- Kay Hayen <kay.hayen@gmail.com>  Sun, 13 Dec 2020 19:47:53 +0100

nuitka (0.6.10+ds-1) unstable; urgency=medium

  * New upstream release.

 -- Kay Hayen <kay.hayen@gmail.com>  Mon, 07 Dec 2020 12:44:03 +0100

nuitka (0.6.9.7+ds-1) unstable; urgency=medium

  * New upstream hotfix release.

 -- Kay Hayen <kay.hayen@gmail.com>  Mon, 16 Nov 2020 11:20:22 +0100

nuitka (0.6.9.6+ds-1) unstable; urgency=medium

  * New upstream hotfix release.

 -- Kay Hayen <kay.hayen@gmail.com>  Wed, 04 Nov 2020 08:32:22 +0100

nuitka (0.6.9.5+ds-1) unstable; urgency=medium

  * New upstream hotfix release.

 -- Kay Hayen <kay.hayen@gmail.com>  Fri, 30 Oct 2020 13:49:19 +0100

nuitka (0.6.9.4+ds-1) unstable; urgency=medium

  * New upstream hotfix release.

 -- Kay Hayen <kay.hayen@gmail.com>  Mon, 19 Oct 2020 10:55:17 +0200

nuitka (0.6.9.3+ds-1) unstable; urgency=medium

  * New upstream hotfix release.

 -- Kay Hayen <kay.hayen@gmail.com>  Mon, 12 Oct 2020 17:17:10 +0200

nuitka (0.6.9.2+ds-1) unstable; urgency=medium

  * New upstream hotfix release.

 -- Kay Hayen <kay.hayen@gmail.com>  Sun, 04 Oct 2020 12:47:36 +0200

nuitka (0.6.9.1+ds-1) unstable; urgency=medium

  * New upstream hotfix release.

 -- Kay Hayen <kay.hayen@gmail.com>  Sat, 19 Sep 2020 14:38:08 +0200

nuitka (0.6.9+ds-1) unstable; urgency=medium

  * New upstream release.

 -- Kay Hayen <kay.hayen@gmail.com>  Mon, 14 Sep 2020 15:40:36 +0200

nuitka (0.6.8.4+ds-1) unstable; urgency=medium

  * New upstream hotfix release.

  * Source only upload. (Closes: #961896)

  * Updated VCS URLs. (Closes: #961895)

 -- Kay Hayen <kay.hayen@gmail.com>  Sat, 06 Jun 2020 09:58:32 +0200

nuitka (0.6.8.3+ds-1) unstable; urgency=medium

  * New upstream hotfix release.

 -- Kay Hayen <kay.hayen@gmail.com>  Sat, 23 May 2020 13:56:13 +0200

nuitka (0.6.8.2+ds-1) unstable; urgency=medium

  * New upstream hotfix release.

 -- Kay Hayen <kay.hayen@gmail.com>  Thu, 21 May 2020 15:04:13 +0200

nuitka (0.6.8.1+ds-1) unstable; urgency=medium

  * New upstream hotfix release.

  * Corrected copyright file format to not have emails.

 -- Kay Hayen <kay.hayen@gmail.com>  Fri, 15 May 2020 08:32:39 +0200

nuitka (0.6.8+ds-1) unstable; urgency=medium

  * New upstream release.

  * Changed dependencies to prefer Debian 11 packages.
    (Closes: #937166).

 -- Kay Hayen <kay.hayen@gmail.com>  Mon, 11 May 2020 16:41:34 +0200

nuitka (0.6.7+ds-1) unstable; urgency=medium

  * New upstream release.

  * The rst2pdf dependency is finally fixed
    (Closes: #943645) (Closes: #947573).

  * Enabled package build without Python2 (Closes: #937166)

 -- Kay Hayen <kay.hayen@gmail.com>  Thu, 23 Jan 2020 12:34:10 +0100

nuitka (0.6.6+ds-1) unstable; urgency=medium

  * New upstream release.

 -- Kay Hayen <kay.hayen@gmail.com>  Fri, 27 Dec 2019 08:47:38 +0100

nuitka (0.6.6~rc7+ds-1) unstable; urgency=medium

  * New upstream pre-release.

 -- Kay Hayen <kay.hayen@gmail.com>  Tue, 24 Sep 2019 08:49:41 +0200

nuitka (0.6.5+ds-1) unstable; urgency=medium

  * New upstream release.

 -- Kay Hayen <kay.hayen@gmail.com>  Sat, 27 Jul 2019 12:07:20 +0200

nuitka (0.6.4+ds-1) experimental; urgency=medium

  * New upstream release.

 -- Kay Hayen <kay.hayen@gmail.com>  Fri, 07 Jun 2019 23:30:22 +0200

nuitka (0.6.3.1+ds-1) experimental; urgency=medium

  * New upstream hotfix release.

 -- Kay Hayen <kay.hayen@gmail.com>  Thu, 25 Apr 2019 22:08:36 +0200

nuitka (0.6.3+ds-1) unstable; urgency=medium

  * New upstream release.

 -- Kay Hayen <kay.hayen@gmail.com>  Thu, 04 Apr 2019 06:12:30 +0200

nuitka (0.6.2+ds-1) unstable; urgency=medium

  * New upstream release.

 -- Kay Hayen <kay.hayen@gmail.com>  Sat, 16 Feb 2019 08:48:51 +0100

nuitka (0.6.1.1+ds-1) unstable; urgency=medium

  * New upstream hotfix release.

 -- Kay Hayen <kay.hayen@gmail.com>  Thu, 24 Jan 2019 09:13:53 +0100

nuitka (0.6.1+ds-1) unstable; urgency=medium

  * New upstream release.

  * Depend on python-pil over python-imaging (Closes: #917694).

 -- Kay Hayen <kay.hayen@gmail.com>  Sat, 05 Jan 2019 12:41:57 +0100

nuitka (0.6.0.6+ds-1) unstable; urgency=medium

  * New upstream hotfix release.

 -- Kay Hayen <kay.hayen@gmail.com>  Wed, 31 Oct 2018 09:03:57 +0100

nuitka (0.6.0.5+ds-1) unstable; urgency=medium

  * New upstream hotfix release.

 -- Kay Hayen <kay.hayen@gmail.com>  Thu, 18 Oct 2018 23:11:34 +0200

nuitka (0.6.0.4+ds-1) unstable; urgency=medium

  * New upstream hotfix release.

 -- Kay Hayen <kay.hayen@gmail.com>  Sun, 14 Oct 2018 08:26:48 +0200

nuitka (0.6.0.3+ds-1) unstable; urgency=medium

  * New upstream hotfix release.

 -- Kay Hayen <kay.hayen@gmail.com>  Sat, 06 Oct 2018 10:43:33 +0200

nuitka (0.6.0.2+ds-1) unstable; urgency=medium

  * New upstream hotfix release.

 -- Kay Hayen <kay.hayen@gmail.com>  Wed, 03 Oct 2018 10:41:52 +0200

nuitka (0.6.0.1+ds-1) unstable; urgency=medium

  * New upstream hotfix release.

 -- Kay Hayen <kay.hayen@gmail.com>  Thu, 27 Sep 2018 09:57:05 +0200

nuitka (0.6.0+ds-1) unstable; urgency=medium

  * New upstream release.

 -- Kay Hayen <kay.hayen@gmail.com>  Wed, 26 Sep 2018 07:00:04 +0200

nuitka (0.5.33+ds-1) unstable; urgency=medium

  * New upstream release.

 -- Kay Hayen <kay.hayen@gmail.com>  Thu, 13 Sep 2018 19:01:48 +0200

nuitka (0.5.32.8+ds-1) unstable; urgency=medium

  * New upstream hotfix release.

 -- Kay Hayen <kay.hayen@gmail.com>  Tue, 04 Sep 2018 14:58:47 +0200

nuitka (0.5.32.7+ds-1) unstable; urgency=medium

  * New upstream hotfix release.

 -- Kay Hayen <kay.hayen@gmail.com>  Thu, 23 Aug 2018 22:06:00 +0200

nuitka (0.5.32.6+ds-1) unstable; urgency=medium

  * New upstream hotfix release.

 -- Kay Hayen <kay.hayen@gmail.com>  Thu, 23 Aug 2018 20:05:18 +0200

nuitka (0.5.32.5+ds-1) unstable; urgency=medium

  * New upstream hotfix release.

 -- Kay Hayen <kay.hayen@gmail.com>  Wed, 15 Aug 2018 19:06:01 +0200

nuitka (0.5.32.4+ds-1) unstable; urgency=medium

  * New upstream hotfix release.

 -- Kay Hayen <kay.hayen@gmail.com>  Fri, 10 Aug 2018 12:06:44 +0200

nuitka (0.5.32.3+ds-1) unstable; urgency=medium

  * New upstream hotfix release.

 -- Kay Hayen <kay.hayen@gmail.com>  Sat, 04 Aug 2018 10:40:31 +0200

nuitka (0.5.32.2+ds-1) unstable; urgency=medium

  * New upstream hotfix release.

 -- Kay Hayen <kay.hayen@gmail.com>  Wed, 01 Aug 2018 17:38:43 +0200

nuitka (0.5.32.1+ds-1) unstable; urgency=medium

  * New upstream hotfix release.

 -- Kay Hayen <kay.hayen@gmail.com>  Sat, 28 Jul 2018 20:16:29 +0200

nuitka (0.5.32+ds-1) unstable; urgency=medium

  * New upstream release.

 -- Kay Hayen <kay.hayen@gmail.com>  Sat, 28 Jul 2018 15:07:21 +0200

nuitka (0.5.31+ds-1) unstable; urgency=medium

  * New upstream release.

 -- Kay Hayen <kay.hayen@gmail.com>  Mon, 09 Jul 2018 08:23:02 +0200

nuitka (0.5.30+ds-1) unstable; urgency=medium

  * New upstream release.

 -- Kay Hayen <kay.hayen@gmail.com>  Mon, 30 Apr 2018 09:50:54 +0200

nuitka (0.5.29.5+ds-1) unstable; urgency=medium

  * New upstream hotfix release.

 -- Kay Hayen <kay.hayen@gmail.com>  Wed, 25 Apr 2018 09:33:55 +0200

nuitka (0.5.29.4+ds-1) unstable; urgency=medium

  * New upstream hotfix release.

 -- Kay Hayen <kay.hayen@gmail.com>  Mon, 09 Apr 2018 20:22:37 +0200

nuitka (0.5.29.3+ds-1) unstable; urgency=medium

  * New upstream hotfix release.

 -- Kay Hayen <kay.hayen@gmail.com>  Sat, 31 Mar 2018 16:12:25 +0200

nuitka (0.5.29.2+ds-1) unstable; urgency=medium

  * New upstream hotfix release.

 -- Kay Hayen <kay.hayen@gmail.com>  Thu, 29 Mar 2018 10:19:24 +0200

nuitka (0.5.29.1+ds-1) unstable; urgency=medium

  * New upstream hotfix release.

 -- Kay Hayen <kay.hayen@gmail.com>  Tue, 27 Mar 2018 18:22:54 +0200

nuitka (0.5.29+ds-1) unstable; urgency=medium

  * New upstream release.

 -- Kay Hayen <kay.hayen@gmail.com>  Mon, 26 Mar 2018 20:13:44 +0200

nuitka (0.5.28.2+ds-1) unstable; urgency=medium

  * New upstream hotfix release.

 -- Kay Hayen <kay.hayen@gmail.com>  Wed, 29 Nov 2017 15:09:28 +0100

nuitka (0.5.28.1+ds-1) unstable; urgency=medium

  * New upstream hotfix release.
  * Also ignore sbuild non-existant directory (Closes: #871125).

 -- Kay Hayen <kay.hayen@gmail.com>  Sun, 22 Oct 2017 10:44:31 +0200

nuitka (0.5.28+ds-1) unstable; urgency=medium

  * New upstream release.

 -- Kay Hayen <kay.hayen@gmail.com>  Tue, 17 Oct 2017 10:03:56 +0200

nuitka (0.5.27+ds-1) unstable; urgency=medium

  * New upstream release.

 -- Kay Hayen <kay.hayen@gmail.com>  Sat, 22 Jul 2017 16:21:37 +0200

nuitka (0.5.26.4+ds-1) unstable; urgency=medium

  * New upstream hotfix release.
  * Recommend actual PyQT package (Closes: #866540).

 -- Kay Hayen <kay.hayen@gmail.com>  Mon, 03 Jul 2017 08:59:37 +0200

nuitka (0.5.26.3+ds-1) unstable; urgency=medium

  * New upstream hotfix release.

 -- Kay Hayen <kay.hayen@gmail.com>  Thu, 22 Jun 2017 08:08:53 +0200

nuitka (0.5.26.2+ds-1) unstable; urgency=medium

  * New upstream hotfix release.

 -- Kay Hayen <kay.hayen@gmail.com>  Sat, 17 Jun 2017 11:37:12 +0200

nuitka (0.5.26.1+ds-1) unstable; urgency=medium

  * New upstream hotfix release.

 -- Kay Hayen <kay.hayen@gmail.com>  Sat, 10 Jun 2017 13:09:51 +0200

nuitka (0.5.26+ds-1) unstable; urgency=medium

  * New upstream release.

 -- Kay Hayen <kay.hayen@gmail.com>  Wed, 07 Jun 2017 08:15:19 +0200

nuitka (0.5.25+ds-1) unstable; urgency=medium

  * New upstream release.

 -- Kay Hayen <kay.hayen@gmail.com>  Tue, 24 Jan 2017 06:13:46 +0100

nuitka (0.5.24.4+ds-1) unstable; urgency=medium

  * New upstream hotfix release.
  * Better detection of acceptable shared library loads from
    system paths for standalone tests (Closes: #844902).

 -- Kay Hayen <kay.hayen@gmail.com>  Sat, 10 Dec 2016 12:25:35 +0100

nuitka (0.5.24.3+ds-1) unstable; urgency=medium

  * New upstream hotfix release.

 -- Kay Hayen <kay.hayen@gmail.com>  Fri, 09 Dec 2016 06:50:55 +0100

nuitka (0.5.24.2+ds-1) unstable; urgency=medium

  * New upstream hotfix release.

 -- Kay Hayen <kay.hayen@gmail.com>  Wed, 30 Nov 2016 09:32:03 +0100

nuitka (0.5.24.1+ds-1) unstable; urgency=medium

  * New upstream hotfix release.

 -- Kay Hayen <kay.hayen@gmail.com>  Wed, 16 Nov 2016 08:16:53 +0100

nuitka (0.5.24+ds-1) unstable; urgency=medium

  * New upstream release.

 -- Kay Hayen <kay.hayen@gmail.com>  Mon, 14 Nov 2016 09:41:31 +0100

nuitka (0.5.23.2+ds-1) unstable; urgency=medium

  * New upstream hotfix release.

 -- Kay Hayen <kay.hayen@gmail.com>  Mon, 07 Nov 2016 07:55:11 +0100

nuitka (0.5.23.1+ds-1) unstable; urgency=medium

  * New upstream hotfix release.
  * Use of C11 compiler instead of C++ compiler, so we drop the
    versioned dependencies. (Closes: #835954)

 -- Kay Hayen <kay.hayen@gmail.com>  Sun, 16 Oct 2016 10:40:59 +0200

nuitka (0.5.23+ds-1) unstable; urgency=medium

  * New upstream release.

 -- Kay Hayen <kay.hayen@gmail.com>  Sun, 02 Oct 2016 18:14:41 +0200

nuitka (0.5.22+ds-1) unstable; urgency=medium

  * New upstream release.

 -- Kay Hayen <kay.hayen@gmail.com>  Tue, 16 Aug 2016 11:22:16 +0200

nuitka (0.5.21.3+ds-1) unstable; urgency=medium

  * New upstream hotfix release.

 -- Kay Hayen <kay.hayen@gmail.com>  Thu, 26 May 2016 14:51:39 +0200

nuitka (0.5.21.2+ds-1) unstable; urgency=medium

  * New upstream hotfix release.

 -- Kay Hayen <kay.hayen@gmail.com>  Sat, 14 May 2016 14:43:28 +0200

nuitka (0.5.21.1+ds-1) unstable; urgency=medium

  * New upstream hotfix release.

  * Depends on g++-5 now.

 -- Kay Hayen <kay.hayen@gmail.com>  Sat, 30 Apr 2016 07:59:57 +0200

nuitka (0.5.21+ds-1) unstable; urgency=medium

  * New upstream release.

 -- Kay Hayen <kay.hayen@gmail.com>  Sun, 24 Apr 2016 14:06:29 +0200

nuitka (0.5.20+ds-1) unstable; urgency=medium

  * New upstream release.

 -- Kay Hayen <kay.hayen@gmail.com>  Sun, 20 Mar 2016 08:11:16 +0100

nuitka (0.5.19.1+ds-1) unstable; urgency=medium

  * New upstream hotfix release.

 -- Kay Hayen <kay.hayen@gmail.com>  Tue, 15 Mar 2016 09:11:57 +0100

nuitka (0.5.19+ds-1) unstable; urgency=medium

  * New upstream release.

 -- Kay Hayen <kay.hayen@gmail.com>  Mon, 01 Feb 2016 07:53:08 +0100

nuitka (0.5.18.1+ds-1) unstable; urgency=medium

  * New upstream hotfix release.

 -- Kay Hayen <kay.hayen@gmail.com>  Sun, 24 Jan 2016 07:52:03 +0100

nuitka (0.5.18+ds-1) unstable; urgency=medium

  * New upstream release.

 -- Kay Hayen <kay.hayen@gmail.com>  Fri, 15 Jan 2016 07:48:41 +0100

nuitka (0.5.17.1+ds-1) unstable; urgency=medium

  * New upstream hotfix release.

 -- Kay Hayen <kay.hayen@gmail.com>  Thu, 14 Jan 2016 23:21:51 +0100

nuitka (0.5.17+ds-1) unstable; urgency=medium

  * New upstream release.

 -- Kay Hayen <kay.hayen@gmail.com>  Sun, 27 Dec 2015 15:18:39 +0100

nuitka (0.5.16.1+ds-1) unstable; urgency=medium

  * New upstream hotfix release.

 -- Kay Hayen <kay.hayen@gmail.com>  Thu, 03 Dec 2015 07:04:12 +0100

nuitka (0.5.16+ds-1) unstable; urgency=medium

  * New upstream release.

 -- Kay Hayen <kay.hayen@gmail.com>  Mon, 09 Nov 2015 18:30:07 +0100

nuitka (0.5.15+ds-1) unstable; urgency=medium

  * New upstream release.

 -- Kay Hayen <kay.hayen@gmail.com>  Mon, 12 Oct 2015 08:57:03 +0200

nuitka (0.5.14.3+ds-1) unstable; urgency=medium

  * New upstream hotfix release.

 -- Kay Hayen <kay.hayen@gmail.com>  Sun, 13 Sep 2015 12:26:59 +0200

nuitka (0.5.14.2+ds-1) unstable; urgency=medium

  * New upstream hotfix release.

 -- Kay Hayen <kay.hayen@gmail.com>  Mon, 07 Sep 2015 00:30:11 +0200

nuitka (0.5.14.1+ds-1) UNRELEASED; urgency=medium

  * New upstream hotfix release.

 -- Kay Hayen <kay.hayen@gmail.com>  Sun, 06 Sep 2015 22:37:22 +0200

nuitka (0.5.14+ds-1) unstable; urgency=medium

  * New upstream release.

 -- Kay Hayen <kay.hayen@gmail.com>  Thu, 27 Aug 2015 06:24:11 +0200

nuitka (0.5.13.8+ds-1) UNRELEASED; urgency=medium

  * New upstream hotfix release.

 -- Kay Hayen <kay.hayen@gmail.com>  Thu, 20 Aug 2015 11:55:53 +0200

nuitka (0.5.13.7+ds-1) UNRELEASED; urgency=medium

  * New upstream hotfix release.

 -- Kay Hayen <kay.hayen@gmail.com>  Tue, 18 Aug 2015 21:55:08 +0200

nuitka (0.5.13.6+ds-1) UNRELEASED; urgency=medium

  * New upstream hotfix release.

 -- Kay Hayen <kay.hayen@gmail.com>  Sun, 16 Aug 2015 14:38:46 +0200

nuitka (0.5.13.5+ds-1) UNRELEASED; urgency=medium

  * New upstream hotfix release.

 -- Kay Hayen <kay.hayen@gmail.com>  Sun, 16 Aug 2015 13:42:02 +0200

nuitka (0.5.13.4+ds-1) UNRELEASED; urgency=medium

  * New upstream hotfix release.

 -- Kay Hayen <kay.hayen@gmail.com>  Fri, 31 Jul 2015 17:24:40 +0200

nuitka (0.5.13.3+ds-1) UNRELEASED; urgency=medium

  * New upstream hotfix release.

 -- Kay Hayen <kay.hayen@gmail.com>  Wed, 29 Jul 2015 10:54:05 +0200

nuitka (0.5.13.2+ds-1) UNRELEASED; urgency=medium

  * New upstream hotfix release.

 -- Kay Hayen <kay.hayen@gmail.com>  Tue, 16 Jun 2015 10:29:12 +0200

nuitka (0.5.13.1+ds-1) UNRELEASED; urgency=medium

  * New upstream hotfix release.

 -- Kay Hayen <kay.hayen@gmail.com>  Mon, 04 May 2015 09:27:19 +0200

nuitka (0.5.13+ds-1) unstable; urgency=medium

  * New upstream release.

 -- Kay Hayen <kay.hayen@gmail.com>  Fri, 01 May 2015 10:44:27 +0200

nuitka (0.5.12.2+ds-1) UNRELEASED; urgency=medium

  * New upstream hotfix release.

 -- Kay Hayen <kay.hayen@gmail.com>  Sun, 26 Apr 2015 08:51:37 +0200

nuitka (0.5.12.1+ds-1) UNRELEASED; urgency=medium

  * New upstream hotfix release.

 -- Kay Hayen <kay.hayen@gmail.com>  Sat, 18 Apr 2015 09:35:06 +0200

nuitka (0.5.12+ds-1) experimental; urgency=medium

  * New upstream release.

 -- Kay Hayen <kay.hayen@gmail.com>  Mon, 06 Apr 2015 17:20:44 +0200

nuitka (0.5.11.2+ds-1) experimental; urgency=medium

  * New upstream hotfix release.

 -- Kay Hayen <kay.hayen@gmail.com>  Thu, 26 Mar 2015 20:09:06 +0100

nuitka (0.5.11.1+ds-1) experimental; urgency=medium

  * New upstream hotfix release.

 -- Kay Hayen <kay.hayen@gmail.com>  Mon, 23 Mar 2015 10:34:17 +0100

nuitka (0.5.11+ds-1) experimental; urgency=medium

  * New upstream release.

 -- Kay Hayen <kay.hayen@gmail.com>  Wed, 18 Mar 2015 08:38:39 +0100

nuitka (0.5.10.2+ds-1) experimental; urgency=medium

  * New upstream hotfix release.

 -- Kay Hayen <kay.hayen@gmail.com>  Tue, 10 Mar 2015 07:46:24 +0100

nuitka (0.5.10.1+ds-1) experimental; urgency=medium

  * New upstream hotfix release.

 -- Kay Hayen <kay.hayen@gmail.com>  Sun, 08 Mar 2015 11:56:55 +0100

nuitka (0.5.10+ds-1) experimental; urgency=medium

  * New upstream release.

 -- Kay Hayen <kay.hayen@gmail.com>  Thu, 05 Mar 2015 07:43:43 +0100

nuitka (0.5.9+ds-1) experimental; urgency=medium

  * New upstream release.

 -- Kay Hayen <kay.hayen@gmail.com>  Thu, 29 Jan 2015 08:18:06 +0100

nuitka (0.5.8+ds-1) experimental; urgency=medium

  * New upstream release.

 -- Kay Hayen <kay.hayen@gmail.com>  Thu, 15 Jan 2015 04:11:03 +0100

nuitka (0.5.7.1+ds-1) experimental; urgency=medium

  * New upstream hotfix release.

 -- Kay Hayen <kay.hayen@gmail.com>  Fri, 09 Jan 2015 13:52:15 +0100

nuitka (0.5.7+ds-1) UNRELEASED; urgency=medium

  * New upstream release.

 -- Kay Hayen <kay.hayen@gmail.com>  Thu, 01 Jan 2015 10:52:03 +0100

nuitka (0.5.6.1+ds-1) UNRELEASED; urgency=medium

  * New upstream hotfix release.

 -- Kay Hayen <kay.hayen@gmail.com>  Sun, 21 Dec 2014 08:32:58 +0100

nuitka (0.5.6+ds-1) UNRELEASED; urgency=medium

  * New upstream release.
  * Added support for hardening-wrapper to be installed.

 -- Kay Hayen <kay.hayen@gmail.com>  Fri, 19 Dec 2014 08:39:17 +0100

nuitka (0.5.5.3+ds-1) unstable; urgency=medium

  * New upstream hotfix release.
  * Added support for armhf architecture.

 -- Kay Hayen <kay.hayen@gmail.com>  Fri, 24 Oct 2014 17:33:59 +0200

nuitka (0.5.5.2+ds-1) unstable; urgency=medium

  * New upstream hotfix release.
  * Bump to Standards Version 3.9.6, no changes needed.

 -- Kay Hayen <kay.hayen@gmail.com>  Fri, 17 Oct 2014 07:56:05 +0200

nuitka (0.5.5+ds-1) unstable; urgency=medium

  * New upstream release.

 -- Kay Hayen <kay.hayen@gmail.com>  Sun, 05 Oct 2014 19:28:20 +0200

nuitka (0.5.4.3+ds-1) unstable; urgency=medium

  * New upstream hotfix release.

 -- Kay Hayen <kay.hayen@gmail.com>  Thu, 21 Aug 2014 09:41:37 +0200

nuitka (0.5.3.5+ds-1) unstable; urgency=medium

  * New upstream hotfix release.

 -- Kay Hayen <kay.hayen@gmail.com>  Fri, 18 Jul 2014 07:28:17 +0200

nuitka (0.5.3.3+ds-1) unstable; urgency=medium

  * New upstream release.
  * Original version didn't build for all versions due to error message
    changes, this release adapts to.

 -- Kay Hayen <kay.hayen@gmail.com>  Sat, 12 Jul 2014 20:50:01 +0200

nuitka (0.5.2+ds-1) unstable; urgency=medium

  * New upstream release.
  * Permit building using cowbuilder, eatmydata (Closes: #749518)
  * Do not require gcc in build-depends
    (Closes: #747984) (Closes: #748005) (Closes: #751325)

 -- Kay Hayen <kay.hayen@gmail.com>  Mon, 23 Jun 2014 08:17:57 +0200

nuitka (0.5.1.1+ds-1) unstable; urgency=medium

  * New upstream hotfix release.

 -- Kay Hayen <kay.hayen@gmail.com>  Thu, 06 Mar 2014 10:44:28 +0100

nuitka (0.5.1+ds-1) unstable; urgency=medium

  * New upstream release.

 -- Kay Hayen <kay.hayen@gmail.com>  Thu, 06 Mar 2014 09:33:51 +0100

nuitka (0.5.0.1+ds-1) unstable; urgency=medium

  * New upstream hotfix release.

 -- Kay Hayen <kay.hayen@gmail.com>  Mon, 13 Jan 2014 23:37:37 +0100

nuitka (0.5.0+ds-1) unstable; urgency=medium

  * New upstream release.
  * Added missing build dependency to process PNG images.

 -- Kay Hayen <kay.hayen@gmail.com>  Fri, 03 Jan 2014 19:18:18 +0100

nuitka (0.4.7.1+ds-1) unstable; urgency=low

  * New upstream hotfix release.

 -- Kay Hayen <kay.hayen@gmail.com>  Tue, 03 Dec 2013 08:44:31 +0100

nuitka (0.4.7+ds-1) UNRELEASED; urgency=low

  * New upstream release.
  * Handle unknown encoding error message change of CPython 2.7.6
    that was backported to CPython 2.7.5+ as well.
    (Closes: #730956)

 -- Kay Hayen <kay.hayen@gmail.com>  Mon, 02 Dec 2013 09:15:12 +0100

nuitka (0.4.6.2+ds-1) unstable; urgency=low

  * New upstream hotfix release.

 -- Kay Hayen <kayhayen@gmx.de>  Fri, 01 Nov 2013 19:07:42 +0100

nuitka (0.4.6+ds-1) unstable; urgency=low

  * New upstream release.

 -- Kay Hayen <kayhayen@gmx.de>  Sun, 27 Oct 2013 21:29:26 +0100

nuitka (0.4.5.1+ds-1) unstable; urgency=low

  * New upstream hotfix release.
  * Corrects upstream Issue#106.

 -- Kay Hayen <kayhayen@gmx.de>  Wed, 25 Sep 2013 14:29:55 +0200

nuitka (0.4.5+ds-1) unstable; urgency=low

  * New upstream release.

 -- Kay Hayen <kayhayen@gmx.de>  Sun, 18 Aug 2013 09:06:29 +0200

nuitka (0.4.4.2+ds-1) unstable; urgency=low

  * New upstream hotfix release.
  * Corrects upstream Issue#98.
  * Corrects upstream Issue#100.
  * Corrects upstream Issue#101.
  * Corrects upstream Issue#102.

 -- Kay Hayen <kayhayen@gmx.de>  Sat, 20 Jul 2013 09:08:29 +0200

nuitka (0.4.4.1+ds-1) unstable; urgency=low

  * New upstream hotfix release.
  * Corrects upstream Issue#95.
  * Corrects upstream Issue#96.

 -- Kay Hayen <kayhayen@gmx.de>  Sat, 13 Jul 2013 11:56:21 +0200

nuitka (0.4.4+ds-1) unstable; urgency=low

  * New upstream release.
  * Upstream now supports Python3.3 and threads.
  * Bump to Standards Version 3.9.4, no changes needed.
  * Fix support for modules and Python3 was broken (Closes: #711459)
  * Fix encoding error changes  Python 2.7.5 (Closes: #713531)

 -- Kay Hayen <kayhayen@gmx.de>  Tue, 25 Jun 2013 10:46:40 +0200

nuitka (0.4.3+ds-1) unstable; urgency=low

  * New upstream release.

 -- Kay Hayen <kayhayen@gmx.de>  Sat, 18 May 2013 10:16:25 +0200

nuitka (0.4.2+ds-1) unstable; urgency=low

  * New upstream release.

 -- Kay Hayen <kayhayen@gmx.de>  Fri, 29 Mar 2013 11:05:08 +0100

nuitka (0.4.1+ds-1) unstable; urgency=low

  * New upstream release.

 -- Kay Hayen <kayhayen@gmx.de>  Tue, 05 Mar 2013 08:15:41 +0100

nuitka (0.4.0+ds-1) UNRELEASED; urgency=low

  * New upstream release.
  * Changes so the Debian package can be backported to Squeeze as well.

 -- Kay Hayen <kayhayen@gmx.de>  Sat, 09 Feb 2013 10:08:15 +0100

nuitka (0.3.25+ds-1) unstable; urgency=low

  * New upstream release.
  * Register the User Manual with "doc-base".

 -- Kay Hayen <kayhayen@gmx.de>  Sun, 11 Nov 2012 13:57:32 +0100

nuitka (0.3.24.1+ds-1) unstable; urgency=low

  * New upstream hotfix release.
  * Corrects upstream Issue#46.

 -- Kay Hayen <kayhayen@gmx.de>  Sat, 08 Sep 2012 22:30:11 +0000

nuitka (0.3.24+ds-1) unstable; urgency=low

  * New upstream release.
  * Detect the absence of "g++" and gracefully fallback to the
    compiler depended on. (Closes: #682146)
  * Changed usage of "temp" files in developer scripts to be
    secure. (Closes: #682145)
  * Added support for "DEB_BUILD_OPTIONS=nocheck" to skip the
    test runs. (Closes: #683090)

 -- Kay Hayen <kayhayen@gmx.de>  Sat, 18 Aug 2012 21:19:17 +0200

nuitka (0.3.23.1+ds-1) unstable; urgency=low

  * New upstream hotfix release.
  * Corrects upstream Issue#40, Issue#41, and Issue#42.

 -- Kay Hayen <kayhayen@gmx.de>  Mon, 16 Jul 2012 07:25:41 +0200

nuitka (0.3.23+ds-1) unstable; urgency=low

  * New upstream release.
  * License for Nuitka is now Apache License 2.0, no more GPLv3.
  * Corrects upstream Issue#37 and Issue#38.

 -- Kay Hayen <kayhayen@gmx.de>  Sun, 01 Jul 2012 00:00:57 +0200

nuitka (0.3.22.1+ds-1) unstable; urgency=low

  * New upstream hotfix release.
  * Corrected copyright file syntax error found by new lintian
    version.
  * Corrects upstream Issue#19.

 -- Kay Hayen <kayhayen@gmx.de>  Sat, 16 Jun 2012 08:58:30 +0200

nuitka (0.3.22+ds-1) unstable; urgency=low

  * New upstream release.

 -- Kay Hayen <kayhayen@gmx.de>  Sun, 13 May 2012 12:51:16 +0200

nuitka (0.3.21+ds-1) unstable; urgency=low

  * New upstream release.

 -- Kay Hayen <kayhayen@gmx.de>  Thu, 12 Apr 2012 20:24:01 +0200

nuitka (0.3.20.2+ds-1) unstable; urgency=low

  * New upstream hotfix release.
  * Corrects upstream Issue#35.
  * Bump to Standards Version 3.9.3, no changes needed.
  * In the alternative build dependencies, designed to make the
    Python3 build dependency optional, put option that is going
    to work on "unstable" first. (Closes: #665021)

 -- Kay Hayen <kayhayen@gmx.de>  Tue, 03 Apr 2012 22:31:36 +0200

nuitka (0.3.20.1+ds-1) unstable; urgency=low

  * New upstream hotfix release.
  * Corrects upstream Issue#34.

 -- Kay Hayen <kayhayen@gmx.de>  Sat, 03 Mar 2012 10:18:30 +0100

nuitka (0.3.20+ds-1) unstable; urgency=low

  * New upstream release.
  * Added upstream "Changelog.rst" as "changelog"

 -- Kay Hayen <kayhayen@gmx.de>  Mon, 27 Feb 2012 09:32:10 +0100

nuitka (0.3.19.2+ds-1) unstable; urgency=low

  * New upstream hotfix release.
  * Corrects upstream Issue#32.

 -- Kay Hayen <kayhayen@gmx.de>  Sun, 12 Feb 2012 20:33:30 +0100

nuitka (0.3.19.1+ds-1) unstable; urgency=low

  * New upstream hotfix release.
  * Corrects upstream Issue#30 and Issue#31.

 -- Kay Hayen <kayhayen@gmx.de>  Sat, 28 Jan 2012 07:27:38 +0100

nuitka (0.3.19+ds-1) unstable; urgency=low

  * New upstream release.
  * Improvements to option groups layout in manpages, and broken
    whitespace for "--recurse-to" option. (Closes: #655910)
  * Documented new option "--recurse-directory" in man page with
    example.
  * Made the "debian/watch" file ignore upstream pre-releases,
    these shall not be considered for this package.
  * Aligned depended version with build depended versions.
  * Depend on "python-dev" as well, needed to compile against
    "libpython".
  * Build depend on "python-dev-all" and "python-dbg-all" to
    execute tests with both all supported Python versions.
  * Build depend on "python3.2-dev-all" and "python3-dbg-all"
    to execute tests with Python3 as well. It is currently not
    supported by upstream, this is only preparatory.
  * Added suggestion of "ccache", can speed up the compilation
    process.

 -- Kay Hayen <kayhayen@gmx.de>  Tue, 17 Jan 2012 10:29:45 +0100

nuitka (0.3.18+ds-1) unstable; urgency=low

  * New upstream release.
  * Lowered dependencies so that a backport to Ubuntu Natty and
    higher is now feasible. A "scons >=2.0.0" is good enough,
    and so is "g++-4.5" as well.
  * Don't require the PDF generation to be successful on older
    Ubuntu versions as it crashes due to old "rst2pdf" bugs.

 -- Kay Hayen <kayhayen@gmx.de>  Thu, 12 Jan 2012 19:55:43 +0100

nuitka (0.3.18~pre2+ds-1) unstable; urgency=low

  * New upstream pre-release.
  * First upload to unstable, many thanks to my reviewer and
    sponsor Yaroslav Halchenko <debian@onerussian.com>
  * New maintainer (Closes: #648489)
  * Added Developer Manual to the generated PDF documentation.
  * Added python-dbg to Build-Depends to also execute reference
    count tests.
  * Changed copyright file to reference Apache license via its
    standard Debian location as well.

 -- Kay Hayen <kayhayen@gmx.de>  Tue, 10 Jan 2012 22:21:56 +0100

nuitka (0.3.17+ds-1) UNRELEASED; urgency=low

  * New upstream release.
  * Updated man page to use new "--recurse-*" options in examples
    over removed "--deep*" options.
  * Completed copyright file according to "licensecheck" findings
    and updated files accordingly. Put the included tests owned
    by upstream into public domain.
  * Use a "+ds" file as orig source with inline copy of Scons
    already removed instead of doing it as a patch.
  * Also removed the benchmark tests from "+ds" file, not useful
    to be provided with Nuitka.
  * Added syntax tests, these were omitted by mistake previously.
  * Run the test suite at package build time, it checks the basic
    tests, syntax error tests, program tests, and the compile
    itself test.
  * Added run time dependencies also as build time dependencies
    to be able to execute the tests.
  * Corrected handling of upstream pre-release names in the watch
    file.
  * Changed contributor notice to only require "Apache License 2.0"
    for the new parts.
  * Put Debian packaging and owned tests under "Apache License 2.0"
    as well.

 -- Kay Hayen <kayhayen@gmx.de>  Mon, 09 Jan 2012 09:02:19 +0100

nuitka (0.3.16-1) UNRELEASED; urgency=low

  * New upstream release.
  * Updated debian/copyright URI to match the latest one.
  * Updated debian/copyright to DEP5 changes.
  * Added Nuitka homepage to debian/control.
  * Added watch file, so uscan works.
  * Added git pointers to git repository and gitweb to the
    package control file.
  * Corrected examples section in man page to correctly escape "-".
  * Added meaningful "what is" to manpages.
  * Bump to Standards Version 3.9.2, no changes needed.
  * Added extended description to address lintian warning.

 -- Kay Hayen <kayhayen@gmx.de>  Sun, 18 Dec 2011 13:01:10 +0100

nuitka (0.3.15-1) UNRELEASED; urgency=low

  * New upstream release.
  * Renamed "/usr/bin/Python" to "/usr/bin/nuitka-python".
  * Added man pages for "nuitka" and "nuitka-python", the first
    with an examples section that shows the most important uses
    of the "nuitka" binary.
  * Removed foreign code for Windows generators, removed from
    debian/copyright.
  * Lowered dependency for Scons to what Ubuntu Oneiric has and
    what we have as an inline copy, (scons >=2.0.1) should be
    sufficient.
  * Recommend python-lxml, as it's used by Nuitka to dump XML
    representation.
  * Recommend python-qt4, as it may be used to display the node
    tree in a window.
  * Removed inline copy of Scons from the binary package.
  * Added patch to remove the setting nuitka package in sys.path,
    not needed in Debian.

 -- Kay Hayen <kayhayen@gmx.de>  Thu, 01 Dec 2011 22:43:33 +0100

nuitka (0.3.15pre2-1) UNRELEASED; urgency=low

  * Initial Debian package.

 -- Kay Hayen <kayhayen@gmx.de>  Fri, 11 Nov 2011 20:58:55 +0100<|MERGE_RESOLUTION|>--- conflicted
+++ resolved
@@ -1,16 +1,14 @@
-<<<<<<< HEAD
 nuitka (1.0~rc4+ds-1) unstable; urgency=medium
 
   * New upstream pre-release.
 
  -- Kay Hayen <kay.hayen@gmail.com>  Sun, 03 Jul 2022 15:09:20 +0200
-=======
+
 nuitka (0.9.4+ds-1) unstable; urgency=medium
 
   * New upstream hotfix release.
 
  -- Kay Hayen <kay.hayen@gmail.com>  Thu, 07 Jul 2022 09:24:53 +0200
->>>>>>> 2febf7fe
 
 nuitka (0.9.3+ds-1) unstable; urgency=medium
 
