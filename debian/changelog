--- conflicted
+++ resolved
@@ -1,16 +1,14 @@
-<<<<<<< HEAD
 nuitka (1.4~rc4+ds-1) unstable; urgency=medium
 
   * New upstream pre-release.
 
  -- Kay Hayen <kay.hayen@gmail.com>  Mon, 26 Dec 2022 19:06:12 +0100
-=======
+
 nuitka (1.3.4+ds-1) unstable; urgency=medium
 
   * New upstream hotfix release.
 
  -- Kay Hayen <kay.hayen@gmail.com>  Wed, 28 Dec 2022 21:20:25 +0100
->>>>>>> 060a7dc2
 
 nuitka (1.3.3+ds-1) unstable; urgency=medium
 
