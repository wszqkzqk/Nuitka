<<<<<<< HEAD
nuitka (0.5.2~pre1+ds-1) UNRELEASED; urgency=medium

  * New upstream pre-release.

 -- Kay Hayen <kay.hayen@gmail.com>  Thu, 06 Mar 2014 09:42:09 +0100
=======
nuitka (0.5.1.1+ds-1) unstable; urgency=medium

  * New upstream hotfix release.

 -- Kay Hayen <kay.hayen@gmail.com>  Thu, 06 Mar 2014 10:44:28 +0100
>>>>>>> d5aa90a3

nuitka (0.5.1+ds-1) unstable; urgency=medium

  * New upstream release.

 -- Kay Hayen <kay.hayen@gmail.com>  Thu, 06 Mar 2014 09:33:51 +0100

nuitka (0.5.0.1+ds-1) unstable; urgency=medium

  * New upstream hotfix release.

 -- Kay Hayen <kay.hayen@gmail.com>  Mon, 13 Jan 2014 23:37:37 +0100

nuitka (0.5.0+ds-1) unstable; urgency=medium

  * New upstream release.
  * Added missing build dependency to process PNG images.

 -- Kay Hayen <kay.hayen@gmail.com>  Fri, 03 Jan 2014 19:18:18 +0100

nuitka (0.4.7.1+ds-1) unstable; urgency=low

  * New upstream hotfix release.

 -- Kay Hayen <kay.hayen@gmail.com>  Tue, 03 Dec 2013 08:44:31 +0100

nuitka (0.4.7+ds-1) UNRELEASED; urgency=low

  * New upstream release.
  * Handle unknown encoding error message change of CPython 2.7.6
    that was backported to CPython 2.7.5+ as well.
    (Closes: #730956)

 -- Kay Hayen <kay.hayen@gmail.com>  Mon, 02 Dec 2013 09:15:12 +0100

nuitka (0.4.6.2+ds-1) unstable; urgency=low

  * New upstream hotfix release.

 -- Kay Hayen <kayhayen@gmx.de>  Fri, 01 Nov 2013 19:07:42 +0100

nuitka (0.4.6+ds-1) unstable; urgency=low

  * New upstream release.

 -- Kay Hayen <kayhayen@gmx.de>  Sun, 27 Oct 2013 21:29:26 +0100

nuitka (0.4.5.1+ds-1) unstable; urgency=low

  * New upstream hotfix release.
  * Corrects upstream Issue#106.

 -- Kay Hayen <kayhayen@gmx.de>  Wed, 25 Sep 2013 14:29:55 +0200

nuitka (0.4.5+ds-1) unstable; urgency=low

  * New upstream release.

 -- Kay Hayen <kayhayen@gmx.de>  Sun, 18 Aug 2013 09:06:29 +0200

nuitka (0.4.4.2+ds-1) unstable; urgency=low

  * New upstream hotfix release.
  * Corrects upstream Issue#98.
  * Corrects upstream Issue#100.
  * Corrects upstream Issue#101.
  * Corrects upstream Issue#102.

 -- Kay Hayen <kayhayen@gmx.de>  Sat, 20 Jul 2013 09:08:29 +0200

nuitka (0.4.4.1+ds-1) unstable; urgency=low

  * New upstream hotfix release.
  * Corrects upstream Issue#95.
  * Corrects upstream Issue#96.

 -- Kay Hayen <kayhayen@gmx.de>  Sat, 13 Jul 2013 11:56:21 +0200

nuitka (0.4.4+ds-1) unstable; urgency=low

  * New upstream release.
  * Upstream now supports Python3.3 and threads.
  * Bump to Standards Version 3.9.4, no changes needed.
  * Fix support for modules and Python3 was broken (Closes: #711459)
  * Fix encoding error changes  Python 2.7.5 (Closes: #713531)

 -- Kay Hayen <kayhayen@gmx.de>  Tue, 25 Jun 2013 10:46:40 +0200

nuitka (0.4.3+ds-1) unstable; urgency=low

  * New upstream release.

 -- Kay Hayen <kayhayen@gmx.de>  Sat, 18 May 2013 10:16:25 +0200

nuitka (0.4.2+ds-1) unstable; urgency=low

  * New upstream release.

 -- Kay Hayen <kayhayen@gmx.de>  Fri, 29 Mar 2013 11:05:08 +0100

nuitka (0.4.1+ds-1) unstable; urgency=low

  * New upstream release.

 -- Kay Hayen <kayhayen@gmx.de>  Tue, 05 Mar 2013 08:15:41 +0100

nuitka (0.4.0+ds-1) UNRELEASED; urgency=low

  * New upstream release.
  * Changes so the Debian package can be backported to Squeeze as well.

 -- Kay Hayen <kayhayen@gmx.de>  Sat, 09 Feb 2013 10:08:15 +0100

nuitka (0.3.25+ds-1) unstable; urgency=low

  * New upstream release.
  * Register the User Manual with "doc-base".

 -- Kay Hayen <kayhayen@gmx.de>  Sun, 11 Nov 2012 13:57:32 +0100

nuitka (0.3.24.1+ds-1) unstable; urgency=low

  * New upstream hotfix release.
  * Corrects upstream Issue#46.

 -- Kay Hayen <kayhayen@gmx.de>  Sat, 08 Sep 2012 22:30:11 +0000

nuitka (0.3.24+ds-1) unstable; urgency=low

  * New upstream release.
  * Detect the absence of "g++" and gracefully fallback to the
    compiler depended on. (Closes: #682146)
  * Changed usage of "temp" files in developer scripts to be
    secure. (Closes: #682145)
  * Added support for "DEB_BUILD_OPTIONS=nocheck" to skip the
    test runs. (Closes: #683090)

 -- Kay Hayen <kayhayen@gmx.de>  Sat, 18 Aug 2012 21:19:17 +0200

nuitka (0.3.23.1+ds-1) unstable; urgency=low

  * New upstream hotfix release.
  * Corrects upstream Issue#40, Issue#41, and Issue#42.

 -- Kay Hayen <kayhayen@gmx.de>  Mon, 16 Jul 2012 07:25:41 +0200

nuitka (0.3.23+ds-1) unstable; urgency=low

  * New upstream release.
  * License for Nuitka is now Apache License 2.0, no more GPLv3.
  * Corrects upstream Issue#37 and Issue#38.

 -- Kay Hayen <kayhayen@gmx.de>  Sun, 01 Jul 2012 00:00:57 +0200

nuitka (0.3.22.1+ds-1) unstable; urgency=low

  * New upstream hotfix release.
  * Corrected copyright file syntax error found by new lintian
    version.
  * Corrects upstream Issue#19.

 -- Kay Hayen <kayhayen@gmx.de>  Sat, 16 Jun 2012 08:58:30 +0200

nuitka (0.3.22+ds-1) unstable; urgency=low

  * New upstream release.

 -- Kay Hayen <kayhayen@gmx.de>  Sun, 13 May 2012 12:51:16 +0200

nuitka (0.3.21+ds-1) unstable; urgency=low

  * New upstream release.

 -- Kay Hayen <kayhayen@gmx.de>  Thu, 12 Apr 2012 20:24:01 +0200

nuitka (0.3.20.2+ds-1) unstable; urgency=low

  * New upstream hotfix release.
  * Corrects upstream Issue#35.
  * Bump to Standards Version 3.9.3, no changes needed.
  * In the alternative build dependencies, designed to make the
    Python3 build dependency optional, put option that is going
    to work on "unstable" first. (Closes: #665021)

 -- Kay Hayen <kayhayen@gmx.de>  Tue, 03 Apr 2012 22:31:36 +0200

nuitka (0.3.20.1+ds-1) unstable; urgency=low

  * New upstream hotfix release.
  * Corrects upstream Issue#34.

 -- Kay Hayen <kayhayen@gmx.de>  Sat, 03 Mar 2012 10:18:30 +0100

nuitka (0.3.20+ds-1) unstable; urgency=low

  * New upstream release.
  * Added upstream "Changelog.rst" as "changelog"

 -- Kay Hayen <kayhayen@gmx.de>  Mon, 27 Feb 2012 09:32:10 +0100

nuitka (0.3.19.2+ds-1) unstable; urgency=low

  * New upstream hotfix release.
  * Corrects upstream Issue#32.

 -- Kay Hayen <kayhayen@gmx.de>  Sun, 12 Feb 2012 20:33:30 +0100

nuitka (0.3.19.1+ds-1) unstable; urgency=low

  * New upstream hotfix release.
  * Corrects upstream Issue#30 and Issue#31.

 -- Kay Hayen <kayhayen@gmx.de>  Sat, 28 Jan 2012 07:27:38 +0100

nuitka (0.3.19+ds-1) unstable; urgency=low

  * New upstream release.
  * Improvements to option groups layout in manpages, and broken
    whitespace for "--recurse-to" option. (Closes: #655910)
  * Documented new option "--recurse-directory" in man page with
    example.
  * Made the "debian/watch" file ignore upstream pre-releases,
    these shall not be considered for this package.
  * Aligned depended version with build depended versions.
  * Depend on "python-dev" as well, needed to compile against
    "libpython".
  * Build depend on "python-dev-all" and "python-dbg-all" to
    execute tests with both all supported Python versions.
  * Build depend on "python3.2-dev-all" and "python3-dbg-all"
    to execute tests with Python3 as well. It is currently not
    supported by upstream, this is only preparatory.
  * Added suggestion of "ccache", can speed up the compilation
    process.

 -- Kay Hayen <kayhayen@gmx.de>  Tue, 17 Jan 2012 10:29:45 +0100

nuitka (0.3.18+ds-1) unstable; urgency=low

  * New upstream release.
  * Lowered dependencies so that a backport to Ubuntu Natty and
    higher is now feasible. A "scons >=2.0.0" is good enough,
    and so is "g++-4.5" as well.
  * Don't require the PDF generation to be successful on older
    Ubuntu versions as it crashes due to old "rst2pdf" bugs.

 -- Kay Hayen <kayhayen@gmx.de>  Thu, 12 Jan 2012 19:55:43 +0100

nuitka (0.3.18~pre2+ds-1) unstable; urgency=low

  * New upstream pre-release.
  * First upload to unstable, many thanks to my reviewer and
    sponsor Yaroslav Halchenko <debian@onerussian.com>
  * New maintainer (Closes: #648489)
  * Added Developer Manual to the generated PDF documentation.
  * Added python-dbg to Build-Depends to also execcute reference
    count tests.
  * Changed copyright file to reference Apache license via its
    standard Debian location as well.

 -- Kay Hayen <kayhayen@gmx.de>  Tue, 10 Jan 2012 22:21:56 +0100

nuitka (0.3.17+ds-1) UNRELEASED; urgency=low

  * New upstream release.
  * Updated man page to use new "--recurse-*" options in examples
    over removed "--deep*" options.
  * Completed copyright file according to "licensecheck" findings
    and updated files accordingly. Put the included tests owned
    by upstream into public domain.
  * Use a "+ds" file as orig source with inline copy of Scons
    already removed instead of doing it as a patch.
  * Also removed the benchmark tests from "+ds" file, not useful
    to be provided with Nuitka.
  * Added syntax tests, these were omitted by mistake previously.
  * Run the test suite at package build time, it checks the basic
    tests, syntax error tests, program tests, and the compile
    itself test.
  * Added run time dependencies also as build time dependencies
    to be able to execute the tests.
  * Corrected handling of upstream pre-release names in the watch
    file.
  * Changed contributor notice to only require "Apache License 2.0"
    for the new parts.
  * Put Debian packaging and owned tests under "Apache License 2.0"
    as well.

 -- Kay Hayen <kayhayen@gmx.de>  Mon, 09 Jan 2012 09:02:19 +0100

nuitka (0.3.16-1) UNRELEASED; urgency=low

  * New upstream release.
  * Updated debian/copyright URI to match the latest one.
  * Updated debian/copyright to DEP5 changes.
  * Added Nuitka homepage to debian/control.
  * Added watch file, so uscan works.
  * Added git pointers to git repository and gitweb to the
    package control file.
  * Corrected examples section in man page to correctly escape "-".
  * Added meaningful "what is" to manpages.
  * Bump to Standards Version 3.9.2, no changes needed.
  * Added extended description to address lintian warning.

 -- Kay Hayen <kayhayen@gmx.de>  Sun, 18 Dec 2011 13:01:10 +0100

nuitka (0.3.15-1) UNRELEASED; urgency=low

  * New upstream release.
  * Renamed "/usr/bin/Python" to "/usr/bin/nuitka-python".
  * Added man pages for "nuitka" and "nuitka-python", the first
    with an examples section that shows the most important uses
    of the "nuitka" binary.
  * Removed foreign code for Windows generators, removed from
    debian/copyright.
  * Lowered dependency for Scons to what Ubuntu Oneiric has and
    what we have as an inline copy, (scons >=2.0.1) should be
    sufficient.
  * Recommend python-lxml, as it's used by Nuitka to dump XML
    representation.
  * Recommend python-qt4, as it may be used to display the node
    tree in a window.
  * Removed inline copy of Scons from the binary package.
  * Added patch to remove the setting nuitka package in sys.path,
    not needed in Debian.

 -- Kay Hayen <kayhayen@gmx.de>  Thu, 01 Dec 2011 22:43:33 +0100

nuitka (0.3.15pre2-1) UNRELEASED; urgency=low

  * Initial Debian package.

 -- Kay Hayen <kayhayen@gmx.de>  Fri, 11 Nov 2011 20:58:55 +0100<|MERGE_RESOLUTION|>--- conflicted
+++ resolved
@@ -1,16 +1,14 @@
-<<<<<<< HEAD
 nuitka (0.5.2~pre1+ds-1) UNRELEASED; urgency=medium
 
   * New upstream pre-release.
 
  -- Kay Hayen <kay.hayen@gmail.com>  Thu, 06 Mar 2014 09:42:09 +0100
-=======
+
 nuitka (0.5.1.1+ds-1) unstable; urgency=medium
 
   * New upstream hotfix release.
 
  -- Kay Hayen <kay.hayen@gmail.com>  Thu, 06 Mar 2014 10:44:28 +0100
->>>>>>> d5aa90a3
 
 nuitka (0.5.1+ds-1) unstable; urgency=medium
 
