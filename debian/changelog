<<<<<<< HEAD
nuitka (0.5.29~rc2+ds-1) UNRELEASED; urgency=medium

  * New upstream pre-release.

 -- Kay Hayen <kay.hayen@gmail.com>  Sun, 22 Oct 2017 10:54:31 +0200
=======
nuitka (0.5.28.2+ds-1) unstable; urgency=medium

  * New upstream hotfix release.

 -- Kay Hayen <kay.hayen@gmail.com>  Wed, 29 Nov 2017 15:09:28 +0100
>>>>>>> 317d1e4e

nuitka (0.5.28.1+ds-1) unstable; urgency=medium

  * New upstream hotfix release.
  * Also ignore sbuild non-existant directory (Closes: #871125).

 -- Kay Hayen <kay.hayen@gmail.com>  Sun, 22 Oct 2017 10:44:31 +0200

nuitka (0.5.28+ds-1) unstable; urgency=medium

  * New upstream release.

 -- Kay Hayen <kay.hayen@gmail.com>  Tue, 17 Oct 2017 10:03:56 +0200

nuitka (0.5.27+ds-1) unstable; urgency=medium

  * New upstream release.

 -- Kay Hayen <kay.hayen@gmail.com>  Sat, 22 Jul 2017 16:21:37 +0200

nuitka (0.5.26.4+ds-1) unstable; urgency=medium

  * New upstream hotfix release.
  * Recommend actual PyQT package (Closes: #866540).

 -- Kay Hayen <kay.hayen@gmail.com>  Mon, 03 Jul 2017 08:59:37 +0200

nuitka (0.5.26.3+ds-1) unstable; urgency=medium

  * New upstream hotfix release.

 -- Kay Hayen <kay.hayen@gmail.com>  Thu, 22 Jun 2017 08:08:53 +0200

nuitka (0.5.26.2+ds-1) unstable; urgency=medium

  * New upstream hotfix release.

 -- Kay Hayen <kay.hayen@gmail.com>  Sat, 17 Jun 2017 11:37:12 +0200

nuitka (0.5.26.1+ds-1) unstable; urgency=medium

  * New upstream hotfix release.

 -- Kay Hayen <kay.hayen@gmail.com>  Sat, 10 Jun 2017 13:09:51 +0200

nuitka (0.5.26+ds-1) unstable; urgency=medium

  * New upstream release.

 -- Kay Hayen <kay.hayen@gmail.com>  Wed, 07 Jun 2017 08:15:19 +0200

nuitka (0.5.25+ds-1) unstable; urgency=medium

  * New upstream release.

 -- Kay Hayen <kay.hayen@gmail.com>  Tue, 24 Jan 2017 06:13:46 +0100

nuitka (0.5.24.4+ds-1) unstable; urgency=medium

  * New upstream hotfix release.
  * Better detection of acceptable shared library loads from
    system paths for standalone tests (Closes: #844902).

 -- Kay Hayen <kay.hayen@gmail.com>  Sat, 10 Dec 2016 12:25:35 +0100

nuitka (0.5.24.3+ds-1) unstable; urgency=medium

  * New upstream hotfix release.

 -- Kay Hayen <kay.hayen@gmail.com>  Fri, 09 Dec 2016 06:50:55 +0100

nuitka (0.5.24.2+ds-1) unstable; urgency=medium

  * New upstream hotfix release.

 -- Kay Hayen <kay.hayen@gmail.com>  Wed, 30 Nov 2016 09:32:03 +0100

nuitka (0.5.24.1+ds-1) unstable; urgency=medium

  * New upstream hotfix release.

 -- Kay Hayen <kay.hayen@gmail.com>  Wed, 16 Nov 2016 08:16:53 +0100

nuitka (0.5.24+ds-1) unstable; urgency=medium

  * New upstream release.

 -- Kay Hayen <kay.hayen@gmail.com>  Mon, 14 Nov 2016 09:41:31 +0100

nuitka (0.5.23.2+ds-1) unstable; urgency=medium

  * New upstream hotfix release.

 -- Kay Hayen <kay.hayen@gmail.com>  Mon, 07 Nov 2016 07:55:11 +0100

nuitka (0.5.23.1+ds-1) unstable; urgency=medium

  * New upstream hotfix release.
  * Use of C11 compiler instead of C++ compiler, so we drop the
    versioned dependencies. (Closes: #835954)

 -- Kay Hayen <kay.hayen@gmail.com>  Sun, 16 Oct 2016 10:40:59 +0200

nuitka (0.5.23+ds-1) unstable; urgency=medium

  * New upstream release.

 -- Kay Hayen <kay.hayen@gmail.com>  Sun, 02 Oct 2016 18:14:41 +0200

nuitka (0.5.22+ds-1) unstable; urgency=medium

  * New upstream release.

 -- Kay Hayen <kay.hayen@gmail.com>  Tue, 16 Aug 2016 11:22:16 +0200

nuitka (0.5.21.3+ds-1) unstable; urgency=medium

  * New upstream hotfix release.

 -- Kay Hayen <kay.hayen@gmail.com>  Thu, 26 May 2016 14:51:39 +0200

nuitka (0.5.21.2+ds-1) unstable; urgency=medium

  * New upstream hotfix release.

 -- Kay Hayen <kay.hayen@gmail.com>  Sat, 14 May 2016 14:43:28 +0200

nuitka (0.5.21.1+ds-1) unstable; urgency=medium

  * New upstream hotfix release.

  * Depends on g++-5 now.

 -- Kay Hayen <kay.hayen@gmail.com>  Sat, 30 Apr 2016 07:59:57 +0200

nuitka (0.5.21+ds-1) unstable; urgency=medium

  * New upstream release.

 -- Kay Hayen <kay.hayen@gmail.com>  Sun, 24 Apr 2016 14:06:29 +0200

nuitka (0.5.20+ds-1) unstable; urgency=medium

  * New upstream release.

 -- Kay Hayen <kay.hayen@gmail.com>  Sun, 20 Mar 2016 08:11:16 +0100

nuitka (0.5.19.1+ds-1) unstable; urgency=medium

  * New upstream hotfix release.

 -- Kay Hayen <kay.hayen@gmail.com>  Tue, 15 Mar 2016 09:11:57 +0100

nuitka (0.5.19+ds-1) unstable; urgency=medium

  * New upstream release.

 -- Kay Hayen <kay.hayen@gmail.com>  Mon, 01 Feb 2016 07:53:08 +0100

nuitka (0.5.18.1+ds-1) unstable; urgency=medium

  * New upstream hotfix release.

 -- Kay Hayen <kay.hayen@gmail.com>  Sun, 24 Jan 2016 07:52:03 +0100

nuitka (0.5.18+ds-1) unstable; urgency=medium

  * New upstream release.

 -- Kay Hayen <kay.hayen@gmail.com>  Fri, 15 Jan 2016 07:48:41 +0100

nuitka (0.5.17.1+ds-1) unstable; urgency=medium

  * New upstream hotfix release.

 -- Kay Hayen <kay.hayen@gmail.com>  Thu, 14 Jan 2016 23:21:51 +0100

nuitka (0.5.17+ds-1) unstable; urgency=medium

  * New upstream release.

 -- Kay Hayen <kay.hayen@gmail.com>  Sun, 27 Dec 2015 15:18:39 +0100

nuitka (0.5.16.1+ds-1) unstable; urgency=medium

  * New upstream hotfix release.

 -- Kay Hayen <kay.hayen@gmail.com>  Thu, 03 Dec 2015 07:04:12 +0100

nuitka (0.5.16+ds-1) unstable; urgency=medium

  * New upstream release.

 -- Kay Hayen <kay.hayen@gmail.com>  Mon, 09 Nov 2015 18:30:07 +0100

nuitka (0.5.15+ds-1) unstable; urgency=medium

  * New upstream release.

 -- Kay Hayen <kay.hayen@gmail.com>  Mon, 12 Oct 2015 08:57:03 +0200

nuitka (0.5.14.3+ds-1) unstable; urgency=medium

  * New upstream hotfix release.

 -- Kay Hayen <kay.hayen@gmail.com>  Sun, 13 Sep 2015 12:26:59 +0200

nuitka (0.5.14.2+ds-1) unstable; urgency=medium

  * New upstream hotfix release.

 -- Kay Hayen <kay.hayen@gmail.com>  Mon, 07 Sep 2015 00:30:11 +0200

nuitka (0.5.14.1+ds-1) UNRELEASED; urgency=medium

  * New upstream hotfix release.

 -- Kay Hayen <kay.hayen@gmail.com>  Sun, 06 Sep 2015 22:37:22 +0200

nuitka (0.5.14+ds-1) unstable; urgency=medium

  * New upstream release.

 -- Kay Hayen <kay.hayen@gmail.com>  Thu, 27 Aug 2015 06:24:11 +0200

nuitka (0.5.13.8+ds-1) UNRELEASED; urgency=medium

  * New upstream hotfix release.

 -- Kay Hayen <kay.hayen@gmail.com>  Thu, 20 Aug 2015 11:55:53 +0200

nuitka (0.5.13.7+ds-1) UNRELEASED; urgency=medium

  * New upstream hotfix release.

 -- Kay Hayen <kay.hayen@gmail.com>  Tue, 18 Aug 2015 21:55:08 +0200

nuitka (0.5.13.6+ds-1) UNRELEASED; urgency=medium

  * New upstream hotfix release.

 -- Kay Hayen <kay.hayen@gmail.com>  Sun, 16 Aug 2015 14:38:46 +0200

nuitka (0.5.13.5+ds-1) UNRELEASED; urgency=medium

  * New upstream hotfix release.

 -- Kay Hayen <kay.hayen@gmail.com>  Sun, 16 Aug 2015 13:42:02 +0200

nuitka (0.5.13.4+ds-1) UNRELEASED; urgency=medium

  * New upstream hotfix release.

 -- Kay Hayen <kay.hayen@gmail.com>  Fri, 31 Jul 2015 17:24:40 +0200

nuitka (0.5.13.3+ds-1) UNRELEASED; urgency=medium

  * New upstream hotfix release.

 -- Kay Hayen <kay.hayen@gmail.com>  Wed, 29 Jul 2015 10:54:05 +0200

nuitka (0.5.13.2+ds-1) UNRELEASED; urgency=medium

  * New upstream hotfix release.

 -- Kay Hayen <kay.hayen@gmail.com>  Tue, 16 Jun 2015 10:29:12 +0200

nuitka (0.5.13.1+ds-1) UNRELEASED; urgency=medium

  * New upstream hotfix release.

 -- Kay Hayen <kay.hayen@gmail.com>  Mon, 04 May 2015 09:27:19 +0200

nuitka (0.5.13+ds-1) unstable; urgency=medium

  * New upstream release.

 -- Kay Hayen <kay.hayen@gmail.com>  Fri, 01 May 2015 10:44:27 +0200

nuitka (0.5.12.2+ds-1) UNRELEASED; urgency=medium

  * New upstream hotfix release.

 -- Kay Hayen <kay.hayen@gmail.com>  Sun, 26 Apr 2015 08:51:37 +0200

nuitka (0.5.12.1+ds-1) UNRELEASED; urgency=medium

  * New upstream hotfix release.

 -- Kay Hayen <kay.hayen@gmail.com>  Sat, 18 Apr 2015 09:35:06 +0200

nuitka (0.5.12+ds-1) experimental; urgency=medium

  * New upstream release.

 -- Kay Hayen <kay.hayen@gmail.com>  Mon, 06 Apr 2015 17:20:44 +0200

nuitka (0.5.11.2+ds-1) experimental; urgency=medium

  * New upstream hotfix release.

 -- Kay Hayen <kay.hayen@gmail.com>  Thu, 26 Mar 2015 20:09:06 +0100

nuitka (0.5.11.1+ds-1) experimental; urgency=medium

  * New upstream hotfix release.

 -- Kay Hayen <kay.hayen@gmail.com>  Mon, 23 Mar 2015 10:34:17 +0100

nuitka (0.5.11+ds-1) experimental; urgency=medium

  * New upstream release.

 -- Kay Hayen <kay.hayen@gmail.com>  Wed, 18 Mar 2015 08:38:39 +0100

nuitka (0.5.10.2+ds-1) experimental; urgency=medium

  * New upstream hotfix release.

 -- Kay Hayen <kay.hayen@gmail.com>  Tue, 10 Mar 2015 07:46:24 +0100

nuitka (0.5.10.1+ds-1) experimental; urgency=medium

  * New upstream hotfix release.

 -- Kay Hayen <kay.hayen@gmail.com>  Sun, 08 Mar 2015 11:56:55 +0100

nuitka (0.5.10+ds-1) experimental; urgency=medium

  * New upstream release.

 -- Kay Hayen <kay.hayen@gmail.com>  Thu, 05 Mar 2015 07:43:43 +0100

nuitka (0.5.9+ds-1) experimental; urgency=medium

  * New upstream release.

 -- Kay Hayen <kay.hayen@gmail.com>  Thu, 29 Jan 2015 08:18:06 +0100

nuitka (0.5.8+ds-1) experimental; urgency=medium

  * New upstream release.

 -- Kay Hayen <kay.hayen@gmail.com>  Thu, 15 Jan 2015 04:11:03 +0100

nuitka (0.5.7.1+ds-1) experimental; urgency=medium

  * New upstream hotfix release.

 -- Kay Hayen <kay.hayen@gmail.com>  Fri, 09 Jan 2015 13:52:15 +0100

nuitka (0.5.7+ds-1) UNRELEASED; urgency=medium

  * New upstream release.

 -- Kay Hayen <kay.hayen@gmail.com>  Thu, 01 Jan 2015 10:52:03 +0100

nuitka (0.5.6.1+ds-1) UNRELEASED; urgency=medium

  * New upstream hotfix release.

 -- Kay Hayen <kay.hayen@gmail.com>  Sun, 21 Dec 2014 08:32:58 +0100

nuitka (0.5.6+ds-1) UNRELEASED; urgency=medium

  * New upstream release.
  * Added support for hardening-wrapper to be installed.

 -- Kay Hayen <kay.hayen@gmail.com>  Fri, 19 Dec 2014 08:39:17 +0100

nuitka (0.5.5.3+ds-1) unstable; urgency=medium

  * New upstream hotfix release.
  * Added support for armhf architecture.

 -- Kay Hayen <kay.hayen@gmail.com>  Fri, 24 Oct 2014 17:33:59 +0200

nuitka (0.5.5.2+ds-1) unstable; urgency=medium

  * New upstream hotfix release.
  * Bump to Standards Version 3.9.6, no changes needed.

 -- Kay Hayen <kay.hayen@gmail.com>  Fri, 17 Oct 2014 07:56:05 +0200

nuitka (0.5.5+ds-1) unstable; urgency=medium

  * New upstream release.

 -- Kay Hayen <kay.hayen@gmail.com>  Sun, 05 Oct 2014 19:28:20 +0200

nuitka (0.5.4.3+ds-1) unstable; urgency=medium

  * New upstream hotfix release.

 -- Kay Hayen <kay.hayen@gmail.com>  Thu, 21 Aug 2014 09:41:37 +0200

nuitka (0.5.3.5+ds-1) unstable; urgency=medium

  * New upstream hotfix release.

 -- Kay Hayen <kay.hayen@gmail.com>  Fri, 18 Jul 2014 07:28:17 +0200

nuitka (0.5.3.3+ds-1) unstable; urgency=medium

  * New upstream release.
  * Original version didn't build for all versions due to error message
    changes, this release adapts to.

 -- Kay Hayen <kay.hayen@gmail.com>  Sat, 12 Jul 2014 20:50:01 +0200

nuitka (0.5.2+ds-1) unstable; urgency=medium

  * New upstream release.
  * Permit building using cowbuilder, eatmydata (Closes: #749518)
  * Do not require gcc in build-depends
    (Closes: #747984) (Closes: #748005) (Closes: #751325)

 -- Kay Hayen <kay.hayen@gmail.com>  Mon, 23 Jun 2014 08:17:57 +0200

nuitka (0.5.1.1+ds-1) unstable; urgency=medium

  * New upstream hotfix release.

 -- Kay Hayen <kay.hayen@gmail.com>  Thu, 06 Mar 2014 10:44:28 +0100

nuitka (0.5.1+ds-1) unstable; urgency=medium

  * New upstream release.

 -- Kay Hayen <kay.hayen@gmail.com>  Thu, 06 Mar 2014 09:33:51 +0100

nuitka (0.5.0.1+ds-1) unstable; urgency=medium

  * New upstream hotfix release.

 -- Kay Hayen <kay.hayen@gmail.com>  Mon, 13 Jan 2014 23:37:37 +0100

nuitka (0.5.0+ds-1) unstable; urgency=medium

  * New upstream release.
  * Added missing build dependency to process PNG images.

 -- Kay Hayen <kay.hayen@gmail.com>  Fri, 03 Jan 2014 19:18:18 +0100

nuitka (0.4.7.1+ds-1) unstable; urgency=low

  * New upstream hotfix release.

 -- Kay Hayen <kay.hayen@gmail.com>  Tue, 03 Dec 2013 08:44:31 +0100

nuitka (0.4.7+ds-1) UNRELEASED; urgency=low

  * New upstream release.
  * Handle unknown encoding error message change of CPython 2.7.6
    that was backported to CPython 2.7.5+ as well.
    (Closes: #730956)

 -- Kay Hayen <kay.hayen@gmail.com>  Mon, 02 Dec 2013 09:15:12 +0100

nuitka (0.4.6.2+ds-1) unstable; urgency=low

  * New upstream hotfix release.

 -- Kay Hayen <kayhayen@gmx.de>  Fri, 01 Nov 2013 19:07:42 +0100

nuitka (0.4.6+ds-1) unstable; urgency=low

  * New upstream release.

 -- Kay Hayen <kayhayen@gmx.de>  Sun, 27 Oct 2013 21:29:26 +0100

nuitka (0.4.5.1+ds-1) unstable; urgency=low

  * New upstream hotfix release.
  * Corrects upstream Issue#106.

 -- Kay Hayen <kayhayen@gmx.de>  Wed, 25 Sep 2013 14:29:55 +0200

nuitka (0.4.5+ds-1) unstable; urgency=low

  * New upstream release.

 -- Kay Hayen <kayhayen@gmx.de>  Sun, 18 Aug 2013 09:06:29 +0200

nuitka (0.4.4.2+ds-1) unstable; urgency=low

  * New upstream hotfix release.
  * Corrects upstream Issue#98.
  * Corrects upstream Issue#100.
  * Corrects upstream Issue#101.
  * Corrects upstream Issue#102.

 -- Kay Hayen <kayhayen@gmx.de>  Sat, 20 Jul 2013 09:08:29 +0200

nuitka (0.4.4.1+ds-1) unstable; urgency=low

  * New upstream hotfix release.
  * Corrects upstream Issue#95.
  * Corrects upstream Issue#96.

 -- Kay Hayen <kayhayen@gmx.de>  Sat, 13 Jul 2013 11:56:21 +0200

nuitka (0.4.4+ds-1) unstable; urgency=low

  * New upstream release.
  * Upstream now supports Python3.3 and threads.
  * Bump to Standards Version 3.9.4, no changes needed.
  * Fix support for modules and Python3 was broken (Closes: #711459)
  * Fix encoding error changes  Python 2.7.5 (Closes: #713531)

 -- Kay Hayen <kayhayen@gmx.de>  Tue, 25 Jun 2013 10:46:40 +0200

nuitka (0.4.3+ds-1) unstable; urgency=low

  * New upstream release.

 -- Kay Hayen <kayhayen@gmx.de>  Sat, 18 May 2013 10:16:25 +0200

nuitka (0.4.2+ds-1) unstable; urgency=low

  * New upstream release.

 -- Kay Hayen <kayhayen@gmx.de>  Fri, 29 Mar 2013 11:05:08 +0100

nuitka (0.4.1+ds-1) unstable; urgency=low

  * New upstream release.

 -- Kay Hayen <kayhayen@gmx.de>  Tue, 05 Mar 2013 08:15:41 +0100

nuitka (0.4.0+ds-1) UNRELEASED; urgency=low

  * New upstream release.
  * Changes so the Debian package can be backported to Squeeze as well.

 -- Kay Hayen <kayhayen@gmx.de>  Sat, 09 Feb 2013 10:08:15 +0100

nuitka (0.3.25+ds-1) unstable; urgency=low

  * New upstream release.
  * Register the User Manual with "doc-base".

 -- Kay Hayen <kayhayen@gmx.de>  Sun, 11 Nov 2012 13:57:32 +0100

nuitka (0.3.24.1+ds-1) unstable; urgency=low

  * New upstream hotfix release.
  * Corrects upstream Issue#46.

 -- Kay Hayen <kayhayen@gmx.de>  Sat, 08 Sep 2012 22:30:11 +0000

nuitka (0.3.24+ds-1) unstable; urgency=low

  * New upstream release.
  * Detect the absence of "g++" and gracefully fallback to the
    compiler depended on. (Closes: #682146)
  * Changed usage of "temp" files in developer scripts to be
    secure. (Closes: #682145)
  * Added support for "DEB_BUILD_OPTIONS=nocheck" to skip the
    test runs. (Closes: #683090)

 -- Kay Hayen <kayhayen@gmx.de>  Sat, 18 Aug 2012 21:19:17 +0200

nuitka (0.3.23.1+ds-1) unstable; urgency=low

  * New upstream hotfix release.
  * Corrects upstream Issue#40, Issue#41, and Issue#42.

 -- Kay Hayen <kayhayen@gmx.de>  Mon, 16 Jul 2012 07:25:41 +0200

nuitka (0.3.23+ds-1) unstable; urgency=low

  * New upstream release.
  * License for Nuitka is now Apache License 2.0, no more GPLv3.
  * Corrects upstream Issue#37 and Issue#38.

 -- Kay Hayen <kayhayen@gmx.de>  Sun, 01 Jul 2012 00:00:57 +0200

nuitka (0.3.22.1+ds-1) unstable; urgency=low

  * New upstream hotfix release.
  * Corrected copyright file syntax error found by new lintian
    version.
  * Corrects upstream Issue#19.

 -- Kay Hayen <kayhayen@gmx.de>  Sat, 16 Jun 2012 08:58:30 +0200

nuitka (0.3.22+ds-1) unstable; urgency=low

  * New upstream release.

 -- Kay Hayen <kayhayen@gmx.de>  Sun, 13 May 2012 12:51:16 +0200

nuitka (0.3.21+ds-1) unstable; urgency=low

  * New upstream release.

 -- Kay Hayen <kayhayen@gmx.de>  Thu, 12 Apr 2012 20:24:01 +0200

nuitka (0.3.20.2+ds-1) unstable; urgency=low

  * New upstream hotfix release.
  * Corrects upstream Issue#35.
  * Bump to Standards Version 3.9.3, no changes needed.
  * In the alternative build dependencies, designed to make the
    Python3 build dependency optional, put option that is going
    to work on "unstable" first. (Closes: #665021)

 -- Kay Hayen <kayhayen@gmx.de>  Tue, 03 Apr 2012 22:31:36 +0200

nuitka (0.3.20.1+ds-1) unstable; urgency=low

  * New upstream hotfix release.
  * Corrects upstream Issue#34.

 -- Kay Hayen <kayhayen@gmx.de>  Sat, 03 Mar 2012 10:18:30 +0100

nuitka (0.3.20+ds-1) unstable; urgency=low

  * New upstream release.
  * Added upstream "Changelog.rst" as "changelog"

 -- Kay Hayen <kayhayen@gmx.de>  Mon, 27 Feb 2012 09:32:10 +0100

nuitka (0.3.19.2+ds-1) unstable; urgency=low

  * New upstream hotfix release.
  * Corrects upstream Issue#32.

 -- Kay Hayen <kayhayen@gmx.de>  Sun, 12 Feb 2012 20:33:30 +0100

nuitka (0.3.19.1+ds-1) unstable; urgency=low

  * New upstream hotfix release.
  * Corrects upstream Issue#30 and Issue#31.

 -- Kay Hayen <kayhayen@gmx.de>  Sat, 28 Jan 2012 07:27:38 +0100

nuitka (0.3.19+ds-1) unstable; urgency=low

  * New upstream release.
  * Improvements to option groups layout in manpages, and broken
    whitespace for "--recurse-to" option. (Closes: #655910)
  * Documented new option "--recurse-directory" in man page with
    example.
  * Made the "debian/watch" file ignore upstream pre-releases,
    these shall not be considered for this package.
  * Aligned depended version with build depended versions.
  * Depend on "python-dev" as well, needed to compile against
    "libpython".
  * Build depend on "python-dev-all" and "python-dbg-all" to
    execute tests with both all supported Python versions.
  * Build depend on "python3.2-dev-all" and "python3-dbg-all"
    to execute tests with Python3 as well. It is currently not
    supported by upstream, this is only preparatory.
  * Added suggestion of "ccache", can speed up the compilation
    process.

 -- Kay Hayen <kayhayen@gmx.de>  Tue, 17 Jan 2012 10:29:45 +0100

nuitka (0.3.18+ds-1) unstable; urgency=low

  * New upstream release.
  * Lowered dependencies so that a backport to Ubuntu Natty and
    higher is now feasible. A "scons >=2.0.0" is good enough,
    and so is "g++-4.5" as well.
  * Don't require the PDF generation to be successful on older
    Ubuntu versions as it crashes due to old "rst2pdf" bugs.

 -- Kay Hayen <kayhayen@gmx.de>  Thu, 12 Jan 2012 19:55:43 +0100

nuitka (0.3.18~pre2+ds-1) unstable; urgency=low

  * New upstream pre-release.
  * First upload to unstable, many thanks to my reviewer and
    sponsor Yaroslav Halchenko <debian@onerussian.com>
  * New maintainer (Closes: #648489)
  * Added Developer Manual to the generated PDF documentation.
  * Added python-dbg to Build-Depends to also execcute reference
    count tests.
  * Changed copyright file to reference Apache license via its
    standard Debian location as well.

 -- Kay Hayen <kayhayen@gmx.de>  Tue, 10 Jan 2012 22:21:56 +0100

nuitka (0.3.17+ds-1) UNRELEASED; urgency=low

  * New upstream release.
  * Updated man page to use new "--recurse-*" options in examples
    over removed "--deep*" options.
  * Completed copyright file according to "licensecheck" findings
    and updated files accordingly. Put the included tests owned
    by upstream into public domain.
  * Use a "+ds" file as orig source with inline copy of Scons
    already removed instead of doing it as a patch.
  * Also removed the benchmark tests from "+ds" file, not useful
    to be provided with Nuitka.
  * Added syntax tests, these were omitted by mistake previously.
  * Run the test suite at package build time, it checks the basic
    tests, syntax error tests, program tests, and the compile
    itself test.
  * Added run time dependencies also as build time dependencies
    to be able to execute the tests.
  * Corrected handling of upstream pre-release names in the watch
    file.
  * Changed contributor notice to only require "Apache License 2.0"
    for the new parts.
  * Put Debian packaging and owned tests under "Apache License 2.0"
    as well.

 -- Kay Hayen <kayhayen@gmx.de>  Mon, 09 Jan 2012 09:02:19 +0100

nuitka (0.3.16-1) UNRELEASED; urgency=low

  * New upstream release.
  * Updated debian/copyright URI to match the latest one.
  * Updated debian/copyright to DEP5 changes.
  * Added Nuitka homepage to debian/control.
  * Added watch file, so uscan works.
  * Added git pointers to git repository and gitweb to the
    package control file.
  * Corrected examples section in man page to correctly escape "-".
  * Added meaningful "what is" to manpages.
  * Bump to Standards Version 3.9.2, no changes needed.
  * Added extended description to address lintian warning.

 -- Kay Hayen <kayhayen@gmx.de>  Sun, 18 Dec 2011 13:01:10 +0100

nuitka (0.3.15-1) UNRELEASED; urgency=low

  * New upstream release.
  * Renamed "/usr/bin/Python" to "/usr/bin/nuitka-python".
  * Added man pages for "nuitka" and "nuitka-python", the first
    with an examples section that shows the most important uses
    of the "nuitka" binary.
  * Removed foreign code for Windows generators, removed from
    debian/copyright.
  * Lowered dependency for Scons to what Ubuntu Oneiric has and
    what we have as an inline copy, (scons >=2.0.1) should be
    sufficient.
  * Recommend python-lxml, as it's used by Nuitka to dump XML
    representation.
  * Recommend python-qt4, as it may be used to display the node
    tree in a window.
  * Removed inline copy of Scons from the binary package.
  * Added patch to remove the setting nuitka package in sys.path,
    not needed in Debian.

 -- Kay Hayen <kayhayen@gmx.de>  Thu, 01 Dec 2011 22:43:33 +0100

nuitka (0.3.15pre2-1) UNRELEASED; urgency=low

  * Initial Debian package.

 -- Kay Hayen <kayhayen@gmx.de>  Fri, 11 Nov 2011 20:58:55 +0100<|MERGE_RESOLUTION|>--- conflicted
+++ resolved
@@ -1,16 +1,14 @@
-<<<<<<< HEAD
 nuitka (0.5.29~rc2+ds-1) UNRELEASED; urgency=medium
 
   * New upstream pre-release.
 
  -- Kay Hayen <kay.hayen@gmail.com>  Sun, 22 Oct 2017 10:54:31 +0200
-=======
+
 nuitka (0.5.28.2+ds-1) unstable; urgency=medium
 
   * New upstream hotfix release.
 
  -- Kay Hayen <kay.hayen@gmail.com>  Wed, 29 Nov 2017 15:09:28 +0100
->>>>>>> 317d1e4e
 
 nuitka (0.5.28.1+ds-1) unstable; urgency=medium
 
