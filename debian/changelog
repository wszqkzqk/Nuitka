<<<<<<< HEAD
nuitka (1.1~rc4+ds-1) unstable; urgency=medium

  * New upstream pre-release.

 -- Kay Hayen <kay.hayen@gmail.com>  Wed, 10 Aug 2022 13:39:31 +0200
=======
nuitka (1.0.4+ds-1) unstable; urgency=medium

  * New upstream hotfix release.

 -- Kay Hayen <kay.hayen@gmail.com>  Sat, 13 Aug 2022 16:13:29 +0200
>>>>>>> 265cc18e

nuitka (1.0.3+ds-1) unstable; urgency=medium

  * New upstream hotfix release.

 -- Kay Hayen <kay.hayen@gmail.com>  Wed, 10 Aug 2022 13:16:19 +0200

nuitka (1.0.2+ds-1) unstable; urgency=medium

  * New upstream hotfix release.

 -- Kay Hayen <kay.hayen@gmail.com>  Mon, 08 Aug 2022 08:13:46 +0200

nuitka (1.0.1+ds-1) unstable; urgency=medium

  * New upstream hotfix release.

 -- Kay Hayen <kay.hayen@gmail.com>  Thu, 04 Aug 2022 16:55:17 +0200

nuitka (1.0+ds-1) unstable; urgency=medium

  * New upstream release.

 -- Kay Hayen <kay.hayen@gmail.com>  Sat, 30 Jul 2022 16:16:40 +0200

nuitka (0.9.6+ds-1) unstable; urgency=medium

  * New upstream hotfix release.

 -- Kay Hayen <kay.hayen@gmail.com>  Sun, 17 Jul 2022 18:40:22 +0200

nuitka (0.9.5+ds-1) unstable; urgency=medium

  * New upstream hotfix release.

 -- Kay Hayen <kay.hayen@gmail.com>  Fri, 15 Jul 2022 13:59:28 +0200

nuitka (0.9.4+ds-1) unstable; urgency=medium

  * New upstream hotfix release.

 -- Kay Hayen <kay.hayen@gmail.com>  Thu, 07 Jul 2022 09:24:53 +0200

nuitka (0.9.3+ds-1) unstable; urgency=medium

  * New upstream hotfix release.

 -- Kay Hayen <kay.hayen@gmail.com>  Sat, 02 Jul 2022 18:49:29 +0200

nuitka (0.9.2+ds-1) unstable; urgency=medium

  * New upstream hotfix release.

 -- Kay Hayen <kay.hayen@gmail.com>  Thu, 30 Jun 2022 08:40:14 +0200

nuitka (0.9.1+ds-1) unstable; urgency=medium

  * New upstream hotfix release.

 -- Kay Hayen <kay.hayen@gmail.com>  Sun, 26 Jun 2022 10:41:06 +0200

nuitka (0.9+ds-1) unstable; urgency=medium

  * New upstream release.

  * Python 3.10 is now compatible again. (Closes: #1006051)

  * Solved CVE-2022-2054 (Closes: #1012762)

 -- Kay Hayen <kay.hayen@gmail.com>  Thu, 23 Jun 2022 08:36:25 +0200

nuitka (0.8.4+ds-1) unstable; urgency=medium

  * New upstream hotfix release.

 -- Kay Hayen <kay.hayen@gmail.com>  Tue, 07 Jun 2022 17:21:39 +0200

nuitka (0.8.3+ds-1) unstable; urgency=medium

  * New upstream hotfix release.

 -- Kay Hayen <kay.hayen@gmail.com>  Sat, 28 May 2022 14:59:01 +0200

nuitka (0.8.2+ds-1) unstable; urgency=medium

  * New upstream hotfix release.

 -- Kay Hayen <kay.hayen@gmail.com>  Thu, 26 May 2022 08:23:28 +0200

nuitka (0.8.1+ds-1) unstable; urgency=medium

  * New upstream hotfix release.

 -- Kay Hayen <kay.hayen@gmail.com>  Mon, 23 May 2022 08:31:51 +0200

nuitka (0.8+ds-1) unstable; urgency=medium

  * New upstream release.

 -- Kay Hayen <kay.hayen@gmail.com>  Thu, 19 May 2022 14:24:06 +0200

nuitka (0.7.7+ds-1) unstable; urgency=medium

  * New upstream hotfix release.

 -- Kay Hayen <kay.hayen@gmail.com>  Fri, 01 Apr 2022 12:01:36 +0200

nuitka (0.7.6+ds-1) unstable; urgency=medium

  * New upstream hotfix release.

 -- Kay Hayen <kay.hayen@gmail.com>  Sat, 19 Mar 2022 13:44:59 +0100

nuitka (0.7.5+ds-1) unstable; urgency=medium

  * New upstream hotfix release.

 -- Kay Hayen <kay.hayen@gmail.com>  Mon, 14 Mar 2022 18:55:11 +0100

nuitka (0.7.4+ds-1) unstable; urgency=medium

  * New upstream hotfix release.

 -- Kay Hayen <kay.hayen@gmail.com>  Sat, 12 Mar 2022 13:50:50 +0100

nuitka (0.7.3+ds-1) unstable; urgency=medium

  * New upstream hotfix release.

 -- Kay Hayen <kay.hayen@gmail.com>  Sun, 27 Feb 2022 13:58:34 +0100

nuitka (0.7.2+ds-1) unstable; urgency=medium

  * New upstream hotfix release.

 -- Kay Hayen <kay.hayen@gmail.com>  Sat, 26 Feb 2022 16:54:03 +0100

nuitka (0.7.1+ds-1) unstable; urgency=medium

  * New upstream hotfix release.

 -- Kay Hayen <kay.hayen@gmail.com>  Thu, 24 Feb 2022 13:22:40 +0100

nuitka (0.7+ds-1) unstable; urgency=medium

  * New upstream release.

 -- Kay Hayen <kay.hayen@gmail.com>  Sun, 20 Feb 2022 09:09:50 +0100

nuitka (0.6.19.7+ds-1) unstable; urgency=medium

  * New upstream hotfix release.

 -- Kay Hayen <kay.hayen@gmail.com>  Fri, 11 Feb 2022 14:37:34 +0100

nuitka (0.6.19.6+ds-1) unstable; urgency=medium

  * New upstream hotfix release.

 -- Kay Hayen <kay.hayen@gmail.com>  Thu, 03 Feb 2022 10:30:39 +0100

nuitka (0.6.19.5+ds-1) unstable; urgency=medium

  * New upstream hotfix release.

 -- Kay Hayen <kay.hayen@gmail.com>  Tue, 01 Feb 2022 18:53:20 +0100

nuitka (0.6.19.4+ds-1) unstable; urgency=medium

  * New upstream hotfix release.

 -- Kay Hayen <kay.hayen@gmail.com>  Wed, 19 Jan 2022 10:02:04 +0100

nuitka (0.6.19.3+ds-1) unstable; urgency=medium

  * New upstream hotfix release.

 -- Kay Hayen <kay.hayen@gmail.com>  Sun, 16 Jan 2022 11:32:51 +0100

nuitka (0.6.19.2+ds-1) unstable; urgency=medium

  * New upstream hotfix release.

 -- Kay Hayen <kay.hayen@gmail.com>  Fri, 14 Jan 2022 11:03:16 +0100

nuitka (0.6.19.1+ds-1) unstable; urgency=medium

  * New upstream hotfix release.

 -- Kay Hayen <kay.hayen@gmail.com>  Tue, 11 Jan 2022 07:59:24 +0100

nuitka (0.6.19+ds-1) unstable; urgency=medium

  * New upstream release.

 -- Kay Hayen <kay.hayen@gmail.com>  Sun, 09 Jan 2022 13:14:29 +0100

nuitka (0.6.18.6+ds-1) unstable; urgency=medium

  * New upstream hotfix release.

 -- Kay Hayen <kay.hayen@gmail.com>  Wed, 29 Dec 2021 19:42:43 +0100

nuitka (0.6.18.5+ds-1) unstable; urgency=medium

  * New upstream hotfix release.

 -- Kay Hayen <kay.hayen@gmail.com>  Mon, 20 Dec 2021 13:41:00 +0100

nuitka (0.6.18.4+ds-1) unstable; urgency=medium

  * New upstream hotfix release.

 -- Kay Hayen <kay.hayen@gmail.com>  Thu, 16 Dec 2021 08:31:41 +0100

nuitka (0.6.18.3+ds-1) unstable; urgency=medium

  * New upstream hotfix release.

 -- Kay Hayen <kay.hayen@gmail.com>  Fri, 10 Dec 2021 17:49:19 +0100

nuitka (0.6.18.2+ds-1) unstable; urgency=medium

  * New upstream hotfix release.

 -- Kay Hayen <kay.hayen@gmail.com>  Thu, 09 Dec 2021 14:52:56 +0100

nuitka (0.6.18.1+ds-1) unstable; urgency=medium

  * New upstream hotfix release.

 -- Kay Hayen <kay.hayen@gmail.com>  Sat, 04 Dec 2021 18:39:19 +0100

nuitka (0.6.18+ds-1) unstable; urgency=medium

  * New upstream release.

 -- Kay Hayen <kay.hayen@gmail.com>  Thu, 02 Dec 2021 17:33:56 +0100

nuitka (0.6.17.7+ds-1) unstable; urgency=medium

  * New upstream hotfix release.

 -- Kay Hayen <kay.hayen@gmail.com>  Mon, 15 Nov 2021 14:33:27 +0100

nuitka (0.6.17.6+ds-1) unstable; urgency=medium

  * New upstream hotfix release.

 -- Kay Hayen <kay.hayen@gmail.com>  Mon, 08 Nov 2021 14:07:11 +0100

nuitka (0.6.17.5+ds-1) unstable; urgency=medium

  * New upstream hotfix release.

 -- Kay Hayen <kay.hayen@gmail.com>  Thu, 28 Oct 2021 11:52:02 +0200

nuitka (0.6.17.4+ds-1) unstable; urgency=medium

  * New upstream hotfix release.

 -- Kay Hayen <kay.hayen@gmail.com>  Thu, 21 Oct 2021 13:03:34 +0200

nuitka (0.6.17.3+ds-1) unstable; urgency=medium

  * New upstream hotfix release.

 -- Kay Hayen <kay.hayen@gmail.com>  Thu, 14 Oct 2021 10:32:17 +0200

nuitka (0.6.17.2+ds-1) unstable; urgency=medium

  * New upstream hotfix release.

 -- Kay Hayen <kay.hayen@gmail.com>  Tue, 05 Oct 2021 17:21:29 +0200

nuitka (0.6.17.1+ds-1) unstable; urgency=medium

  * New upstream hotfix release.

 -- Kay Hayen <kay.hayen@gmail.com>  Wed, 29 Sep 2021 12:28:39 +0200

nuitka (0.6.17+ds-1) unstable; urgency=medium

  * New upstream release.

 -- Kay Hayen <kay.hayen@gmail.com>  Mon, 27 Sep 2021 13:38:42 +0200

nuitka (0.6.16.5+ds-1) experimental; urgency=medium

  * New upstream hotfix release.

 -- Kay Hayen <kay.hayen@gmail.com>  Mon, 06 Sep 2021 10:46:40 +0200

nuitka (0.6.16.4+ds-1) experimental; urgency=medium

  * New upstream hotfix release.

 -- Kay Hayen <kay.hayen@gmail.com>  Wed, 25 Aug 2021 11:51:44 +0200

nuitka (0.6.16.3+ds-1) experimental; urgency=medium

  * New upstream hotfix release.

 -- Kay Hayen <kay.hayen@gmail.com>  Sat, 07 Aug 2021 18:14:58 +0200

nuitka (0.6.16.2+ds-1) experimental; urgency=medium

  * New upstream hotfix release.

 -- Kay Hayen <kay.hayen@gmail.com>  Fri, 02 Jul 2021 10:40:08 +0200

nuitka (0.6.16.1+ds-1) experimental; urgency=medium

  * New upstream hotfix release.

 -- Kay Hayen <kay.hayen@gmail.com>  Fri, 25 Jun 2021 16:45:43 +0200

nuitka (0.6.16+ds-1) experimental; urgency=medium

  * New upstream release.

 -- Kay Hayen <kay.hayen@gmail.com>  Thu, 24 Jun 2021 11:52:37 +0200

nuitka (0.6.15.3+ds-1) experimental; urgency=medium

  * New upstream hotfix release.

 -- Kay Hayen <kay.hayen@gmail.com>  Sun, 06 Jun 2021 12:18:06 +0200

nuitka (0.6.15.2+ds-1) experimental; urgency=medium

  * New upstream hotfix release.

 -- Kay Hayen <kay.hayen@gmail.com>  Thu, 03 Jun 2021 11:41:07 +0200

nuitka (0.6.15.1+ds-1) experimental; urgency=medium

  * New upstream hotfix release.

 -- Kay Hayen <kay.hayen@gmail.com>  Mon, 31 May 2021 17:12:04 +0200

nuitka (0.6.15+ds-1) experimental; urgency=medium

  * New upstream release.

 -- Kay Hayen <kay.hayen@gmail.com>  Mon, 24 May 2021 12:26:59 +0200

nuitka (0.6.14.7+ds-1) unstable; urgency=medium

  * New upstream hotfix release.

 -- Kay Hayen <kay.hayen@gmail.com>  Mon, 10 May 2021 16:25:14 +0200

nuitka (0.6.14.6+ds-1) unstable; urgency=medium

  * New upstream hotfix release.

 -- Kay Hayen <kay.hayen@gmail.com>  Mon, 03 May 2021 07:57:04 +0200

nuitka (0.6.14.5+ds-1) experimental; urgency=medium

  * New upstream hotfix release.

 -- Kay Hayen <kay.hayen@gmail.com>  Thu, 22 Apr 2021 08:51:05 +0200

nuitka (0.6.14.4+ds-1) unstable; urgency=medium

  * New upstream hotfix release.

 -- Kay Hayen <kay.hayen@gmail.com>  Sun, 18 Apr 2021 16:13:42 +0200

nuitka (0.6.14.3+ds-1) unstable; urgency=medium

  * New upstream hotfix release.

 -- Kay Hayen <kay.hayen@gmail.com>  Sun, 18 Apr 2021 10:29:07 +0200

nuitka (0.6.14.2+ds-1) unstable; urgency=medium

  * New upstream hotfix release.

 -- Kay Hayen <kay.hayen@gmail.com>  Sat, 17 Apr 2021 11:03:23 +0200

nuitka (0.6.14.1+ds-1) unstable; urgency=medium

  * New upstream hotfix release.

 -- Kay Hayen <kay.hayen@gmail.com>  Fri, 16 Apr 2021 07:49:30 +0200

nuitka (0.6.14+ds-1) unstable; urgency=medium

  * New upstream release.

 -- Kay Hayen <kay.hayen@gmail.com>  Thu, 15 Apr 2021 11:09:55 +0200

nuitka (0.6.13.3+ds-1) unstable; urgency=medium

  * New upstream hotfix release.

 -- Kay Hayen <kay.hayen@gmail.com>  Sun, 04 Apr 2021 11:11:56 +0200

nuitka (0.6.13.2+ds-1) unstable; urgency=medium

  * New upstream hotfix release.

 -- Kay Hayen <kay.hayen@gmail.com>  Sat, 27 Mar 2021 19:44:51 +0100

nuitka (0.6.13.1+ds-1) unstable; urgency=medium

  * New upstream hotfix release.

 -- Kay Hayen <kay.hayen@gmail.com>  Fri, 26 Mar 2021 14:28:02 +0100

nuitka (0.6.13+ds-1) unstable; urgency=medium

  * New upstream release.

 -- Kay Hayen <kay.hayen@gmail.com>  Wed, 17 Mar 2021 08:58:23 +0100

nuitka (0.6.12.4+ds-1) unstable; urgency=medium

  * New upstream hotfix release.

 -- Kay Hayen <kay.hayen@gmail.com>  Thu, 11 Mar 2021 12:16:01 +0100

nuitka (0.6.12.3+ds-1) unstable; urgency=medium

  * New upstream hotfix release.

 -- Kay Hayen <kay.hayen@gmail.com>  Sun, 21 Feb 2021 06:04:51 +0100

nuitka (0.6.12.2+ds-1) unstable; urgency=medium

  * New upstream hotfix release.

 -- Kay Hayen <kay.hayen@gmail.com>  Sun, 14 Feb 2021 14:25:06 +0100

nuitka (0.6.12.1+ds-1) unstable; urgency=medium

  * New upstream hotfix release.

 -- Kay Hayen <kay.hayen@gmail.com>  Wed, 10 Feb 2021 00:23:11 +0100

nuitka (0.6.12+ds-1) unstable; urgency=medium

  * New upstream release.

 -- Kay Hayen <kay.hayen@gmail.com>  Tue, 09 Feb 2021 11:08:35 +0100

nuitka (0.6.11.6+ds-1) unstable; urgency=medium

  * New upstream hotfix release.

 -- Kay Hayen <kay.hayen@gmail.com>  Sun, 07 Feb 2021 19:59:48 +0100

nuitka (0.6.11.5+ds-1) unstable; urgency=medium

  * New upstream hotfix release.

 -- Kay Hayen <kay.hayen@gmail.com>  Mon, 01 Feb 2021 12:17:21 +0100

nuitka (0.6.11.4+ds-1) unstable; urgency=medium

  * New upstream hotfix release.

 -- Kay Hayen <kay.hayen@gmail.com>  Wed, 27 Jan 2021 17:09:48 +0100

nuitka (0.6.11.3+ds-1) unstable; urgency=medium

  * New upstream hotfix release.

 -- Kay Hayen <kay.hayen@gmail.com>  Tue, 26 Jan 2021 11:16:07 +0100

nuitka (0.6.11.2+ds-1) unstable; urgency=medium

  * New upstream hotfix release.

 -- Kay Hayen <kay.hayen@gmail.com>  Mon, 25 Jan 2021 20:14:39 +0100

nuitka (0.6.11.1+ds-1) unstable; urgency=medium

  * New upstream hotfix release.

 -- Kay Hayen <kay.hayen@gmail.com>  Sun, 24 Jan 2021 17:55:22 +0100

nuitka (0.6.11+ds-1) unstable; urgency=medium

  * New upstream release.

 -- Kay Hayen <kay.hayen@gmail.com>  Sat, 23 Jan 2021 10:01:54 +0100

nuitka (0.6.10.5+ds-1) unstable; urgency=medium

  * New upstream hotfix release.

 -- Kay Hayen <kay.hayen@gmail.com>  Thu, 07 Jan 2021 11:04:59 +0100

nuitka (0.6.10.4+ds-1) unstable; urgency=medium

  * New upstream hotfix release.

 -- Kay Hayen <kay.hayen@gmail.com>  Tue, 29 Dec 2020 16:17:44 +0100

nuitka (0.6.10.3+ds-1) unstable; urgency=medium

  * New upstream hotfix release.

 -- Kay Hayen <kay.hayen@gmail.com>  Thu, 24 Dec 2020 16:30:17 +0100

nuitka (0.6.10.2+ds-1) unstable; urgency=medium

  * New upstream hotfix release.

 -- Kay Hayen <kay.hayen@gmail.com>  Sun, 20 Dec 2020 10:56:00 +0100

nuitka (0.6.10.1+ds-1) unstable; urgency=medium

  * New upstream hotfix release.

 -- Kay Hayen <kay.hayen@gmail.com>  Sun, 13 Dec 2020 19:47:53 +0100

nuitka (0.6.10+ds-1) unstable; urgency=medium

  * New upstream release.

 -- Kay Hayen <kay.hayen@gmail.com>  Mon, 07 Dec 2020 12:44:03 +0100

nuitka (0.6.9.7+ds-1) unstable; urgency=medium

  * New upstream hotfix release.

 -- Kay Hayen <kay.hayen@gmail.com>  Mon, 16 Nov 2020 11:20:22 +0100

nuitka (0.6.9.6+ds-1) unstable; urgency=medium

  * New upstream hotfix release.

 -- Kay Hayen <kay.hayen@gmail.com>  Wed, 04 Nov 2020 08:32:22 +0100

nuitka (0.6.9.5+ds-1) unstable; urgency=medium

  * New upstream hotfix release.

 -- Kay Hayen <kay.hayen@gmail.com>  Fri, 30 Oct 2020 13:49:19 +0100

nuitka (0.6.9.4+ds-1) unstable; urgency=medium

  * New upstream hotfix release.

 -- Kay Hayen <kay.hayen@gmail.com>  Mon, 19 Oct 2020 10:55:17 +0200

nuitka (0.6.9.3+ds-1) unstable; urgency=medium

  * New upstream hotfix release.

 -- Kay Hayen <kay.hayen@gmail.com>  Mon, 12 Oct 2020 17:17:10 +0200

nuitka (0.6.9.2+ds-1) unstable; urgency=medium

  * New upstream hotfix release.

 -- Kay Hayen <kay.hayen@gmail.com>  Sun, 04 Oct 2020 12:47:36 +0200

nuitka (0.6.9.1+ds-1) unstable; urgency=medium

  * New upstream hotfix release.

 -- Kay Hayen <kay.hayen@gmail.com>  Sat, 19 Sep 2020 14:38:08 +0200

nuitka (0.6.9+ds-1) unstable; urgency=medium

  * New upstream release.

 -- Kay Hayen <kay.hayen@gmail.com>  Mon, 14 Sep 2020 15:40:36 +0200

nuitka (0.6.8.4+ds-1) unstable; urgency=medium

  * New upstream hotfix release.

  * Source only upload. (Closes: #961896)

  * Updated VCS URLs. (Closes: #961895)

 -- Kay Hayen <kay.hayen@gmail.com>  Sat, 06 Jun 2020 09:58:32 +0200

nuitka (0.6.8.3+ds-1) unstable; urgency=medium

  * New upstream hotfix release.

 -- Kay Hayen <kay.hayen@gmail.com>  Sat, 23 May 2020 13:56:13 +0200

nuitka (0.6.8.2+ds-1) unstable; urgency=medium

  * New upstream hotfix release.

 -- Kay Hayen <kay.hayen@gmail.com>  Thu, 21 May 2020 15:04:13 +0200

nuitka (0.6.8.1+ds-1) unstable; urgency=medium

  * New upstream hotfix release.

  * Corrected copyright file format to not have emails.

 -- Kay Hayen <kay.hayen@gmail.com>  Fri, 15 May 2020 08:32:39 +0200

nuitka (0.6.8+ds-1) unstable; urgency=medium

  * New upstream release.

  * Changed dependencies to prefer Debian 11 packages.
    (Closes: #937166).

 -- Kay Hayen <kay.hayen@gmail.com>  Mon, 11 May 2020 16:41:34 +0200

nuitka (0.6.7+ds-1) unstable; urgency=medium

  * New upstream release.

  * The rst2pdf dependency is finally fixed
    (Closes: #943645) (Closes: #947573).

  * Enabled package build without Python2 (Closes: #937166)

 -- Kay Hayen <kay.hayen@gmail.com>  Thu, 23 Jan 2020 12:34:10 +0100

nuitka (0.6.6+ds-1) unstable; urgency=medium

  * New upstream release.

 -- Kay Hayen <kay.hayen@gmail.com>  Fri, 27 Dec 2019 08:47:38 +0100

nuitka (0.6.6~rc7+ds-1) unstable; urgency=medium

  * New upstream pre-release.

 -- Kay Hayen <kay.hayen@gmail.com>  Tue, 24 Sep 2019 08:49:41 +0200

nuitka (0.6.5+ds-1) unstable; urgency=medium

  * New upstream release.

 -- Kay Hayen <kay.hayen@gmail.com>  Sat, 27 Jul 2019 12:07:20 +0200

nuitka (0.6.4+ds-1) experimental; urgency=medium

  * New upstream release.

 -- Kay Hayen <kay.hayen@gmail.com>  Fri, 07 Jun 2019 23:30:22 +0200

nuitka (0.6.3.1+ds-1) experimental; urgency=medium

  * New upstream hotfix release.

 -- Kay Hayen <kay.hayen@gmail.com>  Thu, 25 Apr 2019 22:08:36 +0200

nuitka (0.6.3+ds-1) unstable; urgency=medium

  * New upstream release.

 -- Kay Hayen <kay.hayen@gmail.com>  Thu, 04 Apr 2019 06:12:30 +0200

nuitka (0.6.2+ds-1) unstable; urgency=medium

  * New upstream release.

 -- Kay Hayen <kay.hayen@gmail.com>  Sat, 16 Feb 2019 08:48:51 +0100

nuitka (0.6.1.1+ds-1) unstable; urgency=medium

  * New upstream hotfix release.

 -- Kay Hayen <kay.hayen@gmail.com>  Thu, 24 Jan 2019 09:13:53 +0100

nuitka (0.6.1+ds-1) unstable; urgency=medium

  * New upstream release.

  * Depend on python-pil over python-imaging (Closes: #917694).

 -- Kay Hayen <kay.hayen@gmail.com>  Sat, 05 Jan 2019 12:41:57 +0100

nuitka (0.6.0.6+ds-1) unstable; urgency=medium

  * New upstream hotfix release.

 -- Kay Hayen <kay.hayen@gmail.com>  Wed, 31 Oct 2018 09:03:57 +0100

nuitka (0.6.0.5+ds-1) unstable; urgency=medium

  * New upstream hotfix release.

 -- Kay Hayen <kay.hayen@gmail.com>  Thu, 18 Oct 2018 23:11:34 +0200

nuitka (0.6.0.4+ds-1) unstable; urgency=medium

  * New upstream hotfix release.

 -- Kay Hayen <kay.hayen@gmail.com>  Sun, 14 Oct 2018 08:26:48 +0200

nuitka (0.6.0.3+ds-1) unstable; urgency=medium

  * New upstream hotfix release.

 -- Kay Hayen <kay.hayen@gmail.com>  Sat, 06 Oct 2018 10:43:33 +0200

nuitka (0.6.0.2+ds-1) unstable; urgency=medium

  * New upstream hotfix release.

 -- Kay Hayen <kay.hayen@gmail.com>  Wed, 03 Oct 2018 10:41:52 +0200

nuitka (0.6.0.1+ds-1) unstable; urgency=medium

  * New upstream hotfix release.

 -- Kay Hayen <kay.hayen@gmail.com>  Thu, 27 Sep 2018 09:57:05 +0200

nuitka (0.6.0+ds-1) unstable; urgency=medium

  * New upstream release.

 -- Kay Hayen <kay.hayen@gmail.com>  Wed, 26 Sep 2018 07:00:04 +0200

nuitka (0.5.33+ds-1) unstable; urgency=medium

  * New upstream release.

 -- Kay Hayen <kay.hayen@gmail.com>  Thu, 13 Sep 2018 19:01:48 +0200

nuitka (0.5.32.8+ds-1) unstable; urgency=medium

  * New upstream hotfix release.

 -- Kay Hayen <kay.hayen@gmail.com>  Tue, 04 Sep 2018 14:58:47 +0200

nuitka (0.5.32.7+ds-1) unstable; urgency=medium

  * New upstream hotfix release.

 -- Kay Hayen <kay.hayen@gmail.com>  Thu, 23 Aug 2018 22:06:00 +0200

nuitka (0.5.32.6+ds-1) unstable; urgency=medium

  * New upstream hotfix release.

 -- Kay Hayen <kay.hayen@gmail.com>  Thu, 23 Aug 2018 20:05:18 +0200

nuitka (0.5.32.5+ds-1) unstable; urgency=medium

  * New upstream hotfix release.

 -- Kay Hayen <kay.hayen@gmail.com>  Wed, 15 Aug 2018 19:06:01 +0200

nuitka (0.5.32.4+ds-1) unstable; urgency=medium

  * New upstream hotfix release.

 -- Kay Hayen <kay.hayen@gmail.com>  Fri, 10 Aug 2018 12:06:44 +0200

nuitka (0.5.32.3+ds-1) unstable; urgency=medium

  * New upstream hotfix release.

 -- Kay Hayen <kay.hayen@gmail.com>  Sat, 04 Aug 2018 10:40:31 +0200

nuitka (0.5.32.2+ds-1) unstable; urgency=medium

  * New upstream hotfix release.

 -- Kay Hayen <kay.hayen@gmail.com>  Wed, 01 Aug 2018 17:38:43 +0200

nuitka (0.5.32.1+ds-1) unstable; urgency=medium

  * New upstream hotfix release.

 -- Kay Hayen <kay.hayen@gmail.com>  Sat, 28 Jul 2018 20:16:29 +0200

nuitka (0.5.32+ds-1) unstable; urgency=medium

  * New upstream release.

 -- Kay Hayen <kay.hayen@gmail.com>  Sat, 28 Jul 2018 15:07:21 +0200

nuitka (0.5.31+ds-1) unstable; urgency=medium

  * New upstream release.

 -- Kay Hayen <kay.hayen@gmail.com>  Mon, 09 Jul 2018 08:23:02 +0200

nuitka (0.5.30+ds-1) unstable; urgency=medium

  * New upstream release.

 -- Kay Hayen <kay.hayen@gmail.com>  Mon, 30 Apr 2018 09:50:54 +0200

nuitka (0.5.29.5+ds-1) unstable; urgency=medium

  * New upstream hotfix release.

 -- Kay Hayen <kay.hayen@gmail.com>  Wed, 25 Apr 2018 09:33:55 +0200

nuitka (0.5.29.4+ds-1) unstable; urgency=medium

  * New upstream hotfix release.

 -- Kay Hayen <kay.hayen@gmail.com>  Mon, 09 Apr 2018 20:22:37 +0200

nuitka (0.5.29.3+ds-1) unstable; urgency=medium

  * New upstream hotfix release.

 -- Kay Hayen <kay.hayen@gmail.com>  Sat, 31 Mar 2018 16:12:25 +0200

nuitka (0.5.29.2+ds-1) unstable; urgency=medium

  * New upstream hotfix release.

 -- Kay Hayen <kay.hayen@gmail.com>  Thu, 29 Mar 2018 10:19:24 +0200

nuitka (0.5.29.1+ds-1) unstable; urgency=medium

  * New upstream hotfix release.

 -- Kay Hayen <kay.hayen@gmail.com>  Tue, 27 Mar 2018 18:22:54 +0200

nuitka (0.5.29+ds-1) unstable; urgency=medium

  * New upstream release.

 -- Kay Hayen <kay.hayen@gmail.com>  Mon, 26 Mar 2018 20:13:44 +0200

nuitka (0.5.28.2+ds-1) unstable; urgency=medium

  * New upstream hotfix release.

 -- Kay Hayen <kay.hayen@gmail.com>  Wed, 29 Nov 2017 15:09:28 +0100

nuitka (0.5.28.1+ds-1) unstable; urgency=medium

  * New upstream hotfix release.
  * Also ignore sbuild non-existant directory (Closes: #871125).

 -- Kay Hayen <kay.hayen@gmail.com>  Sun, 22 Oct 2017 10:44:31 +0200

nuitka (0.5.28+ds-1) unstable; urgency=medium

  * New upstream release.

 -- Kay Hayen <kay.hayen@gmail.com>  Tue, 17 Oct 2017 10:03:56 +0200

nuitka (0.5.27+ds-1) unstable; urgency=medium

  * New upstream release.

 -- Kay Hayen <kay.hayen@gmail.com>  Sat, 22 Jul 2017 16:21:37 +0200

nuitka (0.5.26.4+ds-1) unstable; urgency=medium

  * New upstream hotfix release.
  * Recommend actual PyQT package (Closes: #866540).

 -- Kay Hayen <kay.hayen@gmail.com>  Mon, 03 Jul 2017 08:59:37 +0200

nuitka (0.5.26.3+ds-1) unstable; urgency=medium

  * New upstream hotfix release.

 -- Kay Hayen <kay.hayen@gmail.com>  Thu, 22 Jun 2017 08:08:53 +0200

nuitka (0.5.26.2+ds-1) unstable; urgency=medium

  * New upstream hotfix release.

 -- Kay Hayen <kay.hayen@gmail.com>  Sat, 17 Jun 2017 11:37:12 +0200

nuitka (0.5.26.1+ds-1) unstable; urgency=medium

  * New upstream hotfix release.

 -- Kay Hayen <kay.hayen@gmail.com>  Sat, 10 Jun 2017 13:09:51 +0200

nuitka (0.5.26+ds-1) unstable; urgency=medium

  * New upstream release.

 -- Kay Hayen <kay.hayen@gmail.com>  Wed, 07 Jun 2017 08:15:19 +0200

nuitka (0.5.25+ds-1) unstable; urgency=medium

  * New upstream release.

 -- Kay Hayen <kay.hayen@gmail.com>  Tue, 24 Jan 2017 06:13:46 +0100

nuitka (0.5.24.4+ds-1) unstable; urgency=medium

  * New upstream hotfix release.
  * Better detection of acceptable shared library loads from
    system paths for standalone tests (Closes: #844902).

 -- Kay Hayen <kay.hayen@gmail.com>  Sat, 10 Dec 2016 12:25:35 +0100

nuitka (0.5.24.3+ds-1) unstable; urgency=medium

  * New upstream hotfix release.

 -- Kay Hayen <kay.hayen@gmail.com>  Fri, 09 Dec 2016 06:50:55 +0100

nuitka (0.5.24.2+ds-1) unstable; urgency=medium

  * New upstream hotfix release.

 -- Kay Hayen <kay.hayen@gmail.com>  Wed, 30 Nov 2016 09:32:03 +0100

nuitka (0.5.24.1+ds-1) unstable; urgency=medium

  * New upstream hotfix release.

 -- Kay Hayen <kay.hayen@gmail.com>  Wed, 16 Nov 2016 08:16:53 +0100

nuitka (0.5.24+ds-1) unstable; urgency=medium

  * New upstream release.

 -- Kay Hayen <kay.hayen@gmail.com>  Mon, 14 Nov 2016 09:41:31 +0100

nuitka (0.5.23.2+ds-1) unstable; urgency=medium

  * New upstream hotfix release.

 -- Kay Hayen <kay.hayen@gmail.com>  Mon, 07 Nov 2016 07:55:11 +0100

nuitka (0.5.23.1+ds-1) unstable; urgency=medium

  * New upstream hotfix release.
  * Use of C11 compiler instead of C++ compiler, so we drop the
    versioned dependencies. (Closes: #835954)

 -- Kay Hayen <kay.hayen@gmail.com>  Sun, 16 Oct 2016 10:40:59 +0200

nuitka (0.5.23+ds-1) unstable; urgency=medium

  * New upstream release.

 -- Kay Hayen <kay.hayen@gmail.com>  Sun, 02 Oct 2016 18:14:41 +0200

nuitka (0.5.22+ds-1) unstable; urgency=medium

  * New upstream release.

 -- Kay Hayen <kay.hayen@gmail.com>  Tue, 16 Aug 2016 11:22:16 +0200

nuitka (0.5.21.3+ds-1) unstable; urgency=medium

  * New upstream hotfix release.

 -- Kay Hayen <kay.hayen@gmail.com>  Thu, 26 May 2016 14:51:39 +0200

nuitka (0.5.21.2+ds-1) unstable; urgency=medium

  * New upstream hotfix release.

 -- Kay Hayen <kay.hayen@gmail.com>  Sat, 14 May 2016 14:43:28 +0200

nuitka (0.5.21.1+ds-1) unstable; urgency=medium

  * New upstream hotfix release.

  * Depends on g++-5 now.

 -- Kay Hayen <kay.hayen@gmail.com>  Sat, 30 Apr 2016 07:59:57 +0200

nuitka (0.5.21+ds-1) unstable; urgency=medium

  * New upstream release.

 -- Kay Hayen <kay.hayen@gmail.com>  Sun, 24 Apr 2016 14:06:29 +0200

nuitka (0.5.20+ds-1) unstable; urgency=medium

  * New upstream release.

 -- Kay Hayen <kay.hayen@gmail.com>  Sun, 20 Mar 2016 08:11:16 +0100

nuitka (0.5.19.1+ds-1) unstable; urgency=medium

  * New upstream hotfix release.

 -- Kay Hayen <kay.hayen@gmail.com>  Tue, 15 Mar 2016 09:11:57 +0100

nuitka (0.5.19+ds-1) unstable; urgency=medium

  * New upstream release.

 -- Kay Hayen <kay.hayen@gmail.com>  Mon, 01 Feb 2016 07:53:08 +0100

nuitka (0.5.18.1+ds-1) unstable; urgency=medium

  * New upstream hotfix release.

 -- Kay Hayen <kay.hayen@gmail.com>  Sun, 24 Jan 2016 07:52:03 +0100

nuitka (0.5.18+ds-1) unstable; urgency=medium

  * New upstream release.

 -- Kay Hayen <kay.hayen@gmail.com>  Fri, 15 Jan 2016 07:48:41 +0100

nuitka (0.5.17.1+ds-1) unstable; urgency=medium

  * New upstream hotfix release.

 -- Kay Hayen <kay.hayen@gmail.com>  Thu, 14 Jan 2016 23:21:51 +0100

nuitka (0.5.17+ds-1) unstable; urgency=medium

  * New upstream release.

 -- Kay Hayen <kay.hayen@gmail.com>  Sun, 27 Dec 2015 15:18:39 +0100

nuitka (0.5.16.1+ds-1) unstable; urgency=medium

  * New upstream hotfix release.

 -- Kay Hayen <kay.hayen@gmail.com>  Thu, 03 Dec 2015 07:04:12 +0100

nuitka (0.5.16+ds-1) unstable; urgency=medium

  * New upstream release.

 -- Kay Hayen <kay.hayen@gmail.com>  Mon, 09 Nov 2015 18:30:07 +0100

nuitka (0.5.15+ds-1) unstable; urgency=medium

  * New upstream release.

 -- Kay Hayen <kay.hayen@gmail.com>  Mon, 12 Oct 2015 08:57:03 +0200

nuitka (0.5.14.3+ds-1) unstable; urgency=medium

  * New upstream hotfix release.

 -- Kay Hayen <kay.hayen@gmail.com>  Sun, 13 Sep 2015 12:26:59 +0200

nuitka (0.5.14.2+ds-1) unstable; urgency=medium

  * New upstream hotfix release.

 -- Kay Hayen <kay.hayen@gmail.com>  Mon, 07 Sep 2015 00:30:11 +0200

nuitka (0.5.14.1+ds-1) UNRELEASED; urgency=medium

  * New upstream hotfix release.

 -- Kay Hayen <kay.hayen@gmail.com>  Sun, 06 Sep 2015 22:37:22 +0200

nuitka (0.5.14+ds-1) unstable; urgency=medium

  * New upstream release.

 -- Kay Hayen <kay.hayen@gmail.com>  Thu, 27 Aug 2015 06:24:11 +0200

nuitka (0.5.13.8+ds-1) UNRELEASED; urgency=medium

  * New upstream hotfix release.

 -- Kay Hayen <kay.hayen@gmail.com>  Thu, 20 Aug 2015 11:55:53 +0200

nuitka (0.5.13.7+ds-1) UNRELEASED; urgency=medium

  * New upstream hotfix release.

 -- Kay Hayen <kay.hayen@gmail.com>  Tue, 18 Aug 2015 21:55:08 +0200

nuitka (0.5.13.6+ds-1) UNRELEASED; urgency=medium

  * New upstream hotfix release.

 -- Kay Hayen <kay.hayen@gmail.com>  Sun, 16 Aug 2015 14:38:46 +0200

nuitka (0.5.13.5+ds-1) UNRELEASED; urgency=medium

  * New upstream hotfix release.

 -- Kay Hayen <kay.hayen@gmail.com>  Sun, 16 Aug 2015 13:42:02 +0200

nuitka (0.5.13.4+ds-1) UNRELEASED; urgency=medium

  * New upstream hotfix release.

 -- Kay Hayen <kay.hayen@gmail.com>  Fri, 31 Jul 2015 17:24:40 +0200

nuitka (0.5.13.3+ds-1) UNRELEASED; urgency=medium

  * New upstream hotfix release.

 -- Kay Hayen <kay.hayen@gmail.com>  Wed, 29 Jul 2015 10:54:05 +0200

nuitka (0.5.13.2+ds-1) UNRELEASED; urgency=medium

  * New upstream hotfix release.

 -- Kay Hayen <kay.hayen@gmail.com>  Tue, 16 Jun 2015 10:29:12 +0200

nuitka (0.5.13.1+ds-1) UNRELEASED; urgency=medium

  * New upstream hotfix release.

 -- Kay Hayen <kay.hayen@gmail.com>  Mon, 04 May 2015 09:27:19 +0200

nuitka (0.5.13+ds-1) unstable; urgency=medium

  * New upstream release.

 -- Kay Hayen <kay.hayen@gmail.com>  Fri, 01 May 2015 10:44:27 +0200

nuitka (0.5.12.2+ds-1) UNRELEASED; urgency=medium

  * New upstream hotfix release.

 -- Kay Hayen <kay.hayen@gmail.com>  Sun, 26 Apr 2015 08:51:37 +0200

nuitka (0.5.12.1+ds-1) UNRELEASED; urgency=medium

  * New upstream hotfix release.

 -- Kay Hayen <kay.hayen@gmail.com>  Sat, 18 Apr 2015 09:35:06 +0200

nuitka (0.5.12+ds-1) experimental; urgency=medium

  * New upstream release.

 -- Kay Hayen <kay.hayen@gmail.com>  Mon, 06 Apr 2015 17:20:44 +0200

nuitka (0.5.11.2+ds-1) experimental; urgency=medium

  * New upstream hotfix release.

 -- Kay Hayen <kay.hayen@gmail.com>  Thu, 26 Mar 2015 20:09:06 +0100

nuitka (0.5.11.1+ds-1) experimental; urgency=medium

  * New upstream hotfix release.

 -- Kay Hayen <kay.hayen@gmail.com>  Mon, 23 Mar 2015 10:34:17 +0100

nuitka (0.5.11+ds-1) experimental; urgency=medium

  * New upstream release.

 -- Kay Hayen <kay.hayen@gmail.com>  Wed, 18 Mar 2015 08:38:39 +0100

nuitka (0.5.10.2+ds-1) experimental; urgency=medium

  * New upstream hotfix release.

 -- Kay Hayen <kay.hayen@gmail.com>  Tue, 10 Mar 2015 07:46:24 +0100

nuitka (0.5.10.1+ds-1) experimental; urgency=medium

  * New upstream hotfix release.

 -- Kay Hayen <kay.hayen@gmail.com>  Sun, 08 Mar 2015 11:56:55 +0100

nuitka (0.5.10+ds-1) experimental; urgency=medium

  * New upstream release.

 -- Kay Hayen <kay.hayen@gmail.com>  Thu, 05 Mar 2015 07:43:43 +0100

nuitka (0.5.9+ds-1) experimental; urgency=medium

  * New upstream release.

 -- Kay Hayen <kay.hayen@gmail.com>  Thu, 29 Jan 2015 08:18:06 +0100

nuitka (0.5.8+ds-1) experimental; urgency=medium

  * New upstream release.

 -- Kay Hayen <kay.hayen@gmail.com>  Thu, 15 Jan 2015 04:11:03 +0100

nuitka (0.5.7.1+ds-1) experimental; urgency=medium

  * New upstream hotfix release.

 -- Kay Hayen <kay.hayen@gmail.com>  Fri, 09 Jan 2015 13:52:15 +0100

nuitka (0.5.7+ds-1) UNRELEASED; urgency=medium

  * New upstream release.

 -- Kay Hayen <kay.hayen@gmail.com>  Thu, 01 Jan 2015 10:52:03 +0100

nuitka (0.5.6.1+ds-1) UNRELEASED; urgency=medium

  * New upstream hotfix release.

 -- Kay Hayen <kay.hayen@gmail.com>  Sun, 21 Dec 2014 08:32:58 +0100

nuitka (0.5.6+ds-1) UNRELEASED; urgency=medium

  * New upstream release.
  * Added support for hardening-wrapper to be installed.

 -- Kay Hayen <kay.hayen@gmail.com>  Fri, 19 Dec 2014 08:39:17 +0100

nuitka (0.5.5.3+ds-1) unstable; urgency=medium

  * New upstream hotfix release.
  * Added support for armhf architecture.

 -- Kay Hayen <kay.hayen@gmail.com>  Fri, 24 Oct 2014 17:33:59 +0200

nuitka (0.5.5.2+ds-1) unstable; urgency=medium

  * New upstream hotfix release.
  * Bump to Standards Version 3.9.6, no changes needed.

 -- Kay Hayen <kay.hayen@gmail.com>  Fri, 17 Oct 2014 07:56:05 +0200

nuitka (0.5.5+ds-1) unstable; urgency=medium

  * New upstream release.

 -- Kay Hayen <kay.hayen@gmail.com>  Sun, 05 Oct 2014 19:28:20 +0200

nuitka (0.5.4.3+ds-1) unstable; urgency=medium

  * New upstream hotfix release.

 -- Kay Hayen <kay.hayen@gmail.com>  Thu, 21 Aug 2014 09:41:37 +0200

nuitka (0.5.3.5+ds-1) unstable; urgency=medium

  * New upstream hotfix release.

 -- Kay Hayen <kay.hayen@gmail.com>  Fri, 18 Jul 2014 07:28:17 +0200

nuitka (0.5.3.3+ds-1) unstable; urgency=medium

  * New upstream release.
  * Original version didn't build for all versions due to error message
    changes, this release adapts to.

 -- Kay Hayen <kay.hayen@gmail.com>  Sat, 12 Jul 2014 20:50:01 +0200

nuitka (0.5.2+ds-1) unstable; urgency=medium

  * New upstream release.
  * Permit building using cowbuilder, eatmydata (Closes: #749518)
  * Do not require gcc in build-depends
    (Closes: #747984) (Closes: #748005) (Closes: #751325)

 -- Kay Hayen <kay.hayen@gmail.com>  Mon, 23 Jun 2014 08:17:57 +0200

nuitka (0.5.1.1+ds-1) unstable; urgency=medium

  * New upstream hotfix release.

 -- Kay Hayen <kay.hayen@gmail.com>  Thu, 06 Mar 2014 10:44:28 +0100

nuitka (0.5.1+ds-1) unstable; urgency=medium

  * New upstream release.

 -- Kay Hayen <kay.hayen@gmail.com>  Thu, 06 Mar 2014 09:33:51 +0100

nuitka (0.5.0.1+ds-1) unstable; urgency=medium

  * New upstream hotfix release.

 -- Kay Hayen <kay.hayen@gmail.com>  Mon, 13 Jan 2014 23:37:37 +0100

nuitka (0.5.0+ds-1) unstable; urgency=medium

  * New upstream release.
  * Added missing build dependency to process PNG images.

 -- Kay Hayen <kay.hayen@gmail.com>  Fri, 03 Jan 2014 19:18:18 +0100

nuitka (0.4.7.1+ds-1) unstable; urgency=low

  * New upstream hotfix release.

 -- Kay Hayen <kay.hayen@gmail.com>  Tue, 03 Dec 2013 08:44:31 +0100

nuitka (0.4.7+ds-1) UNRELEASED; urgency=low

  * New upstream release.
  * Handle unknown encoding error message change of CPython 2.7.6
    that was backported to CPython 2.7.5+ as well.
    (Closes: #730956)

 -- Kay Hayen <kay.hayen@gmail.com>  Mon, 02 Dec 2013 09:15:12 +0100

nuitka (0.4.6.2+ds-1) unstable; urgency=low

  * New upstream hotfix release.

 -- Kay Hayen <kayhayen@gmx.de>  Fri, 01 Nov 2013 19:07:42 +0100

nuitka (0.4.6+ds-1) unstable; urgency=low

  * New upstream release.

 -- Kay Hayen <kayhayen@gmx.de>  Sun, 27 Oct 2013 21:29:26 +0100

nuitka (0.4.5.1+ds-1) unstable; urgency=low

  * New upstream hotfix release.
  * Corrects upstream Issue#106.

 -- Kay Hayen <kayhayen@gmx.de>  Wed, 25 Sep 2013 14:29:55 +0200

nuitka (0.4.5+ds-1) unstable; urgency=low

  * New upstream release.

 -- Kay Hayen <kayhayen@gmx.de>  Sun, 18 Aug 2013 09:06:29 +0200

nuitka (0.4.4.2+ds-1) unstable; urgency=low

  * New upstream hotfix release.
  * Corrects upstream Issue#98.
  * Corrects upstream Issue#100.
  * Corrects upstream Issue#101.
  * Corrects upstream Issue#102.

 -- Kay Hayen <kayhayen@gmx.de>  Sat, 20 Jul 2013 09:08:29 +0200

nuitka (0.4.4.1+ds-1) unstable; urgency=low

  * New upstream hotfix release.
  * Corrects upstream Issue#95.
  * Corrects upstream Issue#96.

 -- Kay Hayen <kayhayen@gmx.de>  Sat, 13 Jul 2013 11:56:21 +0200

nuitka (0.4.4+ds-1) unstable; urgency=low

  * New upstream release.
  * Upstream now supports Python3.3 and threads.
  * Bump to Standards Version 3.9.4, no changes needed.
  * Fix support for modules and Python3 was broken (Closes: #711459)
  * Fix encoding error changes  Python 2.7.5 (Closes: #713531)

 -- Kay Hayen <kayhayen@gmx.de>  Tue, 25 Jun 2013 10:46:40 +0200

nuitka (0.4.3+ds-1) unstable; urgency=low

  * New upstream release.

 -- Kay Hayen <kayhayen@gmx.de>  Sat, 18 May 2013 10:16:25 +0200

nuitka (0.4.2+ds-1) unstable; urgency=low

  * New upstream release.

 -- Kay Hayen <kayhayen@gmx.de>  Fri, 29 Mar 2013 11:05:08 +0100

nuitka (0.4.1+ds-1) unstable; urgency=low

  * New upstream release.

 -- Kay Hayen <kayhayen@gmx.de>  Tue, 05 Mar 2013 08:15:41 +0100

nuitka (0.4.0+ds-1) UNRELEASED; urgency=low

  * New upstream release.
  * Changes so the Debian package can be backported to Squeeze as well.

 -- Kay Hayen <kayhayen@gmx.de>  Sat, 09 Feb 2013 10:08:15 +0100

nuitka (0.3.25+ds-1) unstable; urgency=low

  * New upstream release.
  * Register the User Manual with "doc-base".

 -- Kay Hayen <kayhayen@gmx.de>  Sun, 11 Nov 2012 13:57:32 +0100

nuitka (0.3.24.1+ds-1) unstable; urgency=low

  * New upstream hotfix release.
  * Corrects upstream Issue#46.

 -- Kay Hayen <kayhayen@gmx.de>  Sat, 08 Sep 2012 22:30:11 +0000

nuitka (0.3.24+ds-1) unstable; urgency=low

  * New upstream release.
  * Detect the absence of "g++" and gracefully fallback to the
    compiler depended on. (Closes: #682146)
  * Changed usage of "temp" files in developer scripts to be
    secure. (Closes: #682145)
  * Added support for "DEB_BUILD_OPTIONS=nocheck" to skip the
    test runs. (Closes: #683090)

 -- Kay Hayen <kayhayen@gmx.de>  Sat, 18 Aug 2012 21:19:17 +0200

nuitka (0.3.23.1+ds-1) unstable; urgency=low

  * New upstream hotfix release.
  * Corrects upstream Issue#40, Issue#41, and Issue#42.

 -- Kay Hayen <kayhayen@gmx.de>  Mon, 16 Jul 2012 07:25:41 +0200

nuitka (0.3.23+ds-1) unstable; urgency=low

  * New upstream release.
  * License for Nuitka is now Apache License 2.0, no more GPLv3.
  * Corrects upstream Issue#37 and Issue#38.

 -- Kay Hayen <kayhayen@gmx.de>  Sun, 01 Jul 2012 00:00:57 +0200

nuitka (0.3.22.1+ds-1) unstable; urgency=low

  * New upstream hotfix release.
  * Corrected copyright file syntax error found by new lintian
    version.
  * Corrects upstream Issue#19.

 -- Kay Hayen <kayhayen@gmx.de>  Sat, 16 Jun 2012 08:58:30 +0200

nuitka (0.3.22+ds-1) unstable; urgency=low

  * New upstream release.

 -- Kay Hayen <kayhayen@gmx.de>  Sun, 13 May 2012 12:51:16 +0200

nuitka (0.3.21+ds-1) unstable; urgency=low

  * New upstream release.

 -- Kay Hayen <kayhayen@gmx.de>  Thu, 12 Apr 2012 20:24:01 +0200

nuitka (0.3.20.2+ds-1) unstable; urgency=low

  * New upstream hotfix release.
  * Corrects upstream Issue#35.
  * Bump to Standards Version 3.9.3, no changes needed.
  * In the alternative build dependencies, designed to make the
    Python3 build dependency optional, put option that is going
    to work on "unstable" first. (Closes: #665021)

 -- Kay Hayen <kayhayen@gmx.de>  Tue, 03 Apr 2012 22:31:36 +0200

nuitka (0.3.20.1+ds-1) unstable; urgency=low

  * New upstream hotfix release.
  * Corrects upstream Issue#34.

 -- Kay Hayen <kayhayen@gmx.de>  Sat, 03 Mar 2012 10:18:30 +0100

nuitka (0.3.20+ds-1) unstable; urgency=low

  * New upstream release.
  * Added upstream "Changelog.rst" as "changelog"

 -- Kay Hayen <kayhayen@gmx.de>  Mon, 27 Feb 2012 09:32:10 +0100

nuitka (0.3.19.2+ds-1) unstable; urgency=low

  * New upstream hotfix release.
  * Corrects upstream Issue#32.

 -- Kay Hayen <kayhayen@gmx.de>  Sun, 12 Feb 2012 20:33:30 +0100

nuitka (0.3.19.1+ds-1) unstable; urgency=low

  * New upstream hotfix release.
  * Corrects upstream Issue#30 and Issue#31.

 -- Kay Hayen <kayhayen@gmx.de>  Sat, 28 Jan 2012 07:27:38 +0100

nuitka (0.3.19+ds-1) unstable; urgency=low

  * New upstream release.
  * Improvements to option groups layout in manpages, and broken
    whitespace for "--recurse-to" option. (Closes: #655910)
  * Documented new option "--recurse-directory" in man page with
    example.
  * Made the "debian/watch" file ignore upstream pre-releases,
    these shall not be considered for this package.
  * Aligned depended version with build depended versions.
  * Depend on "python-dev" as well, needed to compile against
    "libpython".
  * Build depend on "python-dev-all" and "python-dbg-all" to
    execute tests with both all supported Python versions.
  * Build depend on "python3.2-dev-all" and "python3-dbg-all"
    to execute tests with Python3 as well. It is currently not
    supported by upstream, this is only preparatory.
  * Added suggestion of "ccache", can speed up the compilation
    process.

 -- Kay Hayen <kayhayen@gmx.de>  Tue, 17 Jan 2012 10:29:45 +0100

nuitka (0.3.18+ds-1) unstable; urgency=low

  * New upstream release.
  * Lowered dependencies so that a backport to Ubuntu Natty and
    higher is now feasible. A "scons >=2.0.0" is good enough,
    and so is "g++-4.5" as well.
  * Don't require the PDF generation to be successful on older
    Ubuntu versions as it crashes due to old "rst2pdf" bugs.

 -- Kay Hayen <kayhayen@gmx.de>  Thu, 12 Jan 2012 19:55:43 +0100

nuitka (0.3.18~pre2+ds-1) unstable; urgency=low

  * New upstream pre-release.
  * First upload to unstable, many thanks to my reviewer and
    sponsor Yaroslav Halchenko <debian@onerussian.com>
  * New maintainer (Closes: #648489)
  * Added Developer Manual to the generated PDF documentation.
  * Added python-dbg to Build-Depends to also execute reference
    count tests.
  * Changed copyright file to reference Apache license via its
    standard Debian location as well.

 -- Kay Hayen <kayhayen@gmx.de>  Tue, 10 Jan 2012 22:21:56 +0100

nuitka (0.3.17+ds-1) UNRELEASED; urgency=low

  * New upstream release.
  * Updated man page to use new "--recurse-*" options in examples
    over removed "--deep*" options.
  * Completed copyright file according to "licensecheck" findings
    and updated files accordingly. Put the included tests owned
    by upstream into public domain.
  * Use a "+ds" file as orig source with inline copy of Scons
    already removed instead of doing it as a patch.
  * Also removed the benchmark tests from "+ds" file, not useful
    to be provided with Nuitka.
  * Added syntax tests, these were omitted by mistake previously.
  * Run the test suite at package build time, it checks the basic
    tests, syntax error tests, program tests, and the compile
    itself test.
  * Added run time dependencies also as build time dependencies
    to be able to execute the tests.
  * Corrected handling of upstream pre-release names in the watch
    file.
  * Changed contributor notice to only require "Apache License 2.0"
    for the new parts.
  * Put Debian packaging and owned tests under "Apache License 2.0"
    as well.

 -- Kay Hayen <kayhayen@gmx.de>  Mon, 09 Jan 2012 09:02:19 +0100

nuitka (0.3.16-1) UNRELEASED; urgency=low

  * New upstream release.
  * Updated debian/copyright URI to match the latest one.
  * Updated debian/copyright to DEP5 changes.
  * Added Nuitka homepage to debian/control.
  * Added watch file, so uscan works.
  * Added git pointers to git repository and gitweb to the
    package control file.
  * Corrected examples section in man page to correctly escape "-".
  * Added meaningful "what is" to manpages.
  * Bump to Standards Version 3.9.2, no changes needed.
  * Added extended description to address lintian warning.

 -- Kay Hayen <kayhayen@gmx.de>  Sun, 18 Dec 2011 13:01:10 +0100

nuitka (0.3.15-1) UNRELEASED; urgency=low

  * New upstream release.
  * Renamed "/usr/bin/Python" to "/usr/bin/nuitka-python".
  * Added man pages for "nuitka" and "nuitka-python", the first
    with an examples section that shows the most important uses
    of the "nuitka" binary.
  * Removed foreign code for Windows generators, removed from
    debian/copyright.
  * Lowered dependency for Scons to what Ubuntu Oneiric has and
    what we have as an inline copy, (scons >=2.0.1) should be
    sufficient.
  * Recommend python-lxml, as it's used by Nuitka to dump XML
    representation.
  * Recommend python-qt4, as it may be used to display the node
    tree in a window.
  * Removed inline copy of Scons from the binary package.
  * Added patch to remove the setting nuitka package in sys.path,
    not needed in Debian.

 -- Kay Hayen <kayhayen@gmx.de>  Thu, 01 Dec 2011 22:43:33 +0100

nuitka (0.3.15pre2-1) UNRELEASED; urgency=low

  * Initial Debian package.

 -- Kay Hayen <kayhayen@gmx.de>  Fri, 11 Nov 2011 20:58:55 +0100<|MERGE_RESOLUTION|>--- conflicted
+++ resolved
@@ -1,16 +1,14 @@
-<<<<<<< HEAD
 nuitka (1.1~rc4+ds-1) unstable; urgency=medium
 
   * New upstream pre-release.
 
  -- Kay Hayen <kay.hayen@gmail.com>  Wed, 10 Aug 2022 13:39:31 +0200
-=======
+
 nuitka (1.0.4+ds-1) unstable; urgency=medium
 
   * New upstream hotfix release.
 
  -- Kay Hayen <kay.hayen@gmail.com>  Sat, 13 Aug 2022 16:13:29 +0200
->>>>>>> 265cc18e
 
 nuitka (1.0.3+ds-1) unstable; urgency=medium
 
