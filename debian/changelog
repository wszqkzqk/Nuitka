<<<<<<< HEAD
nuitka (0.6.12~rc1+ds-1) unstable; urgency=medium

  * New upstream pre-release.

 -- Kay Hayen <kay.hayen@gmail.com>  Sat, 23 Jan 2021 10:15:48 +0100
=======
nuitka (0.6.11.1+ds-1) unstable; urgency=medium

  * New upstream hotfix release.

 -- Kay Hayen <kay.hayen@gmail.com>  Sun, 24 Jan 2021 17:55:22 +0100
>>>>>>> e3c48680

nuitka (0.6.11+ds-1) unstable; urgency=medium

  * New upstream release.

 -- Kay Hayen <kay.hayen@gmail.com>  Sat, 23 Jan 2021 10:01:54 +0100

nuitka (0.6.10.5+ds-1) unstable; urgency=medium

  * New upstream hotfix release.

 -- Kay Hayen <kay.hayen@gmail.com>  Thu, 07 Jan 2021 11:04:59 +0100

nuitka (0.6.10.4+ds-1) unstable; urgency=medium

  * New upstream hotfix release.

 -- Kay Hayen <kay.hayen@gmail.com>  Tue, 29 Dec 2020 16:17:44 +0100

nuitka (0.6.10.3+ds-1) unstable; urgency=medium

  * New upstream hotfix release.

 -- Kay Hayen <kay.hayen@gmail.com>  Thu, 24 Dec 2020 16:30:17 +0100

nuitka (0.6.10.2+ds-1) unstable; urgency=medium

  * New upstream hotfix release.

 -- Kay Hayen <kay.hayen@gmail.com>  Sun, 20 Dec 2020 10:56:00 +0100

nuitka (0.6.10.1+ds-1) unstable; urgency=medium

  * New upstream hotfix release.

 -- Kay Hayen <kay.hayen@gmail.com>  Sun, 13 Dec 2020 19:47:53 +0100

nuitka (0.6.10+ds-1) unstable; urgency=medium

  * New upstream release.

 -- Kay Hayen <kay.hayen@gmail.com>  Mon, 07 Dec 2020 12:44:03 +0100

nuitka (0.6.9.7+ds-1) unstable; urgency=medium

  * New upstream hotfix release.

 -- Kay Hayen <kay.hayen@gmail.com>  Mon, 16 Nov 2020 11:20:22 +0100

nuitka (0.6.9.6+ds-1) unstable; urgency=medium

  * New upstream hotfix release.

 -- Kay Hayen <kay.hayen@gmail.com>  Wed, 04 Nov 2020 08:32:22 +0100

nuitka (0.6.9.5+ds-1) unstable; urgency=medium

  * New upstream hotfix release.

 -- Kay Hayen <kay.hayen@gmail.com>  Fri, 30 Oct 2020 13:49:19 +0100

nuitka (0.6.9.4+ds-1) unstable; urgency=medium

  * New upstream hotfix release.

 -- Kay Hayen <kay.hayen@gmail.com>  Mon, 19 Oct 2020 10:55:17 +0200

nuitka (0.6.9.3+ds-1) unstable; urgency=medium

  * New upstream hotfix release.

 -- Kay Hayen <kay.hayen@gmail.com>  Mon, 12 Oct 2020 17:17:10 +0200

nuitka (0.6.9.2+ds-1) unstable; urgency=medium

  * New upstream hotfix release.

 -- Kay Hayen <kay.hayen@gmail.com>  Sun, 04 Oct 2020 12:47:36 +0200

nuitka (0.6.9.1+ds-1) unstable; urgency=medium

  * New upstream hotfix release.

 -- Kay Hayen <kay.hayen@gmail.com>  Sat, 19 Sep 2020 14:38:08 +0200

nuitka (0.6.9+ds-1) unstable; urgency=medium

  * New upstream release.

 -- Kay Hayen <kay.hayen@gmail.com>  Mon, 14 Sep 2020 15:40:36 +0200

nuitka (0.6.8.4+ds-1) unstable; urgency=medium

  * New upstream hotfix release.

  * Source only upload. (Closes: #961896)

  * Updated VCS URLs. (Closes: #961895)

 -- Kay Hayen <kay.hayen@gmail.com>  Sat, 06 Jun 2020 09:58:32 +0200

nuitka (0.6.8.3+ds-1) unstable; urgency=medium

  * New upstream hotfix release.

 -- Kay Hayen <kay.hayen@gmail.com>  Sat, 23 May 2020 13:56:13 +0200

nuitka (0.6.8.2+ds-1) unstable; urgency=medium

  * New upstream hotfix release.

 -- Kay Hayen <kay.hayen@gmail.com>  Thu, 21 May 2020 15:04:13 +0200

nuitka (0.6.8.1+ds-1) unstable; urgency=medium

  * New upstream hotfix release.

  * Corrected copyright file format to not have emails.

 -- Kay Hayen <kay.hayen@gmail.com>  Fri, 15 May 2020 08:32:39 +0200

nuitka (0.6.8+ds-1) unstable; urgency=medium

  * New upstream release.

  * Changed dependencies to prefer Debian 11 packages.
    (Closes: #937166).

 -- Kay Hayen <kay.hayen@gmail.com>  Mon, 11 May 2020 16:41:34 +0200

nuitka (0.6.7+ds-1) unstable; urgency=medium

  * New upstream release.

  * The rst2pdf dependency is finally fixed
    (Closes: #943645) (Closes: #947573).

  * Enabled package build without Python2 (Closes: #937166)

 -- Kay Hayen <kay.hayen@gmail.com>  Thu, 23 Jan 2020 12:34:10 +0100

nuitka (0.6.6+ds-1) unstable; urgency=medium

  * New upstream release.

 -- Kay Hayen <kay.hayen@gmail.com>  Fri, 27 Dec 2019 08:47:38 +0100

nuitka (0.6.6~rc7+ds-1) unstable; urgency=medium

  * New upstream pre-release.

 -- Kay Hayen <kay.hayen@gmail.com>  Tue, 24 Sep 2019 08:49:41 +0200

nuitka (0.6.5+ds-1) unstable; urgency=medium

  * New upstream release.

 -- Kay Hayen <kay.hayen@gmail.com>  Sat, 27 Jul 2019 12:07:20 +0200

nuitka (0.6.4+ds-1) experimental; urgency=medium

  * New upstream release.

 -- Kay Hayen <kay.hayen@gmail.com>  Fri, 07 Jun 2019 23:30:22 +0200

nuitka (0.6.3.1+ds-1) experimental; urgency=medium

  * New upstream hotfix release.

 -- Kay Hayen <kay.hayen@gmail.com>  Thu, 25 Apr 2019 22:08:36 +0200

nuitka (0.6.3+ds-1) unstable; urgency=medium

  * New upstream release.

 -- Kay Hayen <kay.hayen@gmail.com>  Thu, 04 Apr 2019 06:12:30 +0200

nuitka (0.6.2+ds-1) unstable; urgency=medium

  * New upstream release.

 -- Kay Hayen <kay.hayen@gmail.com>  Sat, 16 Feb 2019 08:48:51 +0100

nuitka (0.6.1.1+ds-1) unstable; urgency=medium

  * New upstream hotfix release.

 -- Kay Hayen <kay.hayen@gmail.com>  Thu, 24 Jan 2019 09:13:53 +0100

nuitka (0.6.1+ds-1) unstable; urgency=medium

  * New upstream release.

  * Depend on python-pil over python-imaging (Closes: #917694).

 -- Kay Hayen <kay.hayen@gmail.com>  Sat, 05 Jan 2019 12:41:57 +0100

nuitka (0.6.0.6+ds-1) unstable; urgency=medium

  * New upstream hotfix release.

 -- Kay Hayen <kay.hayen@gmail.com>  Wed, 31 Oct 2018 09:03:57 +0100

nuitka (0.6.0.5+ds-1) unstable; urgency=medium

  * New upstream hotfix release.

 -- Kay Hayen <kay.hayen@gmail.com>  Thu, 18 Oct 2018 23:11:34 +0200

nuitka (0.6.0.4+ds-1) unstable; urgency=medium

  * New upstream hotfix release.

 -- Kay Hayen <kay.hayen@gmail.com>  Sun, 14 Oct 2018 08:26:48 +0200

nuitka (0.6.0.3+ds-1) unstable; urgency=medium

  * New upstream hotfix release.

 -- Kay Hayen <kay.hayen@gmail.com>  Sat, 06 Oct 2018 10:43:33 +0200

nuitka (0.6.0.2+ds-1) unstable; urgency=medium

  * New upstream hotfix release.

 -- Kay Hayen <kay.hayen@gmail.com>  Wed, 03 Oct 2018 10:41:52 +0200

nuitka (0.6.0.1+ds-1) unstable; urgency=medium

  * New upstream hotfix release.

 -- Kay Hayen <kay.hayen@gmail.com>  Thu, 27 Sep 2018 09:57:05 +0200

nuitka (0.6.0+ds-1) unstable; urgency=medium

  * New upstream release.

 -- Kay Hayen <kay.hayen@gmail.com>  Wed, 26 Sep 2018 07:00:04 +0200

nuitka (0.5.33+ds-1) unstable; urgency=medium

  * New upstream release.

 -- Kay Hayen <kay.hayen@gmail.com>  Thu, 13 Sep 2018 19:01:48 +0200

nuitka (0.5.32.8+ds-1) unstable; urgency=medium

  * New upstream hotfix release.

 -- Kay Hayen <kay.hayen@gmail.com>  Tue, 04 Sep 2018 14:58:47 +0200

nuitka (0.5.32.7+ds-1) unstable; urgency=medium

  * New upstream hotfix release.

 -- Kay Hayen <kay.hayen@gmail.com>  Thu, 23 Aug 2018 22:06:00 +0200

nuitka (0.5.32.6+ds-1) unstable; urgency=medium

  * New upstream hotfix release.

 -- Kay Hayen <kay.hayen@gmail.com>  Thu, 23 Aug 2018 20:05:18 +0200

nuitka (0.5.32.5+ds-1) unstable; urgency=medium

  * New upstream hotfix release.

 -- Kay Hayen <kay.hayen@gmail.com>  Wed, 15 Aug 2018 19:06:01 +0200

nuitka (0.5.32.4+ds-1) unstable; urgency=medium

  * New upstream hotfix release.

 -- Kay Hayen <kay.hayen@gmail.com>  Fri, 10 Aug 2018 12:06:44 +0200

nuitka (0.5.32.3+ds-1) unstable; urgency=medium

  * New upstream hotfix release.

 -- Kay Hayen <kay.hayen@gmail.com>  Sat, 04 Aug 2018 10:40:31 +0200

nuitka (0.5.32.2+ds-1) unstable; urgency=medium

  * New upstream hotfix release.

 -- Kay Hayen <kay.hayen@gmail.com>  Wed, 01 Aug 2018 17:38:43 +0200

nuitka (0.5.32.1+ds-1) unstable; urgency=medium

  * New upstream hotfix release.

 -- Kay Hayen <kay.hayen@gmail.com>  Sat, 28 Jul 2018 20:16:29 +0200

nuitka (0.5.32+ds-1) unstable; urgency=medium

  * New upstream release.

 -- Kay Hayen <kay.hayen@gmail.com>  Sat, 28 Jul 2018 15:07:21 +0200

nuitka (0.5.31+ds-1) unstable; urgency=medium

  * New upstream release.

 -- Kay Hayen <kay.hayen@gmail.com>  Mon, 09 Jul 2018 08:23:02 +0200

nuitka (0.5.30+ds-1) unstable; urgency=medium

  * New upstream release.

 -- Kay Hayen <kay.hayen@gmail.com>  Mon, 30 Apr 2018 09:50:54 +0200

nuitka (0.5.29.5+ds-1) unstable; urgency=medium

  * New upstream hotfix release.

 -- Kay Hayen <kay.hayen@gmail.com>  Wed, 25 Apr 2018 09:33:55 +0200

nuitka (0.5.29.4+ds-1) unstable; urgency=medium

  * New upstream hotfix release.

 -- Kay Hayen <kay.hayen@gmail.com>  Mon, 09 Apr 2018 20:22:37 +0200

nuitka (0.5.29.3+ds-1) unstable; urgency=medium

  * New upstream hotfix release.

 -- Kay Hayen <kay.hayen@gmail.com>  Sat, 31 Mar 2018 16:12:25 +0200

nuitka (0.5.29.2+ds-1) unstable; urgency=medium

  * New upstream hotfix release.

 -- Kay Hayen <kay.hayen@gmail.com>  Thu, 29 Mar 2018 10:19:24 +0200

nuitka (0.5.29.1+ds-1) unstable; urgency=medium

  * New upstream hotfix release.

 -- Kay Hayen <kay.hayen@gmail.com>  Tue, 27 Mar 2018 18:22:54 +0200

nuitka (0.5.29+ds-1) unstable; urgency=medium

  * New upstream release.

 -- Kay Hayen <kay.hayen@gmail.com>  Mon, 26 Mar 2018 20:13:44 +0200

nuitka (0.5.28.2+ds-1) unstable; urgency=medium

  * New upstream hotfix release.

 -- Kay Hayen <kay.hayen@gmail.com>  Wed, 29 Nov 2017 15:09:28 +0100

nuitka (0.5.28.1+ds-1) unstable; urgency=medium

  * New upstream hotfix release.
  * Also ignore sbuild non-existant directory (Closes: #871125).

 -- Kay Hayen <kay.hayen@gmail.com>  Sun, 22 Oct 2017 10:44:31 +0200

nuitka (0.5.28+ds-1) unstable; urgency=medium

  * New upstream release.

 -- Kay Hayen <kay.hayen@gmail.com>  Tue, 17 Oct 2017 10:03:56 +0200

nuitka (0.5.27+ds-1) unstable; urgency=medium

  * New upstream release.

 -- Kay Hayen <kay.hayen@gmail.com>  Sat, 22 Jul 2017 16:21:37 +0200

nuitka (0.5.26.4+ds-1) unstable; urgency=medium

  * New upstream hotfix release.
  * Recommend actual PyQT package (Closes: #866540).

 -- Kay Hayen <kay.hayen@gmail.com>  Mon, 03 Jul 2017 08:59:37 +0200

nuitka (0.5.26.3+ds-1) unstable; urgency=medium

  * New upstream hotfix release.

 -- Kay Hayen <kay.hayen@gmail.com>  Thu, 22 Jun 2017 08:08:53 +0200

nuitka (0.5.26.2+ds-1) unstable; urgency=medium

  * New upstream hotfix release.

 -- Kay Hayen <kay.hayen@gmail.com>  Sat, 17 Jun 2017 11:37:12 +0200

nuitka (0.5.26.1+ds-1) unstable; urgency=medium

  * New upstream hotfix release.

 -- Kay Hayen <kay.hayen@gmail.com>  Sat, 10 Jun 2017 13:09:51 +0200

nuitka (0.5.26+ds-1) unstable; urgency=medium

  * New upstream release.

 -- Kay Hayen <kay.hayen@gmail.com>  Wed, 07 Jun 2017 08:15:19 +0200

nuitka (0.5.25+ds-1) unstable; urgency=medium

  * New upstream release.

 -- Kay Hayen <kay.hayen@gmail.com>  Tue, 24 Jan 2017 06:13:46 +0100

nuitka (0.5.24.4+ds-1) unstable; urgency=medium

  * New upstream hotfix release.
  * Better detection of acceptable shared library loads from
    system paths for standalone tests (Closes: #844902).

 -- Kay Hayen <kay.hayen@gmail.com>  Sat, 10 Dec 2016 12:25:35 +0100

nuitka (0.5.24.3+ds-1) unstable; urgency=medium

  * New upstream hotfix release.

 -- Kay Hayen <kay.hayen@gmail.com>  Fri, 09 Dec 2016 06:50:55 +0100

nuitka (0.5.24.2+ds-1) unstable; urgency=medium

  * New upstream hotfix release.

 -- Kay Hayen <kay.hayen@gmail.com>  Wed, 30 Nov 2016 09:32:03 +0100

nuitka (0.5.24.1+ds-1) unstable; urgency=medium

  * New upstream hotfix release.

 -- Kay Hayen <kay.hayen@gmail.com>  Wed, 16 Nov 2016 08:16:53 +0100

nuitka (0.5.24+ds-1) unstable; urgency=medium

  * New upstream release.

 -- Kay Hayen <kay.hayen@gmail.com>  Mon, 14 Nov 2016 09:41:31 +0100

nuitka (0.5.23.2+ds-1) unstable; urgency=medium

  * New upstream hotfix release.

 -- Kay Hayen <kay.hayen@gmail.com>  Mon, 07 Nov 2016 07:55:11 +0100

nuitka (0.5.23.1+ds-1) unstable; urgency=medium

  * New upstream hotfix release.
  * Use of C11 compiler instead of C++ compiler, so we drop the
    versioned dependencies. (Closes: #835954)

 -- Kay Hayen <kay.hayen@gmail.com>  Sun, 16 Oct 2016 10:40:59 +0200

nuitka (0.5.23+ds-1) unstable; urgency=medium

  * New upstream release.

 -- Kay Hayen <kay.hayen@gmail.com>  Sun, 02 Oct 2016 18:14:41 +0200

nuitka (0.5.22+ds-1) unstable; urgency=medium

  * New upstream release.

 -- Kay Hayen <kay.hayen@gmail.com>  Tue, 16 Aug 2016 11:22:16 +0200

nuitka (0.5.21.3+ds-1) unstable; urgency=medium

  * New upstream hotfix release.

 -- Kay Hayen <kay.hayen@gmail.com>  Thu, 26 May 2016 14:51:39 +0200

nuitka (0.5.21.2+ds-1) unstable; urgency=medium

  * New upstream hotfix release.

 -- Kay Hayen <kay.hayen@gmail.com>  Sat, 14 May 2016 14:43:28 +0200

nuitka (0.5.21.1+ds-1) unstable; urgency=medium

  * New upstream hotfix release.

  * Depends on g++-5 now.

 -- Kay Hayen <kay.hayen@gmail.com>  Sat, 30 Apr 2016 07:59:57 +0200

nuitka (0.5.21+ds-1) unstable; urgency=medium

  * New upstream release.

 -- Kay Hayen <kay.hayen@gmail.com>  Sun, 24 Apr 2016 14:06:29 +0200

nuitka (0.5.20+ds-1) unstable; urgency=medium

  * New upstream release.

 -- Kay Hayen <kay.hayen@gmail.com>  Sun, 20 Mar 2016 08:11:16 +0100

nuitka (0.5.19.1+ds-1) unstable; urgency=medium

  * New upstream hotfix release.

 -- Kay Hayen <kay.hayen@gmail.com>  Tue, 15 Mar 2016 09:11:57 +0100

nuitka (0.5.19+ds-1) unstable; urgency=medium

  * New upstream release.

 -- Kay Hayen <kay.hayen@gmail.com>  Mon, 01 Feb 2016 07:53:08 +0100

nuitka (0.5.18.1+ds-1) unstable; urgency=medium

  * New upstream hotfix release.

 -- Kay Hayen <kay.hayen@gmail.com>  Sun, 24 Jan 2016 07:52:03 +0100

nuitka (0.5.18+ds-1) unstable; urgency=medium

  * New upstream release.

 -- Kay Hayen <kay.hayen@gmail.com>  Fri, 15 Jan 2016 07:48:41 +0100

nuitka (0.5.17.1+ds-1) unstable; urgency=medium

  * New upstream hotfix release.

 -- Kay Hayen <kay.hayen@gmail.com>  Thu, 14 Jan 2016 23:21:51 +0100

nuitka (0.5.17+ds-1) unstable; urgency=medium

  * New upstream release.

 -- Kay Hayen <kay.hayen@gmail.com>  Sun, 27 Dec 2015 15:18:39 +0100

nuitka (0.5.16.1+ds-1) unstable; urgency=medium

  * New upstream hotfix release.

 -- Kay Hayen <kay.hayen@gmail.com>  Thu, 03 Dec 2015 07:04:12 +0100

nuitka (0.5.16+ds-1) unstable; urgency=medium

  * New upstream release.

 -- Kay Hayen <kay.hayen@gmail.com>  Mon, 09 Nov 2015 18:30:07 +0100

nuitka (0.5.15+ds-1) unstable; urgency=medium

  * New upstream release.

 -- Kay Hayen <kay.hayen@gmail.com>  Mon, 12 Oct 2015 08:57:03 +0200

nuitka (0.5.14.3+ds-1) unstable; urgency=medium

  * New upstream hotfix release.

 -- Kay Hayen <kay.hayen@gmail.com>  Sun, 13 Sep 2015 12:26:59 +0200

nuitka (0.5.14.2+ds-1) unstable; urgency=medium

  * New upstream hotfix release.

 -- Kay Hayen <kay.hayen@gmail.com>  Mon, 07 Sep 2015 00:30:11 +0200

nuitka (0.5.14.1+ds-1) UNRELEASED; urgency=medium

  * New upstream hotfix release.

 -- Kay Hayen <kay.hayen@gmail.com>  Sun, 06 Sep 2015 22:37:22 +0200

nuitka (0.5.14+ds-1) unstable; urgency=medium

  * New upstream release.

 -- Kay Hayen <kay.hayen@gmail.com>  Thu, 27 Aug 2015 06:24:11 +0200

nuitka (0.5.13.8+ds-1) UNRELEASED; urgency=medium

  * New upstream hotfix release.

 -- Kay Hayen <kay.hayen@gmail.com>  Thu, 20 Aug 2015 11:55:53 +0200

nuitka (0.5.13.7+ds-1) UNRELEASED; urgency=medium

  * New upstream hotfix release.

 -- Kay Hayen <kay.hayen@gmail.com>  Tue, 18 Aug 2015 21:55:08 +0200

nuitka (0.5.13.6+ds-1) UNRELEASED; urgency=medium

  * New upstream hotfix release.

 -- Kay Hayen <kay.hayen@gmail.com>  Sun, 16 Aug 2015 14:38:46 +0200

nuitka (0.5.13.5+ds-1) UNRELEASED; urgency=medium

  * New upstream hotfix release.

 -- Kay Hayen <kay.hayen@gmail.com>  Sun, 16 Aug 2015 13:42:02 +0200

nuitka (0.5.13.4+ds-1) UNRELEASED; urgency=medium

  * New upstream hotfix release.

 -- Kay Hayen <kay.hayen@gmail.com>  Fri, 31 Jul 2015 17:24:40 +0200

nuitka (0.5.13.3+ds-1) UNRELEASED; urgency=medium

  * New upstream hotfix release.

 -- Kay Hayen <kay.hayen@gmail.com>  Wed, 29 Jul 2015 10:54:05 +0200

nuitka (0.5.13.2+ds-1) UNRELEASED; urgency=medium

  * New upstream hotfix release.

 -- Kay Hayen <kay.hayen@gmail.com>  Tue, 16 Jun 2015 10:29:12 +0200

nuitka (0.5.13.1+ds-1) UNRELEASED; urgency=medium

  * New upstream hotfix release.

 -- Kay Hayen <kay.hayen@gmail.com>  Mon, 04 May 2015 09:27:19 +0200

nuitka (0.5.13+ds-1) unstable; urgency=medium

  * New upstream release.

 -- Kay Hayen <kay.hayen@gmail.com>  Fri, 01 May 2015 10:44:27 +0200

nuitka (0.5.12.2+ds-1) UNRELEASED; urgency=medium

  * New upstream hotfix release.

 -- Kay Hayen <kay.hayen@gmail.com>  Sun, 26 Apr 2015 08:51:37 +0200

nuitka (0.5.12.1+ds-1) UNRELEASED; urgency=medium

  * New upstream hotfix release.

 -- Kay Hayen <kay.hayen@gmail.com>  Sat, 18 Apr 2015 09:35:06 +0200

nuitka (0.5.12+ds-1) experimental; urgency=medium

  * New upstream release.

 -- Kay Hayen <kay.hayen@gmail.com>  Mon, 06 Apr 2015 17:20:44 +0200

nuitka (0.5.11.2+ds-1) experimental; urgency=medium

  * New upstream hotfix release.

 -- Kay Hayen <kay.hayen@gmail.com>  Thu, 26 Mar 2015 20:09:06 +0100

nuitka (0.5.11.1+ds-1) experimental; urgency=medium

  * New upstream hotfix release.

 -- Kay Hayen <kay.hayen@gmail.com>  Mon, 23 Mar 2015 10:34:17 +0100

nuitka (0.5.11+ds-1) experimental; urgency=medium

  * New upstream release.

 -- Kay Hayen <kay.hayen@gmail.com>  Wed, 18 Mar 2015 08:38:39 +0100

nuitka (0.5.10.2+ds-1) experimental; urgency=medium

  * New upstream hotfix release.

 -- Kay Hayen <kay.hayen@gmail.com>  Tue, 10 Mar 2015 07:46:24 +0100

nuitka (0.5.10.1+ds-1) experimental; urgency=medium

  * New upstream hotfix release.

 -- Kay Hayen <kay.hayen@gmail.com>  Sun, 08 Mar 2015 11:56:55 +0100

nuitka (0.5.10+ds-1) experimental; urgency=medium

  * New upstream release.

 -- Kay Hayen <kay.hayen@gmail.com>  Thu, 05 Mar 2015 07:43:43 +0100

nuitka (0.5.9+ds-1) experimental; urgency=medium

  * New upstream release.

 -- Kay Hayen <kay.hayen@gmail.com>  Thu, 29 Jan 2015 08:18:06 +0100

nuitka (0.5.8+ds-1) experimental; urgency=medium

  * New upstream release.

 -- Kay Hayen <kay.hayen@gmail.com>  Thu, 15 Jan 2015 04:11:03 +0100

nuitka (0.5.7.1+ds-1) experimental; urgency=medium

  * New upstream hotfix release.

 -- Kay Hayen <kay.hayen@gmail.com>  Fri, 09 Jan 2015 13:52:15 +0100

nuitka (0.5.7+ds-1) UNRELEASED; urgency=medium

  * New upstream release.

 -- Kay Hayen <kay.hayen@gmail.com>  Thu, 01 Jan 2015 10:52:03 +0100

nuitka (0.5.6.1+ds-1) UNRELEASED; urgency=medium

  * New upstream hotfix release.

 -- Kay Hayen <kay.hayen@gmail.com>  Sun, 21 Dec 2014 08:32:58 +0100

nuitka (0.5.6+ds-1) UNRELEASED; urgency=medium

  * New upstream release.
  * Added support for hardening-wrapper to be installed.

 -- Kay Hayen <kay.hayen@gmail.com>  Fri, 19 Dec 2014 08:39:17 +0100

nuitka (0.5.5.3+ds-1) unstable; urgency=medium

  * New upstream hotfix release.
  * Added support for armhf architecture.

 -- Kay Hayen <kay.hayen@gmail.com>  Fri, 24 Oct 2014 17:33:59 +0200

nuitka (0.5.5.2+ds-1) unstable; urgency=medium

  * New upstream hotfix release.
  * Bump to Standards Version 3.9.6, no changes needed.

 -- Kay Hayen <kay.hayen@gmail.com>  Fri, 17 Oct 2014 07:56:05 +0200

nuitka (0.5.5+ds-1) unstable; urgency=medium

  * New upstream release.

 -- Kay Hayen <kay.hayen@gmail.com>  Sun, 05 Oct 2014 19:28:20 +0200

nuitka (0.5.4.3+ds-1) unstable; urgency=medium

  * New upstream hotfix release.

 -- Kay Hayen <kay.hayen@gmail.com>  Thu, 21 Aug 2014 09:41:37 +0200

nuitka (0.5.3.5+ds-1) unstable; urgency=medium

  * New upstream hotfix release.

 -- Kay Hayen <kay.hayen@gmail.com>  Fri, 18 Jul 2014 07:28:17 +0200

nuitka (0.5.3.3+ds-1) unstable; urgency=medium

  * New upstream release.
  * Original version didn't build for all versions due to error message
    changes, this release adapts to.

 -- Kay Hayen <kay.hayen@gmail.com>  Sat, 12 Jul 2014 20:50:01 +0200

nuitka (0.5.2+ds-1) unstable; urgency=medium

  * New upstream release.
  * Permit building using cowbuilder, eatmydata (Closes: #749518)
  * Do not require gcc in build-depends
    (Closes: #747984) (Closes: #748005) (Closes: #751325)

 -- Kay Hayen <kay.hayen@gmail.com>  Mon, 23 Jun 2014 08:17:57 +0200

nuitka (0.5.1.1+ds-1) unstable; urgency=medium

  * New upstream hotfix release.

 -- Kay Hayen <kay.hayen@gmail.com>  Thu, 06 Mar 2014 10:44:28 +0100

nuitka (0.5.1+ds-1) unstable; urgency=medium

  * New upstream release.

 -- Kay Hayen <kay.hayen@gmail.com>  Thu, 06 Mar 2014 09:33:51 +0100

nuitka (0.5.0.1+ds-1) unstable; urgency=medium

  * New upstream hotfix release.

 -- Kay Hayen <kay.hayen@gmail.com>  Mon, 13 Jan 2014 23:37:37 +0100

nuitka (0.5.0+ds-1) unstable; urgency=medium

  * New upstream release.
  * Added missing build dependency to process PNG images.

 -- Kay Hayen <kay.hayen@gmail.com>  Fri, 03 Jan 2014 19:18:18 +0100

nuitka (0.4.7.1+ds-1) unstable; urgency=low

  * New upstream hotfix release.

 -- Kay Hayen <kay.hayen@gmail.com>  Tue, 03 Dec 2013 08:44:31 +0100

nuitka (0.4.7+ds-1) UNRELEASED; urgency=low

  * New upstream release.
  * Handle unknown encoding error message change of CPython 2.7.6
    that was backported to CPython 2.7.5+ as well.
    (Closes: #730956)

 -- Kay Hayen <kay.hayen@gmail.com>  Mon, 02 Dec 2013 09:15:12 +0100

nuitka (0.4.6.2+ds-1) unstable; urgency=low

  * New upstream hotfix release.

 -- Kay Hayen <kayhayen@gmx.de>  Fri, 01 Nov 2013 19:07:42 +0100

nuitka (0.4.6+ds-1) unstable; urgency=low

  * New upstream release.

 -- Kay Hayen <kayhayen@gmx.de>  Sun, 27 Oct 2013 21:29:26 +0100

nuitka (0.4.5.1+ds-1) unstable; urgency=low

  * New upstream hotfix release.
  * Corrects upstream Issue#106.

 -- Kay Hayen <kayhayen@gmx.de>  Wed, 25 Sep 2013 14:29:55 +0200

nuitka (0.4.5+ds-1) unstable; urgency=low

  * New upstream release.

 -- Kay Hayen <kayhayen@gmx.de>  Sun, 18 Aug 2013 09:06:29 +0200

nuitka (0.4.4.2+ds-1) unstable; urgency=low

  * New upstream hotfix release.
  * Corrects upstream Issue#98.
  * Corrects upstream Issue#100.
  * Corrects upstream Issue#101.
  * Corrects upstream Issue#102.

 -- Kay Hayen <kayhayen@gmx.de>  Sat, 20 Jul 2013 09:08:29 +0200

nuitka (0.4.4.1+ds-1) unstable; urgency=low

  * New upstream hotfix release.
  * Corrects upstream Issue#95.
  * Corrects upstream Issue#96.

 -- Kay Hayen <kayhayen@gmx.de>  Sat, 13 Jul 2013 11:56:21 +0200

nuitka (0.4.4+ds-1) unstable; urgency=low

  * New upstream release.
  * Upstream now supports Python3.3 and threads.
  * Bump to Standards Version 3.9.4, no changes needed.
  * Fix support for modules and Python3 was broken (Closes: #711459)
  * Fix encoding error changes  Python 2.7.5 (Closes: #713531)

 -- Kay Hayen <kayhayen@gmx.de>  Tue, 25 Jun 2013 10:46:40 +0200

nuitka (0.4.3+ds-1) unstable; urgency=low

  * New upstream release.

 -- Kay Hayen <kayhayen@gmx.de>  Sat, 18 May 2013 10:16:25 +0200

nuitka (0.4.2+ds-1) unstable; urgency=low

  * New upstream release.

 -- Kay Hayen <kayhayen@gmx.de>  Fri, 29 Mar 2013 11:05:08 +0100

nuitka (0.4.1+ds-1) unstable; urgency=low

  * New upstream release.

 -- Kay Hayen <kayhayen@gmx.de>  Tue, 05 Mar 2013 08:15:41 +0100

nuitka (0.4.0+ds-1) UNRELEASED; urgency=low

  * New upstream release.
  * Changes so the Debian package can be backported to Squeeze as well.

 -- Kay Hayen <kayhayen@gmx.de>  Sat, 09 Feb 2013 10:08:15 +0100

nuitka (0.3.25+ds-1) unstable; urgency=low

  * New upstream release.
  * Register the User Manual with "doc-base".

 -- Kay Hayen <kayhayen@gmx.de>  Sun, 11 Nov 2012 13:57:32 +0100

nuitka (0.3.24.1+ds-1) unstable; urgency=low

  * New upstream hotfix release.
  * Corrects upstream Issue#46.

 -- Kay Hayen <kayhayen@gmx.de>  Sat, 08 Sep 2012 22:30:11 +0000

nuitka (0.3.24+ds-1) unstable; urgency=low

  * New upstream release.
  * Detect the absence of "g++" and gracefully fallback to the
    compiler depended on. (Closes: #682146)
  * Changed usage of "temp" files in developer scripts to be
    secure. (Closes: #682145)
  * Added support for "DEB_BUILD_OPTIONS=nocheck" to skip the
    test runs. (Closes: #683090)

 -- Kay Hayen <kayhayen@gmx.de>  Sat, 18 Aug 2012 21:19:17 +0200

nuitka (0.3.23.1+ds-1) unstable; urgency=low

  * New upstream hotfix release.
  * Corrects upstream Issue#40, Issue#41, and Issue#42.

 -- Kay Hayen <kayhayen@gmx.de>  Mon, 16 Jul 2012 07:25:41 +0200

nuitka (0.3.23+ds-1) unstable; urgency=low

  * New upstream release.
  * License for Nuitka is now Apache License 2.0, no more GPLv3.
  * Corrects upstream Issue#37 and Issue#38.

 -- Kay Hayen <kayhayen@gmx.de>  Sun, 01 Jul 2012 00:00:57 +0200

nuitka (0.3.22.1+ds-1) unstable; urgency=low

  * New upstream hotfix release.
  * Corrected copyright file syntax error found by new lintian
    version.
  * Corrects upstream Issue#19.

 -- Kay Hayen <kayhayen@gmx.de>  Sat, 16 Jun 2012 08:58:30 +0200

nuitka (0.3.22+ds-1) unstable; urgency=low

  * New upstream release.

 -- Kay Hayen <kayhayen@gmx.de>  Sun, 13 May 2012 12:51:16 +0200

nuitka (0.3.21+ds-1) unstable; urgency=low

  * New upstream release.

 -- Kay Hayen <kayhayen@gmx.de>  Thu, 12 Apr 2012 20:24:01 +0200

nuitka (0.3.20.2+ds-1) unstable; urgency=low

  * New upstream hotfix release.
  * Corrects upstream Issue#35.
  * Bump to Standards Version 3.9.3, no changes needed.
  * In the alternative build dependencies, designed to make the
    Python3 build dependency optional, put option that is going
    to work on "unstable" first. (Closes: #665021)

 -- Kay Hayen <kayhayen@gmx.de>  Tue, 03 Apr 2012 22:31:36 +0200

nuitka (0.3.20.1+ds-1) unstable; urgency=low

  * New upstream hotfix release.
  * Corrects upstream Issue#34.

 -- Kay Hayen <kayhayen@gmx.de>  Sat, 03 Mar 2012 10:18:30 +0100

nuitka (0.3.20+ds-1) unstable; urgency=low

  * New upstream release.
  * Added upstream "Changelog.rst" as "changelog"

 -- Kay Hayen <kayhayen@gmx.de>  Mon, 27 Feb 2012 09:32:10 +0100

nuitka (0.3.19.2+ds-1) unstable; urgency=low

  * New upstream hotfix release.
  * Corrects upstream Issue#32.

 -- Kay Hayen <kayhayen@gmx.de>  Sun, 12 Feb 2012 20:33:30 +0100

nuitka (0.3.19.1+ds-1) unstable; urgency=low

  * New upstream hotfix release.
  * Corrects upstream Issue#30 and Issue#31.

 -- Kay Hayen <kayhayen@gmx.de>  Sat, 28 Jan 2012 07:27:38 +0100

nuitka (0.3.19+ds-1) unstable; urgency=low

  * New upstream release.
  * Improvements to option groups layout in manpages, and broken
    whitespace for "--recurse-to" option. (Closes: #655910)
  * Documented new option "--recurse-directory" in man page with
    example.
  * Made the "debian/watch" file ignore upstream pre-releases,
    these shall not be considered for this package.
  * Aligned depended version with build depended versions.
  * Depend on "python-dev" as well, needed to compile against
    "libpython".
  * Build depend on "python-dev-all" and "python-dbg-all" to
    execute tests with both all supported Python versions.
  * Build depend on "python3.2-dev-all" and "python3-dbg-all"
    to execute tests with Python3 as well. It is currently not
    supported by upstream, this is only preparatory.
  * Added suggestion of "ccache", can speed up the compilation
    process.

 -- Kay Hayen <kayhayen@gmx.de>  Tue, 17 Jan 2012 10:29:45 +0100

nuitka (0.3.18+ds-1) unstable; urgency=low

  * New upstream release.
  * Lowered dependencies so that a backport to Ubuntu Natty and
    higher is now feasible. A "scons >=2.0.0" is good enough,
    and so is "g++-4.5" as well.
  * Don't require the PDF generation to be successful on older
    Ubuntu versions as it crashes due to old "rst2pdf" bugs.

 -- Kay Hayen <kayhayen@gmx.de>  Thu, 12 Jan 2012 19:55:43 +0100

nuitka (0.3.18~pre2+ds-1) unstable; urgency=low

  * New upstream pre-release.
  * First upload to unstable, many thanks to my reviewer and
    sponsor Yaroslav Halchenko <debian@onerussian.com>
  * New maintainer (Closes: #648489)
  * Added Developer Manual to the generated PDF documentation.
  * Added python-dbg to Build-Depends to also execcute reference
    count tests.
  * Changed copyright file to reference Apache license via its
    standard Debian location as well.

 -- Kay Hayen <kayhayen@gmx.de>  Tue, 10 Jan 2012 22:21:56 +0100

nuitka (0.3.17+ds-1) UNRELEASED; urgency=low

  * New upstream release.
  * Updated man page to use new "--recurse-*" options in examples
    over removed "--deep*" options.
  * Completed copyright file according to "licensecheck" findings
    and updated files accordingly. Put the included tests owned
    by upstream into public domain.
  * Use a "+ds" file as orig source with inline copy of Scons
    already removed instead of doing it as a patch.
  * Also removed the benchmark tests from "+ds" file, not useful
    to be provided with Nuitka.
  * Added syntax tests, these were omitted by mistake previously.
  * Run the test suite at package build time, it checks the basic
    tests, syntax error tests, program tests, and the compile
    itself test.
  * Added run time dependencies also as build time dependencies
    to be able to execute the tests.
  * Corrected handling of upstream pre-release names in the watch
    file.
  * Changed contributor notice to only require "Apache License 2.0"
    for the new parts.
  * Put Debian packaging and owned tests under "Apache License 2.0"
    as well.

 -- Kay Hayen <kayhayen@gmx.de>  Mon, 09 Jan 2012 09:02:19 +0100

nuitka (0.3.16-1) UNRELEASED; urgency=low

  * New upstream release.
  * Updated debian/copyright URI to match the latest one.
  * Updated debian/copyright to DEP5 changes.
  * Added Nuitka homepage to debian/control.
  * Added watch file, so uscan works.
  * Added git pointers to git repository and gitweb to the
    package control file.
  * Corrected examples section in man page to correctly escape "-".
  * Added meaningful "what is" to manpages.
  * Bump to Standards Version 3.9.2, no changes needed.
  * Added extended description to address lintian warning.

 -- Kay Hayen <kayhayen@gmx.de>  Sun, 18 Dec 2011 13:01:10 +0100

nuitka (0.3.15-1) UNRELEASED; urgency=low

  * New upstream release.
  * Renamed "/usr/bin/Python" to "/usr/bin/nuitka-python".
  * Added man pages for "nuitka" and "nuitka-python", the first
    with an examples section that shows the most important uses
    of the "nuitka" binary.
  * Removed foreign code for Windows generators, removed from
    debian/copyright.
  * Lowered dependency for Scons to what Ubuntu Oneiric has and
    what we have as an inline copy, (scons >=2.0.1) should be
    sufficient.
  * Recommend python-lxml, as it's used by Nuitka to dump XML
    representation.
  * Recommend python-qt4, as it may be used to display the node
    tree in a window.
  * Removed inline copy of Scons from the binary package.
  * Added patch to remove the setting nuitka package in sys.path,
    not needed in Debian.

 -- Kay Hayen <kayhayen@gmx.de>  Thu, 01 Dec 2011 22:43:33 +0100

nuitka (0.3.15pre2-1) UNRELEASED; urgency=low

  * Initial Debian package.

 -- Kay Hayen <kayhayen@gmx.de>  Fri, 11 Nov 2011 20:58:55 +0100<|MERGE_RESOLUTION|>--- conflicted
+++ resolved
@@ -1,16 +1,14 @@
-<<<<<<< HEAD
 nuitka (0.6.12~rc1+ds-1) unstable; urgency=medium
 
   * New upstream pre-release.
 
  -- Kay Hayen <kay.hayen@gmail.com>  Sat, 23 Jan 2021 10:15:48 +0100
-=======
+
 nuitka (0.6.11.1+ds-1) unstable; urgency=medium
 
   * New upstream hotfix release.
 
  -- Kay Hayen <kay.hayen@gmail.com>  Sun, 24 Jan 2021 17:55:22 +0100
->>>>>>> e3c48680
 
 nuitka (0.6.11+ds-1) unstable; urgency=medium
 
