--- conflicted
+++ resolved
@@ -1,16 +1,14 @@
-<<<<<<< HEAD
 nuitka (1.7~rc1+ds-1) unstable; urgency=medium
 
   * New upstream pre-release.
 
  -- Kay Hayen <kay.hayen@gmail.com>  Mon, 29 May 2023 10:05:25 +0200
-=======
+
 nuitka (1.6.1+ds-1) unstable; urgency=medium
 
   * New upstream hotfix release.
 
  -- Kay Hayen <kay.hayen@gmail.com>  Mon, 05 Jun 2023 11:35:18 +0200
->>>>>>> c3a98f88
 
 nuitka (1.6+ds-1) unstable; urgency=medium
 
