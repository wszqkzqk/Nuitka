<<<<<<< HEAD
nuitka (0.6.15~rc6+ds-1) unstable; urgency=medium

  * New upstream pre-release.

 -- Kay Hayen <kay.hayen@gmail.com>  Tue, 04 May 2021 09:36:45 +0200
=======
nuitka (0.6.14.7+ds-1) unstable; urgency=medium

  * New upstream hotfix release.

 -- Kay Hayen <kay.hayen@gmail.com>  Mon, 10 May 2021 16:25:14 +0200
>>>>>>> 0dcc3d5e

nuitka (0.6.14.6+ds-1) unstable; urgency=medium

  * New upstream hotfix release.

 -- Kay Hayen <kay.hayen@gmail.com>  Mon, 03 May 2021 07:57:04 +0200

nuitka (0.6.14.5+ds-1) experimental; urgency=medium

  * New upstream hotfix release.

 -- Kay Hayen <kay.hayen@gmail.com>  Thu, 22 Apr 2021 08:51:05 +0200

nuitka (0.6.14.4+ds-1) unstable; urgency=medium

  * New upstream hotfix release.

 -- Kay Hayen <kay.hayen@gmail.com>  Sun, 18 Apr 2021 16:13:42 +0200

nuitka (0.6.14.3+ds-1) unstable; urgency=medium

  * New upstream hotfix release.

 -- Kay Hayen <kay.hayen@gmail.com>  Sun, 18 Apr 2021 10:29:07 +0200

nuitka (0.6.14.2+ds-1) unstable; urgency=medium

  * New upstream hotfix release.

 -- Kay Hayen <kay.hayen@gmail.com>  Sat, 17 Apr 2021 11:03:23 +0200

nuitka (0.6.14.1+ds-1) unstable; urgency=medium

  * New upstream hotfix release.

 -- Kay Hayen <kay.hayen@gmail.com>  Fri, 16 Apr 2021 07:49:30 +0200

nuitka (0.6.14+ds-1) unstable; urgency=medium

  * New upstream release.

 -- Kay Hayen <kay.hayen@gmail.com>  Thu, 15 Apr 2021 11:09:55 +0200

nuitka (0.6.13.3+ds-1) unstable; urgency=medium

  * New upstream hotfix release.

 -- Kay Hayen <kay.hayen@gmail.com>  Sun, 04 Apr 2021 11:11:56 +0200

nuitka (0.6.13.2+ds-1) unstable; urgency=medium

  * New upstream hotfix release.

 -- Kay Hayen <kay.hayen@gmail.com>  Sat, 27 Mar 2021 19:44:51 +0100

nuitka (0.6.13.1+ds-1) unstable; urgency=medium

  * New upstream hotfix release.

 -- Kay Hayen <kay.hayen@gmail.com>  Fri, 26 Mar 2021 14:28:02 +0100

nuitka (0.6.13+ds-1) unstable; urgency=medium

  * New upstream release.

 -- Kay Hayen <kay.hayen@gmail.com>  Wed, 17 Mar 2021 08:58:23 +0100

nuitka (0.6.12.4+ds-1) unstable; urgency=medium

  * New upstream hotfix release.

 -- Kay Hayen <kay.hayen@gmail.com>  Thu, 11 Mar 2021 12:16:01 +0100

nuitka (0.6.12.3+ds-1) unstable; urgency=medium

  * New upstream hotfix release.

 -- Kay Hayen <kay.hayen@gmail.com>  Sun, 21 Feb 2021 06:04:51 +0100

nuitka (0.6.12.2+ds-1) unstable; urgency=medium

  * New upstream hotfix release.

 -- Kay Hayen <kay.hayen@gmail.com>  Sun, 14 Feb 2021 14:25:06 +0100

nuitka (0.6.12.1+ds-1) unstable; urgency=medium

  * New upstream hotfix release.

 -- Kay Hayen <kay.hayen@gmail.com>  Wed, 10 Feb 2021 00:23:11 +0100

nuitka (0.6.12+ds-1) unstable; urgency=medium

  * New upstream release.

 -- Kay Hayen <kay.hayen@gmail.com>  Tue, 09 Feb 2021 11:08:35 +0100

nuitka (0.6.11.6+ds-1) unstable; urgency=medium

  * New upstream hotfix release.

 -- Kay Hayen <kay.hayen@gmail.com>  Sun, 07 Feb 2021 19:59:48 +0100

nuitka (0.6.11.5+ds-1) unstable; urgency=medium

  * New upstream hotfix release.

 -- Kay Hayen <kay.hayen@gmail.com>  Mon, 01 Feb 2021 12:17:21 +0100

nuitka (0.6.11.4+ds-1) unstable; urgency=medium

  * New upstream hotfix release.

 -- Kay Hayen <kay.hayen@gmail.com>  Wed, 27 Jan 2021 17:09:48 +0100

nuitka (0.6.11.3+ds-1) unstable; urgency=medium

  * New upstream hotfix release.

 -- Kay Hayen <kay.hayen@gmail.com>  Tue, 26 Jan 2021 11:16:07 +0100

nuitka (0.6.11.2+ds-1) unstable; urgency=medium

  * New upstream hotfix release.

 -- Kay Hayen <kay.hayen@gmail.com>  Mon, 25 Jan 2021 20:14:39 +0100

nuitka (0.6.11.1+ds-1) unstable; urgency=medium

  * New upstream hotfix release.

 -- Kay Hayen <kay.hayen@gmail.com>  Sun, 24 Jan 2021 17:55:22 +0100

nuitka (0.6.11+ds-1) unstable; urgency=medium

  * New upstream release.

 -- Kay Hayen <kay.hayen@gmail.com>  Sat, 23 Jan 2021 10:01:54 +0100

nuitka (0.6.10.5+ds-1) unstable; urgency=medium

  * New upstream hotfix release.

 -- Kay Hayen <kay.hayen@gmail.com>  Thu, 07 Jan 2021 11:04:59 +0100

nuitka (0.6.10.4+ds-1) unstable; urgency=medium

  * New upstream hotfix release.

 -- Kay Hayen <kay.hayen@gmail.com>  Tue, 29 Dec 2020 16:17:44 +0100

nuitka (0.6.10.3+ds-1) unstable; urgency=medium

  * New upstream hotfix release.

 -- Kay Hayen <kay.hayen@gmail.com>  Thu, 24 Dec 2020 16:30:17 +0100

nuitka (0.6.10.2+ds-1) unstable; urgency=medium

  * New upstream hotfix release.

 -- Kay Hayen <kay.hayen@gmail.com>  Sun, 20 Dec 2020 10:56:00 +0100

nuitka (0.6.10.1+ds-1) unstable; urgency=medium

  * New upstream hotfix release.

 -- Kay Hayen <kay.hayen@gmail.com>  Sun, 13 Dec 2020 19:47:53 +0100

nuitka (0.6.10+ds-1) unstable; urgency=medium

  * New upstream release.

 -- Kay Hayen <kay.hayen@gmail.com>  Mon, 07 Dec 2020 12:44:03 +0100

nuitka (0.6.9.7+ds-1) unstable; urgency=medium

  * New upstream hotfix release.

 -- Kay Hayen <kay.hayen@gmail.com>  Mon, 16 Nov 2020 11:20:22 +0100

nuitka (0.6.9.6+ds-1) unstable; urgency=medium

  * New upstream hotfix release.

 -- Kay Hayen <kay.hayen@gmail.com>  Wed, 04 Nov 2020 08:32:22 +0100

nuitka (0.6.9.5+ds-1) unstable; urgency=medium

  * New upstream hotfix release.

 -- Kay Hayen <kay.hayen@gmail.com>  Fri, 30 Oct 2020 13:49:19 +0100

nuitka (0.6.9.4+ds-1) unstable; urgency=medium

  * New upstream hotfix release.

 -- Kay Hayen <kay.hayen@gmail.com>  Mon, 19 Oct 2020 10:55:17 +0200

nuitka (0.6.9.3+ds-1) unstable; urgency=medium

  * New upstream hotfix release.

 -- Kay Hayen <kay.hayen@gmail.com>  Mon, 12 Oct 2020 17:17:10 +0200

nuitka (0.6.9.2+ds-1) unstable; urgency=medium

  * New upstream hotfix release.

 -- Kay Hayen <kay.hayen@gmail.com>  Sun, 04 Oct 2020 12:47:36 +0200

nuitka (0.6.9.1+ds-1) unstable; urgency=medium

  * New upstream hotfix release.

 -- Kay Hayen <kay.hayen@gmail.com>  Sat, 19 Sep 2020 14:38:08 +0200

nuitka (0.6.9+ds-1) unstable; urgency=medium

  * New upstream release.

 -- Kay Hayen <kay.hayen@gmail.com>  Mon, 14 Sep 2020 15:40:36 +0200

nuitka (0.6.8.4+ds-1) unstable; urgency=medium

  * New upstream hotfix release.

  * Source only upload. (Closes: #961896)

  * Updated VCS URLs. (Closes: #961895)

 -- Kay Hayen <kay.hayen@gmail.com>  Sat, 06 Jun 2020 09:58:32 +0200

nuitka (0.6.8.3+ds-1) unstable; urgency=medium

  * New upstream hotfix release.

 -- Kay Hayen <kay.hayen@gmail.com>  Sat, 23 May 2020 13:56:13 +0200

nuitka (0.6.8.2+ds-1) unstable; urgency=medium

  * New upstream hotfix release.

 -- Kay Hayen <kay.hayen@gmail.com>  Thu, 21 May 2020 15:04:13 +0200

nuitka (0.6.8.1+ds-1) unstable; urgency=medium

  * New upstream hotfix release.

  * Corrected copyright file format to not have emails.

 -- Kay Hayen <kay.hayen@gmail.com>  Fri, 15 May 2020 08:32:39 +0200

nuitka (0.6.8+ds-1) unstable; urgency=medium

  * New upstream release.

  * Changed dependencies to prefer Debian 11 packages.
    (Closes: #937166).

 -- Kay Hayen <kay.hayen@gmail.com>  Mon, 11 May 2020 16:41:34 +0200

nuitka (0.6.7+ds-1) unstable; urgency=medium

  * New upstream release.

  * The rst2pdf dependency is finally fixed
    (Closes: #943645) (Closes: #947573).

  * Enabled package build without Python2 (Closes: #937166)

 -- Kay Hayen <kay.hayen@gmail.com>  Thu, 23 Jan 2020 12:34:10 +0100

nuitka (0.6.6+ds-1) unstable; urgency=medium

  * New upstream release.

 -- Kay Hayen <kay.hayen@gmail.com>  Fri, 27 Dec 2019 08:47:38 +0100

nuitka (0.6.6~rc7+ds-1) unstable; urgency=medium

  * New upstream pre-release.

 -- Kay Hayen <kay.hayen@gmail.com>  Tue, 24 Sep 2019 08:49:41 +0200

nuitka (0.6.5+ds-1) unstable; urgency=medium

  * New upstream release.

 -- Kay Hayen <kay.hayen@gmail.com>  Sat, 27 Jul 2019 12:07:20 +0200

nuitka (0.6.4+ds-1) experimental; urgency=medium

  * New upstream release.

 -- Kay Hayen <kay.hayen@gmail.com>  Fri, 07 Jun 2019 23:30:22 +0200

nuitka (0.6.3.1+ds-1) experimental; urgency=medium

  * New upstream hotfix release.

 -- Kay Hayen <kay.hayen@gmail.com>  Thu, 25 Apr 2019 22:08:36 +0200

nuitka (0.6.3+ds-1) unstable; urgency=medium

  * New upstream release.

 -- Kay Hayen <kay.hayen@gmail.com>  Thu, 04 Apr 2019 06:12:30 +0200

nuitka (0.6.2+ds-1) unstable; urgency=medium

  * New upstream release.

 -- Kay Hayen <kay.hayen@gmail.com>  Sat, 16 Feb 2019 08:48:51 +0100

nuitka (0.6.1.1+ds-1) unstable; urgency=medium

  * New upstream hotfix release.

 -- Kay Hayen <kay.hayen@gmail.com>  Thu, 24 Jan 2019 09:13:53 +0100

nuitka (0.6.1+ds-1) unstable; urgency=medium

  * New upstream release.

  * Depend on python-pil over python-imaging (Closes: #917694).

 -- Kay Hayen <kay.hayen@gmail.com>  Sat, 05 Jan 2019 12:41:57 +0100

nuitka (0.6.0.6+ds-1) unstable; urgency=medium

  * New upstream hotfix release.

 -- Kay Hayen <kay.hayen@gmail.com>  Wed, 31 Oct 2018 09:03:57 +0100

nuitka (0.6.0.5+ds-1) unstable; urgency=medium

  * New upstream hotfix release.

 -- Kay Hayen <kay.hayen@gmail.com>  Thu, 18 Oct 2018 23:11:34 +0200

nuitka (0.6.0.4+ds-1) unstable; urgency=medium

  * New upstream hotfix release.

 -- Kay Hayen <kay.hayen@gmail.com>  Sun, 14 Oct 2018 08:26:48 +0200

nuitka (0.6.0.3+ds-1) unstable; urgency=medium

  * New upstream hotfix release.

 -- Kay Hayen <kay.hayen@gmail.com>  Sat, 06 Oct 2018 10:43:33 +0200

nuitka (0.6.0.2+ds-1) unstable; urgency=medium

  * New upstream hotfix release.

 -- Kay Hayen <kay.hayen@gmail.com>  Wed, 03 Oct 2018 10:41:52 +0200

nuitka (0.6.0.1+ds-1) unstable; urgency=medium

  * New upstream hotfix release.

 -- Kay Hayen <kay.hayen@gmail.com>  Thu, 27 Sep 2018 09:57:05 +0200

nuitka (0.6.0+ds-1) unstable; urgency=medium

  * New upstream release.

 -- Kay Hayen <kay.hayen@gmail.com>  Wed, 26 Sep 2018 07:00:04 +0200

nuitka (0.5.33+ds-1) unstable; urgency=medium

  * New upstream release.

 -- Kay Hayen <kay.hayen@gmail.com>  Thu, 13 Sep 2018 19:01:48 +0200

nuitka (0.5.32.8+ds-1) unstable; urgency=medium

  * New upstream hotfix release.

 -- Kay Hayen <kay.hayen@gmail.com>  Tue, 04 Sep 2018 14:58:47 +0200

nuitka (0.5.32.7+ds-1) unstable; urgency=medium

  * New upstream hotfix release.

 -- Kay Hayen <kay.hayen@gmail.com>  Thu, 23 Aug 2018 22:06:00 +0200

nuitka (0.5.32.6+ds-1) unstable; urgency=medium

  * New upstream hotfix release.

 -- Kay Hayen <kay.hayen@gmail.com>  Thu, 23 Aug 2018 20:05:18 +0200

nuitka (0.5.32.5+ds-1) unstable; urgency=medium

  * New upstream hotfix release.

 -- Kay Hayen <kay.hayen@gmail.com>  Wed, 15 Aug 2018 19:06:01 +0200

nuitka (0.5.32.4+ds-1) unstable; urgency=medium

  * New upstream hotfix release.

 -- Kay Hayen <kay.hayen@gmail.com>  Fri, 10 Aug 2018 12:06:44 +0200

nuitka (0.5.32.3+ds-1) unstable; urgency=medium

  * New upstream hotfix release.

 -- Kay Hayen <kay.hayen@gmail.com>  Sat, 04 Aug 2018 10:40:31 +0200

nuitka (0.5.32.2+ds-1) unstable; urgency=medium

  * New upstream hotfix release.

 -- Kay Hayen <kay.hayen@gmail.com>  Wed, 01 Aug 2018 17:38:43 +0200

nuitka (0.5.32.1+ds-1) unstable; urgency=medium

  * New upstream hotfix release.

 -- Kay Hayen <kay.hayen@gmail.com>  Sat, 28 Jul 2018 20:16:29 +0200

nuitka (0.5.32+ds-1) unstable; urgency=medium

  * New upstream release.

 -- Kay Hayen <kay.hayen@gmail.com>  Sat, 28 Jul 2018 15:07:21 +0200

nuitka (0.5.31+ds-1) unstable; urgency=medium

  * New upstream release.

 -- Kay Hayen <kay.hayen@gmail.com>  Mon, 09 Jul 2018 08:23:02 +0200

nuitka (0.5.30+ds-1) unstable; urgency=medium

  * New upstream release.

 -- Kay Hayen <kay.hayen@gmail.com>  Mon, 30 Apr 2018 09:50:54 +0200

nuitka (0.5.29.5+ds-1) unstable; urgency=medium

  * New upstream hotfix release.

 -- Kay Hayen <kay.hayen@gmail.com>  Wed, 25 Apr 2018 09:33:55 +0200

nuitka (0.5.29.4+ds-1) unstable; urgency=medium

  * New upstream hotfix release.

 -- Kay Hayen <kay.hayen@gmail.com>  Mon, 09 Apr 2018 20:22:37 +0200

nuitka (0.5.29.3+ds-1) unstable; urgency=medium

  * New upstream hotfix release.

 -- Kay Hayen <kay.hayen@gmail.com>  Sat, 31 Mar 2018 16:12:25 +0200

nuitka (0.5.29.2+ds-1) unstable; urgency=medium

  * New upstream hotfix release.

 -- Kay Hayen <kay.hayen@gmail.com>  Thu, 29 Mar 2018 10:19:24 +0200

nuitka (0.5.29.1+ds-1) unstable; urgency=medium

  * New upstream hotfix release.

 -- Kay Hayen <kay.hayen@gmail.com>  Tue, 27 Mar 2018 18:22:54 +0200

nuitka (0.5.29+ds-1) unstable; urgency=medium

  * New upstream release.

 -- Kay Hayen <kay.hayen@gmail.com>  Mon, 26 Mar 2018 20:13:44 +0200

nuitka (0.5.28.2+ds-1) unstable; urgency=medium

  * New upstream hotfix release.

 -- Kay Hayen <kay.hayen@gmail.com>  Wed, 29 Nov 2017 15:09:28 +0100

nuitka (0.5.28.1+ds-1) unstable; urgency=medium

  * New upstream hotfix release.
  * Also ignore sbuild non-existant directory (Closes: #871125).

 -- Kay Hayen <kay.hayen@gmail.com>  Sun, 22 Oct 2017 10:44:31 +0200

nuitka (0.5.28+ds-1) unstable; urgency=medium

  * New upstream release.

 -- Kay Hayen <kay.hayen@gmail.com>  Tue, 17 Oct 2017 10:03:56 +0200

nuitka (0.5.27+ds-1) unstable; urgency=medium

  * New upstream release.

 -- Kay Hayen <kay.hayen@gmail.com>  Sat, 22 Jul 2017 16:21:37 +0200

nuitka (0.5.26.4+ds-1) unstable; urgency=medium

  * New upstream hotfix release.
  * Recommend actual PyQT package (Closes: #866540).

 -- Kay Hayen <kay.hayen@gmail.com>  Mon, 03 Jul 2017 08:59:37 +0200

nuitka (0.5.26.3+ds-1) unstable; urgency=medium

  * New upstream hotfix release.

 -- Kay Hayen <kay.hayen@gmail.com>  Thu, 22 Jun 2017 08:08:53 +0200

nuitka (0.5.26.2+ds-1) unstable; urgency=medium

  * New upstream hotfix release.

 -- Kay Hayen <kay.hayen@gmail.com>  Sat, 17 Jun 2017 11:37:12 +0200

nuitka (0.5.26.1+ds-1) unstable; urgency=medium

  * New upstream hotfix release.

 -- Kay Hayen <kay.hayen@gmail.com>  Sat, 10 Jun 2017 13:09:51 +0200

nuitka (0.5.26+ds-1) unstable; urgency=medium

  * New upstream release.

 -- Kay Hayen <kay.hayen@gmail.com>  Wed, 07 Jun 2017 08:15:19 +0200

nuitka (0.5.25+ds-1) unstable; urgency=medium

  * New upstream release.

 -- Kay Hayen <kay.hayen@gmail.com>  Tue, 24 Jan 2017 06:13:46 +0100

nuitka (0.5.24.4+ds-1) unstable; urgency=medium

  * New upstream hotfix release.
  * Better detection of acceptable shared library loads from
    system paths for standalone tests (Closes: #844902).

 -- Kay Hayen <kay.hayen@gmail.com>  Sat, 10 Dec 2016 12:25:35 +0100

nuitka (0.5.24.3+ds-1) unstable; urgency=medium

  * New upstream hotfix release.

 -- Kay Hayen <kay.hayen@gmail.com>  Fri, 09 Dec 2016 06:50:55 +0100

nuitka (0.5.24.2+ds-1) unstable; urgency=medium

  * New upstream hotfix release.

 -- Kay Hayen <kay.hayen@gmail.com>  Wed, 30 Nov 2016 09:32:03 +0100

nuitka (0.5.24.1+ds-1) unstable; urgency=medium

  * New upstream hotfix release.

 -- Kay Hayen <kay.hayen@gmail.com>  Wed, 16 Nov 2016 08:16:53 +0100

nuitka (0.5.24+ds-1) unstable; urgency=medium

  * New upstream release.

 -- Kay Hayen <kay.hayen@gmail.com>  Mon, 14 Nov 2016 09:41:31 +0100

nuitka (0.5.23.2+ds-1) unstable; urgency=medium

  * New upstream hotfix release.

 -- Kay Hayen <kay.hayen@gmail.com>  Mon, 07 Nov 2016 07:55:11 +0100

nuitka (0.5.23.1+ds-1) unstable; urgency=medium

  * New upstream hotfix release.
  * Use of C11 compiler instead of C++ compiler, so we drop the
    versioned dependencies. (Closes: #835954)

 -- Kay Hayen <kay.hayen@gmail.com>  Sun, 16 Oct 2016 10:40:59 +0200

nuitka (0.5.23+ds-1) unstable; urgency=medium

  * New upstream release.

 -- Kay Hayen <kay.hayen@gmail.com>  Sun, 02 Oct 2016 18:14:41 +0200

nuitka (0.5.22+ds-1) unstable; urgency=medium

  * New upstream release.

 -- Kay Hayen <kay.hayen@gmail.com>  Tue, 16 Aug 2016 11:22:16 +0200

nuitka (0.5.21.3+ds-1) unstable; urgency=medium

  * New upstream hotfix release.

 -- Kay Hayen <kay.hayen@gmail.com>  Thu, 26 May 2016 14:51:39 +0200

nuitka (0.5.21.2+ds-1) unstable; urgency=medium

  * New upstream hotfix release.

 -- Kay Hayen <kay.hayen@gmail.com>  Sat, 14 May 2016 14:43:28 +0200

nuitka (0.5.21.1+ds-1) unstable; urgency=medium

  * New upstream hotfix release.

  * Depends on g++-5 now.

 -- Kay Hayen <kay.hayen@gmail.com>  Sat, 30 Apr 2016 07:59:57 +0200

nuitka (0.5.21+ds-1) unstable; urgency=medium

  * New upstream release.

 -- Kay Hayen <kay.hayen@gmail.com>  Sun, 24 Apr 2016 14:06:29 +0200

nuitka (0.5.20+ds-1) unstable; urgency=medium

  * New upstream release.

 -- Kay Hayen <kay.hayen@gmail.com>  Sun, 20 Mar 2016 08:11:16 +0100

nuitka (0.5.19.1+ds-1) unstable; urgency=medium

  * New upstream hotfix release.

 -- Kay Hayen <kay.hayen@gmail.com>  Tue, 15 Mar 2016 09:11:57 +0100

nuitka (0.5.19+ds-1) unstable; urgency=medium

  * New upstream release.

 -- Kay Hayen <kay.hayen@gmail.com>  Mon, 01 Feb 2016 07:53:08 +0100

nuitka (0.5.18.1+ds-1) unstable; urgency=medium

  * New upstream hotfix release.

 -- Kay Hayen <kay.hayen@gmail.com>  Sun, 24 Jan 2016 07:52:03 +0100

nuitka (0.5.18+ds-1) unstable; urgency=medium

  * New upstream release.

 -- Kay Hayen <kay.hayen@gmail.com>  Fri, 15 Jan 2016 07:48:41 +0100

nuitka (0.5.17.1+ds-1) unstable; urgency=medium

  * New upstream hotfix release.

 -- Kay Hayen <kay.hayen@gmail.com>  Thu, 14 Jan 2016 23:21:51 +0100

nuitka (0.5.17+ds-1) unstable; urgency=medium

  * New upstream release.

 -- Kay Hayen <kay.hayen@gmail.com>  Sun, 27 Dec 2015 15:18:39 +0100

nuitka (0.5.16.1+ds-1) unstable; urgency=medium

  * New upstream hotfix release.

 -- Kay Hayen <kay.hayen@gmail.com>  Thu, 03 Dec 2015 07:04:12 +0100

nuitka (0.5.16+ds-1) unstable; urgency=medium

  * New upstream release.

 -- Kay Hayen <kay.hayen@gmail.com>  Mon, 09 Nov 2015 18:30:07 +0100

nuitka (0.5.15+ds-1) unstable; urgency=medium

  * New upstream release.

 -- Kay Hayen <kay.hayen@gmail.com>  Mon, 12 Oct 2015 08:57:03 +0200

nuitka (0.5.14.3+ds-1) unstable; urgency=medium

  * New upstream hotfix release.

 -- Kay Hayen <kay.hayen@gmail.com>  Sun, 13 Sep 2015 12:26:59 +0200

nuitka (0.5.14.2+ds-1) unstable; urgency=medium

  * New upstream hotfix release.

 -- Kay Hayen <kay.hayen@gmail.com>  Mon, 07 Sep 2015 00:30:11 +0200

nuitka (0.5.14.1+ds-1) UNRELEASED; urgency=medium

  * New upstream hotfix release.

 -- Kay Hayen <kay.hayen@gmail.com>  Sun, 06 Sep 2015 22:37:22 +0200

nuitka (0.5.14+ds-1) unstable; urgency=medium

  * New upstream release.

 -- Kay Hayen <kay.hayen@gmail.com>  Thu, 27 Aug 2015 06:24:11 +0200

nuitka (0.5.13.8+ds-1) UNRELEASED; urgency=medium

  * New upstream hotfix release.

 -- Kay Hayen <kay.hayen@gmail.com>  Thu, 20 Aug 2015 11:55:53 +0200

nuitka (0.5.13.7+ds-1) UNRELEASED; urgency=medium

  * New upstream hotfix release.

 -- Kay Hayen <kay.hayen@gmail.com>  Tue, 18 Aug 2015 21:55:08 +0200

nuitka (0.5.13.6+ds-1) UNRELEASED; urgency=medium

  * New upstream hotfix release.

 -- Kay Hayen <kay.hayen@gmail.com>  Sun, 16 Aug 2015 14:38:46 +0200

nuitka (0.5.13.5+ds-1) UNRELEASED; urgency=medium

  * New upstream hotfix release.

 -- Kay Hayen <kay.hayen@gmail.com>  Sun, 16 Aug 2015 13:42:02 +0200

nuitka (0.5.13.4+ds-1) UNRELEASED; urgency=medium

  * New upstream hotfix release.

 -- Kay Hayen <kay.hayen@gmail.com>  Fri, 31 Jul 2015 17:24:40 +0200

nuitka (0.5.13.3+ds-1) UNRELEASED; urgency=medium

  * New upstream hotfix release.

 -- Kay Hayen <kay.hayen@gmail.com>  Wed, 29 Jul 2015 10:54:05 +0200

nuitka (0.5.13.2+ds-1) UNRELEASED; urgency=medium

  * New upstream hotfix release.

 -- Kay Hayen <kay.hayen@gmail.com>  Tue, 16 Jun 2015 10:29:12 +0200

nuitka (0.5.13.1+ds-1) UNRELEASED; urgency=medium

  * New upstream hotfix release.

 -- Kay Hayen <kay.hayen@gmail.com>  Mon, 04 May 2015 09:27:19 +0200

nuitka (0.5.13+ds-1) unstable; urgency=medium

  * New upstream release.

 -- Kay Hayen <kay.hayen@gmail.com>  Fri, 01 May 2015 10:44:27 +0200

nuitka (0.5.12.2+ds-1) UNRELEASED; urgency=medium

  * New upstream hotfix release.

 -- Kay Hayen <kay.hayen@gmail.com>  Sun, 26 Apr 2015 08:51:37 +0200

nuitka (0.5.12.1+ds-1) UNRELEASED; urgency=medium

  * New upstream hotfix release.

 -- Kay Hayen <kay.hayen@gmail.com>  Sat, 18 Apr 2015 09:35:06 +0200

nuitka (0.5.12+ds-1) experimental; urgency=medium

  * New upstream release.

 -- Kay Hayen <kay.hayen@gmail.com>  Mon, 06 Apr 2015 17:20:44 +0200

nuitka (0.5.11.2+ds-1) experimental; urgency=medium

  * New upstream hotfix release.

 -- Kay Hayen <kay.hayen@gmail.com>  Thu, 26 Mar 2015 20:09:06 +0100

nuitka (0.5.11.1+ds-1) experimental; urgency=medium

  * New upstream hotfix release.

 -- Kay Hayen <kay.hayen@gmail.com>  Mon, 23 Mar 2015 10:34:17 +0100

nuitka (0.5.11+ds-1) experimental; urgency=medium

  * New upstream release.

 -- Kay Hayen <kay.hayen@gmail.com>  Wed, 18 Mar 2015 08:38:39 +0100

nuitka (0.5.10.2+ds-1) experimental; urgency=medium

  * New upstream hotfix release.

 -- Kay Hayen <kay.hayen@gmail.com>  Tue, 10 Mar 2015 07:46:24 +0100

nuitka (0.5.10.1+ds-1) experimental; urgency=medium

  * New upstream hotfix release.

 -- Kay Hayen <kay.hayen@gmail.com>  Sun, 08 Mar 2015 11:56:55 +0100

nuitka (0.5.10+ds-1) experimental; urgency=medium

  * New upstream release.

 -- Kay Hayen <kay.hayen@gmail.com>  Thu, 05 Mar 2015 07:43:43 +0100

nuitka (0.5.9+ds-1) experimental; urgency=medium

  * New upstream release.

 -- Kay Hayen <kay.hayen@gmail.com>  Thu, 29 Jan 2015 08:18:06 +0100

nuitka (0.5.8+ds-1) experimental; urgency=medium

  * New upstream release.

 -- Kay Hayen <kay.hayen@gmail.com>  Thu, 15 Jan 2015 04:11:03 +0100

nuitka (0.5.7.1+ds-1) experimental; urgency=medium

  * New upstream hotfix release.

 -- Kay Hayen <kay.hayen@gmail.com>  Fri, 09 Jan 2015 13:52:15 +0100

nuitka (0.5.7+ds-1) UNRELEASED; urgency=medium

  * New upstream release.

 -- Kay Hayen <kay.hayen@gmail.com>  Thu, 01 Jan 2015 10:52:03 +0100

nuitka (0.5.6.1+ds-1) UNRELEASED; urgency=medium

  * New upstream hotfix release.

 -- Kay Hayen <kay.hayen@gmail.com>  Sun, 21 Dec 2014 08:32:58 +0100

nuitka (0.5.6+ds-1) UNRELEASED; urgency=medium

  * New upstream release.
  * Added support for hardening-wrapper to be installed.

 -- Kay Hayen <kay.hayen@gmail.com>  Fri, 19 Dec 2014 08:39:17 +0100

nuitka (0.5.5.3+ds-1) unstable; urgency=medium

  * New upstream hotfix release.
  * Added support for armhf architecture.

 -- Kay Hayen <kay.hayen@gmail.com>  Fri, 24 Oct 2014 17:33:59 +0200

nuitka (0.5.5.2+ds-1) unstable; urgency=medium

  * New upstream hotfix release.
  * Bump to Standards Version 3.9.6, no changes needed.

 -- Kay Hayen <kay.hayen@gmail.com>  Fri, 17 Oct 2014 07:56:05 +0200

nuitka (0.5.5+ds-1) unstable; urgency=medium

  * New upstream release.

 -- Kay Hayen <kay.hayen@gmail.com>  Sun, 05 Oct 2014 19:28:20 +0200

nuitka (0.5.4.3+ds-1) unstable; urgency=medium

  * New upstream hotfix release.

 -- Kay Hayen <kay.hayen@gmail.com>  Thu, 21 Aug 2014 09:41:37 +0200

nuitka (0.5.3.5+ds-1) unstable; urgency=medium

  * New upstream hotfix release.

 -- Kay Hayen <kay.hayen@gmail.com>  Fri, 18 Jul 2014 07:28:17 +0200

nuitka (0.5.3.3+ds-1) unstable; urgency=medium

  * New upstream release.
  * Original version didn't build for all versions due to error message
    changes, this release adapts to.

 -- Kay Hayen <kay.hayen@gmail.com>  Sat, 12 Jul 2014 20:50:01 +0200

nuitka (0.5.2+ds-1) unstable; urgency=medium

  * New upstream release.
  * Permit building using cowbuilder, eatmydata (Closes: #749518)
  * Do not require gcc in build-depends
    (Closes: #747984) (Closes: #748005) (Closes: #751325)

 -- Kay Hayen <kay.hayen@gmail.com>  Mon, 23 Jun 2014 08:17:57 +0200

nuitka (0.5.1.1+ds-1) unstable; urgency=medium

  * New upstream hotfix release.

 -- Kay Hayen <kay.hayen@gmail.com>  Thu, 06 Mar 2014 10:44:28 +0100

nuitka (0.5.1+ds-1) unstable; urgency=medium

  * New upstream release.

 -- Kay Hayen <kay.hayen@gmail.com>  Thu, 06 Mar 2014 09:33:51 +0100

nuitka (0.5.0.1+ds-1) unstable; urgency=medium

  * New upstream hotfix release.

 -- Kay Hayen <kay.hayen@gmail.com>  Mon, 13 Jan 2014 23:37:37 +0100

nuitka (0.5.0+ds-1) unstable; urgency=medium

  * New upstream release.
  * Added missing build dependency to process PNG images.

 -- Kay Hayen <kay.hayen@gmail.com>  Fri, 03 Jan 2014 19:18:18 +0100

nuitka (0.4.7.1+ds-1) unstable; urgency=low

  * New upstream hotfix release.

 -- Kay Hayen <kay.hayen@gmail.com>  Tue, 03 Dec 2013 08:44:31 +0100

nuitka (0.4.7+ds-1) UNRELEASED; urgency=low

  * New upstream release.
  * Handle unknown encoding error message change of CPython 2.7.6
    that was backported to CPython 2.7.5+ as well.
    (Closes: #730956)

 -- Kay Hayen <kay.hayen@gmail.com>  Mon, 02 Dec 2013 09:15:12 +0100

nuitka (0.4.6.2+ds-1) unstable; urgency=low

  * New upstream hotfix release.

 -- Kay Hayen <kayhayen@gmx.de>  Fri, 01 Nov 2013 19:07:42 +0100

nuitka (0.4.6+ds-1) unstable; urgency=low

  * New upstream release.

 -- Kay Hayen <kayhayen@gmx.de>  Sun, 27 Oct 2013 21:29:26 +0100

nuitka (0.4.5.1+ds-1) unstable; urgency=low

  * New upstream hotfix release.
  * Corrects upstream Issue#106.

 -- Kay Hayen <kayhayen@gmx.de>  Wed, 25 Sep 2013 14:29:55 +0200

nuitka (0.4.5+ds-1) unstable; urgency=low

  * New upstream release.

 -- Kay Hayen <kayhayen@gmx.de>  Sun, 18 Aug 2013 09:06:29 +0200

nuitka (0.4.4.2+ds-1) unstable; urgency=low

  * New upstream hotfix release.
  * Corrects upstream Issue#98.
  * Corrects upstream Issue#100.
  * Corrects upstream Issue#101.
  * Corrects upstream Issue#102.

 -- Kay Hayen <kayhayen@gmx.de>  Sat, 20 Jul 2013 09:08:29 +0200

nuitka (0.4.4.1+ds-1) unstable; urgency=low

  * New upstream hotfix release.
  * Corrects upstream Issue#95.
  * Corrects upstream Issue#96.

 -- Kay Hayen <kayhayen@gmx.de>  Sat, 13 Jul 2013 11:56:21 +0200

nuitka (0.4.4+ds-1) unstable; urgency=low

  * New upstream release.
  * Upstream now supports Python3.3 and threads.
  * Bump to Standards Version 3.9.4, no changes needed.
  * Fix support for modules and Python3 was broken (Closes: #711459)
  * Fix encoding error changes  Python 2.7.5 (Closes: #713531)

 -- Kay Hayen <kayhayen@gmx.de>  Tue, 25 Jun 2013 10:46:40 +0200

nuitka (0.4.3+ds-1) unstable; urgency=low

  * New upstream release.

 -- Kay Hayen <kayhayen@gmx.de>  Sat, 18 May 2013 10:16:25 +0200

nuitka (0.4.2+ds-1) unstable; urgency=low

  * New upstream release.

 -- Kay Hayen <kayhayen@gmx.de>  Fri, 29 Mar 2013 11:05:08 +0100

nuitka (0.4.1+ds-1) unstable; urgency=low

  * New upstream release.

 -- Kay Hayen <kayhayen@gmx.de>  Tue, 05 Mar 2013 08:15:41 +0100

nuitka (0.4.0+ds-1) UNRELEASED; urgency=low

  * New upstream release.
  * Changes so the Debian package can be backported to Squeeze as well.

 -- Kay Hayen <kayhayen@gmx.de>  Sat, 09 Feb 2013 10:08:15 +0100

nuitka (0.3.25+ds-1) unstable; urgency=low

  * New upstream release.
  * Register the User Manual with "doc-base".

 -- Kay Hayen <kayhayen@gmx.de>  Sun, 11 Nov 2012 13:57:32 +0100

nuitka (0.3.24.1+ds-1) unstable; urgency=low

  * New upstream hotfix release.
  * Corrects upstream Issue#46.

 -- Kay Hayen <kayhayen@gmx.de>  Sat, 08 Sep 2012 22:30:11 +0000

nuitka (0.3.24+ds-1) unstable; urgency=low

  * New upstream release.
  * Detect the absence of "g++" and gracefully fallback to the
    compiler depended on. (Closes: #682146)
  * Changed usage of "temp" files in developer scripts to be
    secure. (Closes: #682145)
  * Added support for "DEB_BUILD_OPTIONS=nocheck" to skip the
    test runs. (Closes: #683090)

 -- Kay Hayen <kayhayen@gmx.de>  Sat, 18 Aug 2012 21:19:17 +0200

nuitka (0.3.23.1+ds-1) unstable; urgency=low

  * New upstream hotfix release.
  * Corrects upstream Issue#40, Issue#41, and Issue#42.

 -- Kay Hayen <kayhayen@gmx.de>  Mon, 16 Jul 2012 07:25:41 +0200

nuitka (0.3.23+ds-1) unstable; urgency=low

  * New upstream release.
  * License for Nuitka is now Apache License 2.0, no more GPLv3.
  * Corrects upstream Issue#37 and Issue#38.

 -- Kay Hayen <kayhayen@gmx.de>  Sun, 01 Jul 2012 00:00:57 +0200

nuitka (0.3.22.1+ds-1) unstable; urgency=low

  * New upstream hotfix release.
  * Corrected copyright file syntax error found by new lintian
    version.
  * Corrects upstream Issue#19.

 -- Kay Hayen <kayhayen@gmx.de>  Sat, 16 Jun 2012 08:58:30 +0200

nuitka (0.3.22+ds-1) unstable; urgency=low

  * New upstream release.

 -- Kay Hayen <kayhayen@gmx.de>  Sun, 13 May 2012 12:51:16 +0200

nuitka (0.3.21+ds-1) unstable; urgency=low

  * New upstream release.

 -- Kay Hayen <kayhayen@gmx.de>  Thu, 12 Apr 2012 20:24:01 +0200

nuitka (0.3.20.2+ds-1) unstable; urgency=low

  * New upstream hotfix release.
  * Corrects upstream Issue#35.
  * Bump to Standards Version 3.9.3, no changes needed.
  * In the alternative build dependencies, designed to make the
    Python3 build dependency optional, put option that is going
    to work on "unstable" first. (Closes: #665021)

 -- Kay Hayen <kayhayen@gmx.de>  Tue, 03 Apr 2012 22:31:36 +0200

nuitka (0.3.20.1+ds-1) unstable; urgency=low

  * New upstream hotfix release.
  * Corrects upstream Issue#34.

 -- Kay Hayen <kayhayen@gmx.de>  Sat, 03 Mar 2012 10:18:30 +0100

nuitka (0.3.20+ds-1) unstable; urgency=low

  * New upstream release.
  * Added upstream "Changelog.rst" as "changelog"

 -- Kay Hayen <kayhayen@gmx.de>  Mon, 27 Feb 2012 09:32:10 +0100

nuitka (0.3.19.2+ds-1) unstable; urgency=low

  * New upstream hotfix release.
  * Corrects upstream Issue#32.

 -- Kay Hayen <kayhayen@gmx.de>  Sun, 12 Feb 2012 20:33:30 +0100

nuitka (0.3.19.1+ds-1) unstable; urgency=low

  * New upstream hotfix release.
  * Corrects upstream Issue#30 and Issue#31.

 -- Kay Hayen <kayhayen@gmx.de>  Sat, 28 Jan 2012 07:27:38 +0100

nuitka (0.3.19+ds-1) unstable; urgency=low

  * New upstream release.
  * Improvements to option groups layout in manpages, and broken
    whitespace for "--recurse-to" option. (Closes: #655910)
  * Documented new option "--recurse-directory" in man page with
    example.
  * Made the "debian/watch" file ignore upstream pre-releases,
    these shall not be considered for this package.
  * Aligned depended version with build depended versions.
  * Depend on "python-dev" as well, needed to compile against
    "libpython".
  * Build depend on "python-dev-all" and "python-dbg-all" to
    execute tests with both all supported Python versions.
  * Build depend on "python3.2-dev-all" and "python3-dbg-all"
    to execute tests with Python3 as well. It is currently not
    supported by upstream, this is only preparatory.
  * Added suggestion of "ccache", can speed up the compilation
    process.

 -- Kay Hayen <kayhayen@gmx.de>  Tue, 17 Jan 2012 10:29:45 +0100

nuitka (0.3.18+ds-1) unstable; urgency=low

  * New upstream release.
  * Lowered dependencies so that a backport to Ubuntu Natty and
    higher is now feasible. A "scons >=2.0.0" is good enough,
    and so is "g++-4.5" as well.
  * Don't require the PDF generation to be successful on older
    Ubuntu versions as it crashes due to old "rst2pdf" bugs.

 -- Kay Hayen <kayhayen@gmx.de>  Thu, 12 Jan 2012 19:55:43 +0100

nuitka (0.3.18~pre2+ds-1) unstable; urgency=low

  * New upstream pre-release.
  * First upload to unstable, many thanks to my reviewer and
    sponsor Yaroslav Halchenko <debian@onerussian.com>
  * New maintainer (Closes: #648489)
  * Added Developer Manual to the generated PDF documentation.
  * Added python-dbg to Build-Depends to also execcute reference
    count tests.
  * Changed copyright file to reference Apache license via its
    standard Debian location as well.

 -- Kay Hayen <kayhayen@gmx.de>  Tue, 10 Jan 2012 22:21:56 +0100

nuitka (0.3.17+ds-1) UNRELEASED; urgency=low

  * New upstream release.
  * Updated man page to use new "--recurse-*" options in examples
    over removed "--deep*" options.
  * Completed copyright file according to "licensecheck" findings
    and updated files accordingly. Put the included tests owned
    by upstream into public domain.
  * Use a "+ds" file as orig source with inline copy of Scons
    already removed instead of doing it as a patch.
  * Also removed the benchmark tests from "+ds" file, not useful
    to be provided with Nuitka.
  * Added syntax tests, these were omitted by mistake previously.
  * Run the test suite at package build time, it checks the basic
    tests, syntax error tests, program tests, and the compile
    itself test.
  * Added run time dependencies also as build time dependencies
    to be able to execute the tests.
  * Corrected handling of upstream pre-release names in the watch
    file.
  * Changed contributor notice to only require "Apache License 2.0"
    for the new parts.
  * Put Debian packaging and owned tests under "Apache License 2.0"
    as well.

 -- Kay Hayen <kayhayen@gmx.de>  Mon, 09 Jan 2012 09:02:19 +0100

nuitka (0.3.16-1) UNRELEASED; urgency=low

  * New upstream release.
  * Updated debian/copyright URI to match the latest one.
  * Updated debian/copyright to DEP5 changes.
  * Added Nuitka homepage to debian/control.
  * Added watch file, so uscan works.
  * Added git pointers to git repository and gitweb to the
    package control file.
  * Corrected examples section in man page to correctly escape "-".
  * Added meaningful "what is" to manpages.
  * Bump to Standards Version 3.9.2, no changes needed.
  * Added extended description to address lintian warning.

 -- Kay Hayen <kayhayen@gmx.de>  Sun, 18 Dec 2011 13:01:10 +0100

nuitka (0.3.15-1) UNRELEASED; urgency=low

  * New upstream release.
  * Renamed "/usr/bin/Python" to "/usr/bin/nuitka-python".
  * Added man pages for "nuitka" and "nuitka-python", the first
    with an examples section that shows the most important uses
    of the "nuitka" binary.
  * Removed foreign code for Windows generators, removed from
    debian/copyright.
  * Lowered dependency for Scons to what Ubuntu Oneiric has and
    what we have as an inline copy, (scons >=2.0.1) should be
    sufficient.
  * Recommend python-lxml, as it's used by Nuitka to dump XML
    representation.
  * Recommend python-qt4, as it may be used to display the node
    tree in a window.
  * Removed inline copy of Scons from the binary package.
  * Added patch to remove the setting nuitka package in sys.path,
    not needed in Debian.

 -- Kay Hayen <kayhayen@gmx.de>  Thu, 01 Dec 2011 22:43:33 +0100

nuitka (0.3.15pre2-1) UNRELEASED; urgency=low

  * Initial Debian package.

 -- Kay Hayen <kayhayen@gmx.de>  Fri, 11 Nov 2011 20:58:55 +0100<|MERGE_RESOLUTION|>--- conflicted
+++ resolved
@@ -1,16 +1,14 @@
-<<<<<<< HEAD
 nuitka (0.6.15~rc6+ds-1) unstable; urgency=medium
 
   * New upstream pre-release.
 
  -- Kay Hayen <kay.hayen@gmail.com>  Tue, 04 May 2021 09:36:45 +0200
-=======
+
 nuitka (0.6.14.7+ds-1) unstable; urgency=medium
 
   * New upstream hotfix release.
 
  -- Kay Hayen <kay.hayen@gmail.com>  Mon, 10 May 2021 16:25:14 +0200
->>>>>>> 0dcc3d5e
 
 nuitka (0.6.14.6+ds-1) unstable; urgency=medium
 
