<<<<<<< HEAD
nuitka (0.6.18~rc3+ds-1) unstable; urgency=medium

  * New upstream pre-release.

 -- Kay Hayen <kay.hayen@gmail.com>  Tue, 05 Oct 2021 18:54:22 +0200
=======
nuitka (0.6.17.3+ds-1) unstable; urgency=medium

  * New upstream hotfix release.

 -- Kay Hayen <kay.hayen@gmail.com>  Thu, 14 Oct 2021 10:32:17 +0200
>>>>>>> 01bb80c7

nuitka (0.6.17.2+ds-1) unstable; urgency=medium

  * New upstream hotfix release.

 -- Kay Hayen <kay.hayen@gmail.com>  Tue, 05 Oct 2021 17:21:29 +0200

nuitka (0.6.17.1+ds-1) unstable; urgency=medium

  * New upstream hotfix release.

 -- Kay Hayen <kay.hayen@gmail.com>  Wed, 29 Sep 2021 12:28:39 +0200

nuitka (0.6.17+ds-1) unstable; urgency=medium

  * New upstream release.

 -- Kay Hayen <kay.hayen@gmail.com>  Mon, 27 Sep 2021 13:38:42 +0200

nuitka (0.6.16.5+ds-1) experimental; urgency=medium

  * New upstream hotfix release.

 -- Kay Hayen <kay.hayen@gmail.com>  Mon, 06 Sep 2021 10:46:40 +0200

nuitka (0.6.16.4+ds-1) experimental; urgency=medium

  * New upstream hotfix release.

 -- Kay Hayen <kay.hayen@gmail.com>  Wed, 25 Aug 2021 11:51:44 +0200

nuitka (0.6.16.3+ds-1) experimental; urgency=medium

  * New upstream hotfix release.

 -- Kay Hayen <kay.hayen@gmail.com>  Sat, 07 Aug 2021 18:14:58 +0200

nuitka (0.6.16.2+ds-1) experimental; urgency=medium

  * New upstream hotfix release.

 -- Kay Hayen <kay.hayen@gmail.com>  Fri, 02 Jul 2021 10:40:08 +0200

nuitka (0.6.16.1+ds-1) experimental; urgency=medium

  * New upstream hotfix release.

 -- Kay Hayen <kay.hayen@gmail.com>  Fri, 25 Jun 2021 16:45:43 +0200

nuitka (0.6.16+ds-1) experimental; urgency=medium

  * New upstream release.

 -- Kay Hayen <kay.hayen@gmail.com>  Thu, 24 Jun 2021 11:52:37 +0200

nuitka (0.6.15.3+ds-1) experimental; urgency=medium

  * New upstream hotfix release.

 -- Kay Hayen <kay.hayen@gmail.com>  Sun, 06 Jun 2021 12:18:06 +0200

nuitka (0.6.15.2+ds-1) experimental; urgency=medium

  * New upstream hotfix release.

 -- Kay Hayen <kay.hayen@gmail.com>  Thu, 03 Jun 2021 11:41:07 +0200

nuitka (0.6.15.1+ds-1) experimental; urgency=medium

  * New upstream hotfix release.

 -- Kay Hayen <kay.hayen@gmail.com>  Mon, 31 May 2021 17:12:04 +0200

nuitka (0.6.15+ds-1) experimental; urgency=medium

  * New upstream release.

 -- Kay Hayen <kay.hayen@gmail.com>  Mon, 24 May 2021 12:26:59 +0200

nuitka (0.6.14.7+ds-1) unstable; urgency=medium

  * New upstream hotfix release.

 -- Kay Hayen <kay.hayen@gmail.com>  Mon, 10 May 2021 16:25:14 +0200

nuitka (0.6.14.6+ds-1) unstable; urgency=medium

  * New upstream hotfix release.

 -- Kay Hayen <kay.hayen@gmail.com>  Mon, 03 May 2021 07:57:04 +0200

nuitka (0.6.14.5+ds-1) experimental; urgency=medium

  * New upstream hotfix release.

 -- Kay Hayen <kay.hayen@gmail.com>  Thu, 22 Apr 2021 08:51:05 +0200

nuitka (0.6.14.4+ds-1) unstable; urgency=medium

  * New upstream hotfix release.

 -- Kay Hayen <kay.hayen@gmail.com>  Sun, 18 Apr 2021 16:13:42 +0200

nuitka (0.6.14.3+ds-1) unstable; urgency=medium

  * New upstream hotfix release.

 -- Kay Hayen <kay.hayen@gmail.com>  Sun, 18 Apr 2021 10:29:07 +0200

nuitka (0.6.14.2+ds-1) unstable; urgency=medium

  * New upstream hotfix release.

 -- Kay Hayen <kay.hayen@gmail.com>  Sat, 17 Apr 2021 11:03:23 +0200

nuitka (0.6.14.1+ds-1) unstable; urgency=medium

  * New upstream hotfix release.

 -- Kay Hayen <kay.hayen@gmail.com>  Fri, 16 Apr 2021 07:49:30 +0200

nuitka (0.6.14+ds-1) unstable; urgency=medium

  * New upstream release.

 -- Kay Hayen <kay.hayen@gmail.com>  Thu, 15 Apr 2021 11:09:55 +0200

nuitka (0.6.13.3+ds-1) unstable; urgency=medium

  * New upstream hotfix release.

 -- Kay Hayen <kay.hayen@gmail.com>  Sun, 04 Apr 2021 11:11:56 +0200

nuitka (0.6.13.2+ds-1) unstable; urgency=medium

  * New upstream hotfix release.

 -- Kay Hayen <kay.hayen@gmail.com>  Sat, 27 Mar 2021 19:44:51 +0100

nuitka (0.6.13.1+ds-1) unstable; urgency=medium

  * New upstream hotfix release.

 -- Kay Hayen <kay.hayen@gmail.com>  Fri, 26 Mar 2021 14:28:02 +0100

nuitka (0.6.13+ds-1) unstable; urgency=medium

  * New upstream release.

 -- Kay Hayen <kay.hayen@gmail.com>  Wed, 17 Mar 2021 08:58:23 +0100

nuitka (0.6.12.4+ds-1) unstable; urgency=medium

  * New upstream hotfix release.

 -- Kay Hayen <kay.hayen@gmail.com>  Thu, 11 Mar 2021 12:16:01 +0100

nuitka (0.6.12.3+ds-1) unstable; urgency=medium

  * New upstream hotfix release.

 -- Kay Hayen <kay.hayen@gmail.com>  Sun, 21 Feb 2021 06:04:51 +0100

nuitka (0.6.12.2+ds-1) unstable; urgency=medium

  * New upstream hotfix release.

 -- Kay Hayen <kay.hayen@gmail.com>  Sun, 14 Feb 2021 14:25:06 +0100

nuitka (0.6.12.1+ds-1) unstable; urgency=medium

  * New upstream hotfix release.

 -- Kay Hayen <kay.hayen@gmail.com>  Wed, 10 Feb 2021 00:23:11 +0100

nuitka (0.6.12+ds-1) unstable; urgency=medium

  * New upstream release.

 -- Kay Hayen <kay.hayen@gmail.com>  Tue, 09 Feb 2021 11:08:35 +0100

nuitka (0.6.11.6+ds-1) unstable; urgency=medium

  * New upstream hotfix release.

 -- Kay Hayen <kay.hayen@gmail.com>  Sun, 07 Feb 2021 19:59:48 +0100

nuitka (0.6.11.5+ds-1) unstable; urgency=medium

  * New upstream hotfix release.

 -- Kay Hayen <kay.hayen@gmail.com>  Mon, 01 Feb 2021 12:17:21 +0100

nuitka (0.6.11.4+ds-1) unstable; urgency=medium

  * New upstream hotfix release.

 -- Kay Hayen <kay.hayen@gmail.com>  Wed, 27 Jan 2021 17:09:48 +0100

nuitka (0.6.11.3+ds-1) unstable; urgency=medium

  * New upstream hotfix release.

 -- Kay Hayen <kay.hayen@gmail.com>  Tue, 26 Jan 2021 11:16:07 +0100

nuitka (0.6.11.2+ds-1) unstable; urgency=medium

  * New upstream hotfix release.

 -- Kay Hayen <kay.hayen@gmail.com>  Mon, 25 Jan 2021 20:14:39 +0100

nuitka (0.6.11.1+ds-1) unstable; urgency=medium

  * New upstream hotfix release.

 -- Kay Hayen <kay.hayen@gmail.com>  Sun, 24 Jan 2021 17:55:22 +0100

nuitka (0.6.11+ds-1) unstable; urgency=medium

  * New upstream release.

 -- Kay Hayen <kay.hayen@gmail.com>  Sat, 23 Jan 2021 10:01:54 +0100

nuitka (0.6.10.5+ds-1) unstable; urgency=medium

  * New upstream hotfix release.

 -- Kay Hayen <kay.hayen@gmail.com>  Thu, 07 Jan 2021 11:04:59 +0100

nuitka (0.6.10.4+ds-1) unstable; urgency=medium

  * New upstream hotfix release.

 -- Kay Hayen <kay.hayen@gmail.com>  Tue, 29 Dec 2020 16:17:44 +0100

nuitka (0.6.10.3+ds-1) unstable; urgency=medium

  * New upstream hotfix release.

 -- Kay Hayen <kay.hayen@gmail.com>  Thu, 24 Dec 2020 16:30:17 +0100

nuitka (0.6.10.2+ds-1) unstable; urgency=medium

  * New upstream hotfix release.

 -- Kay Hayen <kay.hayen@gmail.com>  Sun, 20 Dec 2020 10:56:00 +0100

nuitka (0.6.10.1+ds-1) unstable; urgency=medium

  * New upstream hotfix release.

 -- Kay Hayen <kay.hayen@gmail.com>  Sun, 13 Dec 2020 19:47:53 +0100

nuitka (0.6.10+ds-1) unstable; urgency=medium

  * New upstream release.

 -- Kay Hayen <kay.hayen@gmail.com>  Mon, 07 Dec 2020 12:44:03 +0100

nuitka (0.6.9.7+ds-1) unstable; urgency=medium

  * New upstream hotfix release.

 -- Kay Hayen <kay.hayen@gmail.com>  Mon, 16 Nov 2020 11:20:22 +0100

nuitka (0.6.9.6+ds-1) unstable; urgency=medium

  * New upstream hotfix release.

 -- Kay Hayen <kay.hayen@gmail.com>  Wed, 04 Nov 2020 08:32:22 +0100

nuitka (0.6.9.5+ds-1) unstable; urgency=medium

  * New upstream hotfix release.

 -- Kay Hayen <kay.hayen@gmail.com>  Fri, 30 Oct 2020 13:49:19 +0100

nuitka (0.6.9.4+ds-1) unstable; urgency=medium

  * New upstream hotfix release.

 -- Kay Hayen <kay.hayen@gmail.com>  Mon, 19 Oct 2020 10:55:17 +0200

nuitka (0.6.9.3+ds-1) unstable; urgency=medium

  * New upstream hotfix release.

 -- Kay Hayen <kay.hayen@gmail.com>  Mon, 12 Oct 2020 17:17:10 +0200

nuitka (0.6.9.2+ds-1) unstable; urgency=medium

  * New upstream hotfix release.

 -- Kay Hayen <kay.hayen@gmail.com>  Sun, 04 Oct 2020 12:47:36 +0200

nuitka (0.6.9.1+ds-1) unstable; urgency=medium

  * New upstream hotfix release.

 -- Kay Hayen <kay.hayen@gmail.com>  Sat, 19 Sep 2020 14:38:08 +0200

nuitka (0.6.9+ds-1) unstable; urgency=medium

  * New upstream release.

 -- Kay Hayen <kay.hayen@gmail.com>  Mon, 14 Sep 2020 15:40:36 +0200

nuitka (0.6.8.4+ds-1) unstable; urgency=medium

  * New upstream hotfix release.

  * Source only upload. (Closes: #961896)

  * Updated VCS URLs. (Closes: #961895)

 -- Kay Hayen <kay.hayen@gmail.com>  Sat, 06 Jun 2020 09:58:32 +0200

nuitka (0.6.8.3+ds-1) unstable; urgency=medium

  * New upstream hotfix release.

 -- Kay Hayen <kay.hayen@gmail.com>  Sat, 23 May 2020 13:56:13 +0200

nuitka (0.6.8.2+ds-1) unstable; urgency=medium

  * New upstream hotfix release.

 -- Kay Hayen <kay.hayen@gmail.com>  Thu, 21 May 2020 15:04:13 +0200

nuitka (0.6.8.1+ds-1) unstable; urgency=medium

  * New upstream hotfix release.

  * Corrected copyright file format to not have emails.

 -- Kay Hayen <kay.hayen@gmail.com>  Fri, 15 May 2020 08:32:39 +0200

nuitka (0.6.8+ds-1) unstable; urgency=medium

  * New upstream release.

  * Changed dependencies to prefer Debian 11 packages.
    (Closes: #937166).

 -- Kay Hayen <kay.hayen@gmail.com>  Mon, 11 May 2020 16:41:34 +0200

nuitka (0.6.7+ds-1) unstable; urgency=medium

  * New upstream release.

  * The rst2pdf dependency is finally fixed
    (Closes: #943645) (Closes: #947573).

  * Enabled package build without Python2 (Closes: #937166)

 -- Kay Hayen <kay.hayen@gmail.com>  Thu, 23 Jan 2020 12:34:10 +0100

nuitka (0.6.6+ds-1) unstable; urgency=medium

  * New upstream release.

 -- Kay Hayen <kay.hayen@gmail.com>  Fri, 27 Dec 2019 08:47:38 +0100

nuitka (0.6.6~rc7+ds-1) unstable; urgency=medium

  * New upstream pre-release.

 -- Kay Hayen <kay.hayen@gmail.com>  Tue, 24 Sep 2019 08:49:41 +0200

nuitka (0.6.5+ds-1) unstable; urgency=medium

  * New upstream release.

 -- Kay Hayen <kay.hayen@gmail.com>  Sat, 27 Jul 2019 12:07:20 +0200

nuitka (0.6.4+ds-1) experimental; urgency=medium

  * New upstream release.

 -- Kay Hayen <kay.hayen@gmail.com>  Fri, 07 Jun 2019 23:30:22 +0200

nuitka (0.6.3.1+ds-1) experimental; urgency=medium

  * New upstream hotfix release.

 -- Kay Hayen <kay.hayen@gmail.com>  Thu, 25 Apr 2019 22:08:36 +0200

nuitka (0.6.3+ds-1) unstable; urgency=medium

  * New upstream release.

 -- Kay Hayen <kay.hayen@gmail.com>  Thu, 04 Apr 2019 06:12:30 +0200

nuitka (0.6.2+ds-1) unstable; urgency=medium

  * New upstream release.

 -- Kay Hayen <kay.hayen@gmail.com>  Sat, 16 Feb 2019 08:48:51 +0100

nuitka (0.6.1.1+ds-1) unstable; urgency=medium

  * New upstream hotfix release.

 -- Kay Hayen <kay.hayen@gmail.com>  Thu, 24 Jan 2019 09:13:53 +0100

nuitka (0.6.1+ds-1) unstable; urgency=medium

  * New upstream release.

  * Depend on python-pil over python-imaging (Closes: #917694).

 -- Kay Hayen <kay.hayen@gmail.com>  Sat, 05 Jan 2019 12:41:57 +0100

nuitka (0.6.0.6+ds-1) unstable; urgency=medium

  * New upstream hotfix release.

 -- Kay Hayen <kay.hayen@gmail.com>  Wed, 31 Oct 2018 09:03:57 +0100

nuitka (0.6.0.5+ds-1) unstable; urgency=medium

  * New upstream hotfix release.

 -- Kay Hayen <kay.hayen@gmail.com>  Thu, 18 Oct 2018 23:11:34 +0200

nuitka (0.6.0.4+ds-1) unstable; urgency=medium

  * New upstream hotfix release.

 -- Kay Hayen <kay.hayen@gmail.com>  Sun, 14 Oct 2018 08:26:48 +0200

nuitka (0.6.0.3+ds-1) unstable; urgency=medium

  * New upstream hotfix release.

 -- Kay Hayen <kay.hayen@gmail.com>  Sat, 06 Oct 2018 10:43:33 +0200

nuitka (0.6.0.2+ds-1) unstable; urgency=medium

  * New upstream hotfix release.

 -- Kay Hayen <kay.hayen@gmail.com>  Wed, 03 Oct 2018 10:41:52 +0200

nuitka (0.6.0.1+ds-1) unstable; urgency=medium

  * New upstream hotfix release.

 -- Kay Hayen <kay.hayen@gmail.com>  Thu, 27 Sep 2018 09:57:05 +0200

nuitka (0.6.0+ds-1) unstable; urgency=medium

  * New upstream release.

 -- Kay Hayen <kay.hayen@gmail.com>  Wed, 26 Sep 2018 07:00:04 +0200

nuitka (0.5.33+ds-1) unstable; urgency=medium

  * New upstream release.

 -- Kay Hayen <kay.hayen@gmail.com>  Thu, 13 Sep 2018 19:01:48 +0200

nuitka (0.5.32.8+ds-1) unstable; urgency=medium

  * New upstream hotfix release.

 -- Kay Hayen <kay.hayen@gmail.com>  Tue, 04 Sep 2018 14:58:47 +0200

nuitka (0.5.32.7+ds-1) unstable; urgency=medium

  * New upstream hotfix release.

 -- Kay Hayen <kay.hayen@gmail.com>  Thu, 23 Aug 2018 22:06:00 +0200

nuitka (0.5.32.6+ds-1) unstable; urgency=medium

  * New upstream hotfix release.

 -- Kay Hayen <kay.hayen@gmail.com>  Thu, 23 Aug 2018 20:05:18 +0200

nuitka (0.5.32.5+ds-1) unstable; urgency=medium

  * New upstream hotfix release.

 -- Kay Hayen <kay.hayen@gmail.com>  Wed, 15 Aug 2018 19:06:01 +0200

nuitka (0.5.32.4+ds-1) unstable; urgency=medium

  * New upstream hotfix release.

 -- Kay Hayen <kay.hayen@gmail.com>  Fri, 10 Aug 2018 12:06:44 +0200

nuitka (0.5.32.3+ds-1) unstable; urgency=medium

  * New upstream hotfix release.

 -- Kay Hayen <kay.hayen@gmail.com>  Sat, 04 Aug 2018 10:40:31 +0200

nuitka (0.5.32.2+ds-1) unstable; urgency=medium

  * New upstream hotfix release.

 -- Kay Hayen <kay.hayen@gmail.com>  Wed, 01 Aug 2018 17:38:43 +0200

nuitka (0.5.32.1+ds-1) unstable; urgency=medium

  * New upstream hotfix release.

 -- Kay Hayen <kay.hayen@gmail.com>  Sat, 28 Jul 2018 20:16:29 +0200

nuitka (0.5.32+ds-1) unstable; urgency=medium

  * New upstream release.

 -- Kay Hayen <kay.hayen@gmail.com>  Sat, 28 Jul 2018 15:07:21 +0200

nuitka (0.5.31+ds-1) unstable; urgency=medium

  * New upstream release.

 -- Kay Hayen <kay.hayen@gmail.com>  Mon, 09 Jul 2018 08:23:02 +0200

nuitka (0.5.30+ds-1) unstable; urgency=medium

  * New upstream release.

 -- Kay Hayen <kay.hayen@gmail.com>  Mon, 30 Apr 2018 09:50:54 +0200

nuitka (0.5.29.5+ds-1) unstable; urgency=medium

  * New upstream hotfix release.

 -- Kay Hayen <kay.hayen@gmail.com>  Wed, 25 Apr 2018 09:33:55 +0200

nuitka (0.5.29.4+ds-1) unstable; urgency=medium

  * New upstream hotfix release.

 -- Kay Hayen <kay.hayen@gmail.com>  Mon, 09 Apr 2018 20:22:37 +0200

nuitka (0.5.29.3+ds-1) unstable; urgency=medium

  * New upstream hotfix release.

 -- Kay Hayen <kay.hayen@gmail.com>  Sat, 31 Mar 2018 16:12:25 +0200

nuitka (0.5.29.2+ds-1) unstable; urgency=medium

  * New upstream hotfix release.

 -- Kay Hayen <kay.hayen@gmail.com>  Thu, 29 Mar 2018 10:19:24 +0200

nuitka (0.5.29.1+ds-1) unstable; urgency=medium

  * New upstream hotfix release.

 -- Kay Hayen <kay.hayen@gmail.com>  Tue, 27 Mar 2018 18:22:54 +0200

nuitka (0.5.29+ds-1) unstable; urgency=medium

  * New upstream release.

 -- Kay Hayen <kay.hayen@gmail.com>  Mon, 26 Mar 2018 20:13:44 +0200

nuitka (0.5.28.2+ds-1) unstable; urgency=medium

  * New upstream hotfix release.

 -- Kay Hayen <kay.hayen@gmail.com>  Wed, 29 Nov 2017 15:09:28 +0100

nuitka (0.5.28.1+ds-1) unstable; urgency=medium

  * New upstream hotfix release.
  * Also ignore sbuild non-existant directory (Closes: #871125).

 -- Kay Hayen <kay.hayen@gmail.com>  Sun, 22 Oct 2017 10:44:31 +0200

nuitka (0.5.28+ds-1) unstable; urgency=medium

  * New upstream release.

 -- Kay Hayen <kay.hayen@gmail.com>  Tue, 17 Oct 2017 10:03:56 +0200

nuitka (0.5.27+ds-1) unstable; urgency=medium

  * New upstream release.

 -- Kay Hayen <kay.hayen@gmail.com>  Sat, 22 Jul 2017 16:21:37 +0200

nuitka (0.5.26.4+ds-1) unstable; urgency=medium

  * New upstream hotfix release.
  * Recommend actual PyQT package (Closes: #866540).

 -- Kay Hayen <kay.hayen@gmail.com>  Mon, 03 Jul 2017 08:59:37 +0200

nuitka (0.5.26.3+ds-1) unstable; urgency=medium

  * New upstream hotfix release.

 -- Kay Hayen <kay.hayen@gmail.com>  Thu, 22 Jun 2017 08:08:53 +0200

nuitka (0.5.26.2+ds-1) unstable; urgency=medium

  * New upstream hotfix release.

 -- Kay Hayen <kay.hayen@gmail.com>  Sat, 17 Jun 2017 11:37:12 +0200

nuitka (0.5.26.1+ds-1) unstable; urgency=medium

  * New upstream hotfix release.

 -- Kay Hayen <kay.hayen@gmail.com>  Sat, 10 Jun 2017 13:09:51 +0200

nuitka (0.5.26+ds-1) unstable; urgency=medium

  * New upstream release.

 -- Kay Hayen <kay.hayen@gmail.com>  Wed, 07 Jun 2017 08:15:19 +0200

nuitka (0.5.25+ds-1) unstable; urgency=medium

  * New upstream release.

 -- Kay Hayen <kay.hayen@gmail.com>  Tue, 24 Jan 2017 06:13:46 +0100

nuitka (0.5.24.4+ds-1) unstable; urgency=medium

  * New upstream hotfix release.
  * Better detection of acceptable shared library loads from
    system paths for standalone tests (Closes: #844902).

 -- Kay Hayen <kay.hayen@gmail.com>  Sat, 10 Dec 2016 12:25:35 +0100

nuitka (0.5.24.3+ds-1) unstable; urgency=medium

  * New upstream hotfix release.

 -- Kay Hayen <kay.hayen@gmail.com>  Fri, 09 Dec 2016 06:50:55 +0100

nuitka (0.5.24.2+ds-1) unstable; urgency=medium

  * New upstream hotfix release.

 -- Kay Hayen <kay.hayen@gmail.com>  Wed, 30 Nov 2016 09:32:03 +0100

nuitka (0.5.24.1+ds-1) unstable; urgency=medium

  * New upstream hotfix release.

 -- Kay Hayen <kay.hayen@gmail.com>  Wed, 16 Nov 2016 08:16:53 +0100

nuitka (0.5.24+ds-1) unstable; urgency=medium

  * New upstream release.

 -- Kay Hayen <kay.hayen@gmail.com>  Mon, 14 Nov 2016 09:41:31 +0100

nuitka (0.5.23.2+ds-1) unstable; urgency=medium

  * New upstream hotfix release.

 -- Kay Hayen <kay.hayen@gmail.com>  Mon, 07 Nov 2016 07:55:11 +0100

nuitka (0.5.23.1+ds-1) unstable; urgency=medium

  * New upstream hotfix release.
  * Use of C11 compiler instead of C++ compiler, so we drop the
    versioned dependencies. (Closes: #835954)

 -- Kay Hayen <kay.hayen@gmail.com>  Sun, 16 Oct 2016 10:40:59 +0200

nuitka (0.5.23+ds-1) unstable; urgency=medium

  * New upstream release.

 -- Kay Hayen <kay.hayen@gmail.com>  Sun, 02 Oct 2016 18:14:41 +0200

nuitka (0.5.22+ds-1) unstable; urgency=medium

  * New upstream release.

 -- Kay Hayen <kay.hayen@gmail.com>  Tue, 16 Aug 2016 11:22:16 +0200

nuitka (0.5.21.3+ds-1) unstable; urgency=medium

  * New upstream hotfix release.

 -- Kay Hayen <kay.hayen@gmail.com>  Thu, 26 May 2016 14:51:39 +0200

nuitka (0.5.21.2+ds-1) unstable; urgency=medium

  * New upstream hotfix release.

 -- Kay Hayen <kay.hayen@gmail.com>  Sat, 14 May 2016 14:43:28 +0200

nuitka (0.5.21.1+ds-1) unstable; urgency=medium

  * New upstream hotfix release.

  * Depends on g++-5 now.

 -- Kay Hayen <kay.hayen@gmail.com>  Sat, 30 Apr 2016 07:59:57 +0200

nuitka (0.5.21+ds-1) unstable; urgency=medium

  * New upstream release.

 -- Kay Hayen <kay.hayen@gmail.com>  Sun, 24 Apr 2016 14:06:29 +0200

nuitka (0.5.20+ds-1) unstable; urgency=medium

  * New upstream release.

 -- Kay Hayen <kay.hayen@gmail.com>  Sun, 20 Mar 2016 08:11:16 +0100

nuitka (0.5.19.1+ds-1) unstable; urgency=medium

  * New upstream hotfix release.

 -- Kay Hayen <kay.hayen@gmail.com>  Tue, 15 Mar 2016 09:11:57 +0100

nuitka (0.5.19+ds-1) unstable; urgency=medium

  * New upstream release.

 -- Kay Hayen <kay.hayen@gmail.com>  Mon, 01 Feb 2016 07:53:08 +0100

nuitka (0.5.18.1+ds-1) unstable; urgency=medium

  * New upstream hotfix release.

 -- Kay Hayen <kay.hayen@gmail.com>  Sun, 24 Jan 2016 07:52:03 +0100

nuitka (0.5.18+ds-1) unstable; urgency=medium

  * New upstream release.

 -- Kay Hayen <kay.hayen@gmail.com>  Fri, 15 Jan 2016 07:48:41 +0100

nuitka (0.5.17.1+ds-1) unstable; urgency=medium

  * New upstream hotfix release.

 -- Kay Hayen <kay.hayen@gmail.com>  Thu, 14 Jan 2016 23:21:51 +0100

nuitka (0.5.17+ds-1) unstable; urgency=medium

  * New upstream release.

 -- Kay Hayen <kay.hayen@gmail.com>  Sun, 27 Dec 2015 15:18:39 +0100

nuitka (0.5.16.1+ds-1) unstable; urgency=medium

  * New upstream hotfix release.

 -- Kay Hayen <kay.hayen@gmail.com>  Thu, 03 Dec 2015 07:04:12 +0100

nuitka (0.5.16+ds-1) unstable; urgency=medium

  * New upstream release.

 -- Kay Hayen <kay.hayen@gmail.com>  Mon, 09 Nov 2015 18:30:07 +0100

nuitka (0.5.15+ds-1) unstable; urgency=medium

  * New upstream release.

 -- Kay Hayen <kay.hayen@gmail.com>  Mon, 12 Oct 2015 08:57:03 +0200

nuitka (0.5.14.3+ds-1) unstable; urgency=medium

  * New upstream hotfix release.

 -- Kay Hayen <kay.hayen@gmail.com>  Sun, 13 Sep 2015 12:26:59 +0200

nuitka (0.5.14.2+ds-1) unstable; urgency=medium

  * New upstream hotfix release.

 -- Kay Hayen <kay.hayen@gmail.com>  Mon, 07 Sep 2015 00:30:11 +0200

nuitka (0.5.14.1+ds-1) UNRELEASED; urgency=medium

  * New upstream hotfix release.

 -- Kay Hayen <kay.hayen@gmail.com>  Sun, 06 Sep 2015 22:37:22 +0200

nuitka (0.5.14+ds-1) unstable; urgency=medium

  * New upstream release.

 -- Kay Hayen <kay.hayen@gmail.com>  Thu, 27 Aug 2015 06:24:11 +0200

nuitka (0.5.13.8+ds-1) UNRELEASED; urgency=medium

  * New upstream hotfix release.

 -- Kay Hayen <kay.hayen@gmail.com>  Thu, 20 Aug 2015 11:55:53 +0200

nuitka (0.5.13.7+ds-1) UNRELEASED; urgency=medium

  * New upstream hotfix release.

 -- Kay Hayen <kay.hayen@gmail.com>  Tue, 18 Aug 2015 21:55:08 +0200

nuitka (0.5.13.6+ds-1) UNRELEASED; urgency=medium

  * New upstream hotfix release.

 -- Kay Hayen <kay.hayen@gmail.com>  Sun, 16 Aug 2015 14:38:46 +0200

nuitka (0.5.13.5+ds-1) UNRELEASED; urgency=medium

  * New upstream hotfix release.

 -- Kay Hayen <kay.hayen@gmail.com>  Sun, 16 Aug 2015 13:42:02 +0200

nuitka (0.5.13.4+ds-1) UNRELEASED; urgency=medium

  * New upstream hotfix release.

 -- Kay Hayen <kay.hayen@gmail.com>  Fri, 31 Jul 2015 17:24:40 +0200

nuitka (0.5.13.3+ds-1) UNRELEASED; urgency=medium

  * New upstream hotfix release.

 -- Kay Hayen <kay.hayen@gmail.com>  Wed, 29 Jul 2015 10:54:05 +0200

nuitka (0.5.13.2+ds-1) UNRELEASED; urgency=medium

  * New upstream hotfix release.

 -- Kay Hayen <kay.hayen@gmail.com>  Tue, 16 Jun 2015 10:29:12 +0200

nuitka (0.5.13.1+ds-1) UNRELEASED; urgency=medium

  * New upstream hotfix release.

 -- Kay Hayen <kay.hayen@gmail.com>  Mon, 04 May 2015 09:27:19 +0200

nuitka (0.5.13+ds-1) unstable; urgency=medium

  * New upstream release.

 -- Kay Hayen <kay.hayen@gmail.com>  Fri, 01 May 2015 10:44:27 +0200

nuitka (0.5.12.2+ds-1) UNRELEASED; urgency=medium

  * New upstream hotfix release.

 -- Kay Hayen <kay.hayen@gmail.com>  Sun, 26 Apr 2015 08:51:37 +0200

nuitka (0.5.12.1+ds-1) UNRELEASED; urgency=medium

  * New upstream hotfix release.

 -- Kay Hayen <kay.hayen@gmail.com>  Sat, 18 Apr 2015 09:35:06 +0200

nuitka (0.5.12+ds-1) experimental; urgency=medium

  * New upstream release.

 -- Kay Hayen <kay.hayen@gmail.com>  Mon, 06 Apr 2015 17:20:44 +0200

nuitka (0.5.11.2+ds-1) experimental; urgency=medium

  * New upstream hotfix release.

 -- Kay Hayen <kay.hayen@gmail.com>  Thu, 26 Mar 2015 20:09:06 +0100

nuitka (0.5.11.1+ds-1) experimental; urgency=medium

  * New upstream hotfix release.

 -- Kay Hayen <kay.hayen@gmail.com>  Mon, 23 Mar 2015 10:34:17 +0100

nuitka (0.5.11+ds-1) experimental; urgency=medium

  * New upstream release.

 -- Kay Hayen <kay.hayen@gmail.com>  Wed, 18 Mar 2015 08:38:39 +0100

nuitka (0.5.10.2+ds-1) experimental; urgency=medium

  * New upstream hotfix release.

 -- Kay Hayen <kay.hayen@gmail.com>  Tue, 10 Mar 2015 07:46:24 +0100

nuitka (0.5.10.1+ds-1) experimental; urgency=medium

  * New upstream hotfix release.

 -- Kay Hayen <kay.hayen@gmail.com>  Sun, 08 Mar 2015 11:56:55 +0100

nuitka (0.5.10+ds-1) experimental; urgency=medium

  * New upstream release.

 -- Kay Hayen <kay.hayen@gmail.com>  Thu, 05 Mar 2015 07:43:43 +0100

nuitka (0.5.9+ds-1) experimental; urgency=medium

  * New upstream release.

 -- Kay Hayen <kay.hayen@gmail.com>  Thu, 29 Jan 2015 08:18:06 +0100

nuitka (0.5.8+ds-1) experimental; urgency=medium

  * New upstream release.

 -- Kay Hayen <kay.hayen@gmail.com>  Thu, 15 Jan 2015 04:11:03 +0100

nuitka (0.5.7.1+ds-1) experimental; urgency=medium

  * New upstream hotfix release.

 -- Kay Hayen <kay.hayen@gmail.com>  Fri, 09 Jan 2015 13:52:15 +0100

nuitka (0.5.7+ds-1) UNRELEASED; urgency=medium

  * New upstream release.

 -- Kay Hayen <kay.hayen@gmail.com>  Thu, 01 Jan 2015 10:52:03 +0100

nuitka (0.5.6.1+ds-1) UNRELEASED; urgency=medium

  * New upstream hotfix release.

 -- Kay Hayen <kay.hayen@gmail.com>  Sun, 21 Dec 2014 08:32:58 +0100

nuitka (0.5.6+ds-1) UNRELEASED; urgency=medium

  * New upstream release.
  * Added support for hardening-wrapper to be installed.

 -- Kay Hayen <kay.hayen@gmail.com>  Fri, 19 Dec 2014 08:39:17 +0100

nuitka (0.5.5.3+ds-1) unstable; urgency=medium

  * New upstream hotfix release.
  * Added support for armhf architecture.

 -- Kay Hayen <kay.hayen@gmail.com>  Fri, 24 Oct 2014 17:33:59 +0200

nuitka (0.5.5.2+ds-1) unstable; urgency=medium

  * New upstream hotfix release.
  * Bump to Standards Version 3.9.6, no changes needed.

 -- Kay Hayen <kay.hayen@gmail.com>  Fri, 17 Oct 2014 07:56:05 +0200

nuitka (0.5.5+ds-1) unstable; urgency=medium

  * New upstream release.

 -- Kay Hayen <kay.hayen@gmail.com>  Sun, 05 Oct 2014 19:28:20 +0200

nuitka (0.5.4.3+ds-1) unstable; urgency=medium

  * New upstream hotfix release.

 -- Kay Hayen <kay.hayen@gmail.com>  Thu, 21 Aug 2014 09:41:37 +0200

nuitka (0.5.3.5+ds-1) unstable; urgency=medium

  * New upstream hotfix release.

 -- Kay Hayen <kay.hayen@gmail.com>  Fri, 18 Jul 2014 07:28:17 +0200

nuitka (0.5.3.3+ds-1) unstable; urgency=medium

  * New upstream release.
  * Original version didn't build for all versions due to error message
    changes, this release adapts to.

 -- Kay Hayen <kay.hayen@gmail.com>  Sat, 12 Jul 2014 20:50:01 +0200

nuitka (0.5.2+ds-1) unstable; urgency=medium

  * New upstream release.
  * Permit building using cowbuilder, eatmydata (Closes: #749518)
  * Do not require gcc in build-depends
    (Closes: #747984) (Closes: #748005) (Closes: #751325)

 -- Kay Hayen <kay.hayen@gmail.com>  Mon, 23 Jun 2014 08:17:57 +0200

nuitka (0.5.1.1+ds-1) unstable; urgency=medium

  * New upstream hotfix release.

 -- Kay Hayen <kay.hayen@gmail.com>  Thu, 06 Mar 2014 10:44:28 +0100

nuitka (0.5.1+ds-1) unstable; urgency=medium

  * New upstream release.

 -- Kay Hayen <kay.hayen@gmail.com>  Thu, 06 Mar 2014 09:33:51 +0100

nuitka (0.5.0.1+ds-1) unstable; urgency=medium

  * New upstream hotfix release.

 -- Kay Hayen <kay.hayen@gmail.com>  Mon, 13 Jan 2014 23:37:37 +0100

nuitka (0.5.0+ds-1) unstable; urgency=medium

  * New upstream release.
  * Added missing build dependency to process PNG images.

 -- Kay Hayen <kay.hayen@gmail.com>  Fri, 03 Jan 2014 19:18:18 +0100

nuitka (0.4.7.1+ds-1) unstable; urgency=low

  * New upstream hotfix release.

 -- Kay Hayen <kay.hayen@gmail.com>  Tue, 03 Dec 2013 08:44:31 +0100

nuitka (0.4.7+ds-1) UNRELEASED; urgency=low

  * New upstream release.
  * Handle unknown encoding error message change of CPython 2.7.6
    that was backported to CPython 2.7.5+ as well.
    (Closes: #730956)

 -- Kay Hayen <kay.hayen@gmail.com>  Mon, 02 Dec 2013 09:15:12 +0100

nuitka (0.4.6.2+ds-1) unstable; urgency=low

  * New upstream hotfix release.

 -- Kay Hayen <kayhayen@gmx.de>  Fri, 01 Nov 2013 19:07:42 +0100

nuitka (0.4.6+ds-1) unstable; urgency=low

  * New upstream release.

 -- Kay Hayen <kayhayen@gmx.de>  Sun, 27 Oct 2013 21:29:26 +0100

nuitka (0.4.5.1+ds-1) unstable; urgency=low

  * New upstream hotfix release.
  * Corrects upstream Issue#106.

 -- Kay Hayen <kayhayen@gmx.de>  Wed, 25 Sep 2013 14:29:55 +0200

nuitka (0.4.5+ds-1) unstable; urgency=low

  * New upstream release.

 -- Kay Hayen <kayhayen@gmx.de>  Sun, 18 Aug 2013 09:06:29 +0200

nuitka (0.4.4.2+ds-1) unstable; urgency=low

  * New upstream hotfix release.
  * Corrects upstream Issue#98.
  * Corrects upstream Issue#100.
  * Corrects upstream Issue#101.
  * Corrects upstream Issue#102.

 -- Kay Hayen <kayhayen@gmx.de>  Sat, 20 Jul 2013 09:08:29 +0200

nuitka (0.4.4.1+ds-1) unstable; urgency=low

  * New upstream hotfix release.
  * Corrects upstream Issue#95.
  * Corrects upstream Issue#96.

 -- Kay Hayen <kayhayen@gmx.de>  Sat, 13 Jul 2013 11:56:21 +0200

nuitka (0.4.4+ds-1) unstable; urgency=low

  * New upstream release.
  * Upstream now supports Python3.3 and threads.
  * Bump to Standards Version 3.9.4, no changes needed.
  * Fix support for modules and Python3 was broken (Closes: #711459)
  * Fix encoding error changes  Python 2.7.5 (Closes: #713531)

 -- Kay Hayen <kayhayen@gmx.de>  Tue, 25 Jun 2013 10:46:40 +0200

nuitka (0.4.3+ds-1) unstable; urgency=low

  * New upstream release.

 -- Kay Hayen <kayhayen@gmx.de>  Sat, 18 May 2013 10:16:25 +0200

nuitka (0.4.2+ds-1) unstable; urgency=low

  * New upstream release.

 -- Kay Hayen <kayhayen@gmx.de>  Fri, 29 Mar 2013 11:05:08 +0100

nuitka (0.4.1+ds-1) unstable; urgency=low

  * New upstream release.

 -- Kay Hayen <kayhayen@gmx.de>  Tue, 05 Mar 2013 08:15:41 +0100

nuitka (0.4.0+ds-1) UNRELEASED; urgency=low

  * New upstream release.
  * Changes so the Debian package can be backported to Squeeze as well.

 -- Kay Hayen <kayhayen@gmx.de>  Sat, 09 Feb 2013 10:08:15 +0100

nuitka (0.3.25+ds-1) unstable; urgency=low

  * New upstream release.
  * Register the User Manual with "doc-base".

 -- Kay Hayen <kayhayen@gmx.de>  Sun, 11 Nov 2012 13:57:32 +0100

nuitka (0.3.24.1+ds-1) unstable; urgency=low

  * New upstream hotfix release.
  * Corrects upstream Issue#46.

 -- Kay Hayen <kayhayen@gmx.de>  Sat, 08 Sep 2012 22:30:11 +0000

nuitka (0.3.24+ds-1) unstable; urgency=low

  * New upstream release.
  * Detect the absence of "g++" and gracefully fallback to the
    compiler depended on. (Closes: #682146)
  * Changed usage of "temp" files in developer scripts to be
    secure. (Closes: #682145)
  * Added support for "DEB_BUILD_OPTIONS=nocheck" to skip the
    test runs. (Closes: #683090)

 -- Kay Hayen <kayhayen@gmx.de>  Sat, 18 Aug 2012 21:19:17 +0200

nuitka (0.3.23.1+ds-1) unstable; urgency=low

  * New upstream hotfix release.
  * Corrects upstream Issue#40, Issue#41, and Issue#42.

 -- Kay Hayen <kayhayen@gmx.de>  Mon, 16 Jul 2012 07:25:41 +0200

nuitka (0.3.23+ds-1) unstable; urgency=low

  * New upstream release.
  * License for Nuitka is now Apache License 2.0, no more GPLv3.
  * Corrects upstream Issue#37 and Issue#38.

 -- Kay Hayen <kayhayen@gmx.de>  Sun, 01 Jul 2012 00:00:57 +0200

nuitka (0.3.22.1+ds-1) unstable; urgency=low

  * New upstream hotfix release.
  * Corrected copyright file syntax error found by new lintian
    version.
  * Corrects upstream Issue#19.

 -- Kay Hayen <kayhayen@gmx.de>  Sat, 16 Jun 2012 08:58:30 +0200

nuitka (0.3.22+ds-1) unstable; urgency=low

  * New upstream release.

 -- Kay Hayen <kayhayen@gmx.de>  Sun, 13 May 2012 12:51:16 +0200

nuitka (0.3.21+ds-1) unstable; urgency=low

  * New upstream release.

 -- Kay Hayen <kayhayen@gmx.de>  Thu, 12 Apr 2012 20:24:01 +0200

nuitka (0.3.20.2+ds-1) unstable; urgency=low

  * New upstream hotfix release.
  * Corrects upstream Issue#35.
  * Bump to Standards Version 3.9.3, no changes needed.
  * In the alternative build dependencies, designed to make the
    Python3 build dependency optional, put option that is going
    to work on "unstable" first. (Closes: #665021)

 -- Kay Hayen <kayhayen@gmx.de>  Tue, 03 Apr 2012 22:31:36 +0200

nuitka (0.3.20.1+ds-1) unstable; urgency=low

  * New upstream hotfix release.
  * Corrects upstream Issue#34.

 -- Kay Hayen <kayhayen@gmx.de>  Sat, 03 Mar 2012 10:18:30 +0100

nuitka (0.3.20+ds-1) unstable; urgency=low

  * New upstream release.
  * Added upstream "Changelog.rst" as "changelog"

 -- Kay Hayen <kayhayen@gmx.de>  Mon, 27 Feb 2012 09:32:10 +0100

nuitka (0.3.19.2+ds-1) unstable; urgency=low

  * New upstream hotfix release.
  * Corrects upstream Issue#32.

 -- Kay Hayen <kayhayen@gmx.de>  Sun, 12 Feb 2012 20:33:30 +0100

nuitka (0.3.19.1+ds-1) unstable; urgency=low

  * New upstream hotfix release.
  * Corrects upstream Issue#30 and Issue#31.

 -- Kay Hayen <kayhayen@gmx.de>  Sat, 28 Jan 2012 07:27:38 +0100

nuitka (0.3.19+ds-1) unstable; urgency=low

  * New upstream release.
  * Improvements to option groups layout in manpages, and broken
    whitespace for "--recurse-to" option. (Closes: #655910)
  * Documented new option "--recurse-directory" in man page with
    example.
  * Made the "debian/watch" file ignore upstream pre-releases,
    these shall not be considered for this package.
  * Aligned depended version with build depended versions.
  * Depend on "python-dev" as well, needed to compile against
    "libpython".
  * Build depend on "python-dev-all" and "python-dbg-all" to
    execute tests with both all supported Python versions.
  * Build depend on "python3.2-dev-all" and "python3-dbg-all"
    to execute tests with Python3 as well. It is currently not
    supported by upstream, this is only preparatory.
  * Added suggestion of "ccache", can speed up the compilation
    process.

 -- Kay Hayen <kayhayen@gmx.de>  Tue, 17 Jan 2012 10:29:45 +0100

nuitka (0.3.18+ds-1) unstable; urgency=low

  * New upstream release.
  * Lowered dependencies so that a backport to Ubuntu Natty and
    higher is now feasible. A "scons >=2.0.0" is good enough,
    and so is "g++-4.5" as well.
  * Don't require the PDF generation to be successful on older
    Ubuntu versions as it crashes due to old "rst2pdf" bugs.

 -- Kay Hayen <kayhayen@gmx.de>  Thu, 12 Jan 2012 19:55:43 +0100

nuitka (0.3.18~pre2+ds-1) unstable; urgency=low

  * New upstream pre-release.
  * First upload to unstable, many thanks to my reviewer and
    sponsor Yaroslav Halchenko <debian@onerussian.com>
  * New maintainer (Closes: #648489)
  * Added Developer Manual to the generated PDF documentation.
  * Added python-dbg to Build-Depends to also execcute reference
    count tests.
  * Changed copyright file to reference Apache license via its
    standard Debian location as well.

 -- Kay Hayen <kayhayen@gmx.de>  Tue, 10 Jan 2012 22:21:56 +0100

nuitka (0.3.17+ds-1) UNRELEASED; urgency=low

  * New upstream release.
  * Updated man page to use new "--recurse-*" options in examples
    over removed "--deep*" options.
  * Completed copyright file according to "licensecheck" findings
    and updated files accordingly. Put the included tests owned
    by upstream into public domain.
  * Use a "+ds" file as orig source with inline copy of Scons
    already removed instead of doing it as a patch.
  * Also removed the benchmark tests from "+ds" file, not useful
    to be provided with Nuitka.
  * Added syntax tests, these were omitted by mistake previously.
  * Run the test suite at package build time, it checks the basic
    tests, syntax error tests, program tests, and the compile
    itself test.
  * Added run time dependencies also as build time dependencies
    to be able to execute the tests.
  * Corrected handling of upstream pre-release names in the watch
    file.
  * Changed contributor notice to only require "Apache License 2.0"
    for the new parts.
  * Put Debian packaging and owned tests under "Apache License 2.0"
    as well.

 -- Kay Hayen <kayhayen@gmx.de>  Mon, 09 Jan 2012 09:02:19 +0100

nuitka (0.3.16-1) UNRELEASED; urgency=low

  * New upstream release.
  * Updated debian/copyright URI to match the latest one.
  * Updated debian/copyright to DEP5 changes.
  * Added Nuitka homepage to debian/control.
  * Added watch file, so uscan works.
  * Added git pointers to git repository and gitweb to the
    package control file.
  * Corrected examples section in man page to correctly escape "-".
  * Added meaningful "what is" to manpages.
  * Bump to Standards Version 3.9.2, no changes needed.
  * Added extended description to address lintian warning.

 -- Kay Hayen <kayhayen@gmx.de>  Sun, 18 Dec 2011 13:01:10 +0100

nuitka (0.3.15-1) UNRELEASED; urgency=low

  * New upstream release.
  * Renamed "/usr/bin/Python" to "/usr/bin/nuitka-python".
  * Added man pages for "nuitka" and "nuitka-python", the first
    with an examples section that shows the most important uses
    of the "nuitka" binary.
  * Removed foreign code for Windows generators, removed from
    debian/copyright.
  * Lowered dependency for Scons to what Ubuntu Oneiric has and
    what we have as an inline copy, (scons >=2.0.1) should be
    sufficient.
  * Recommend python-lxml, as it's used by Nuitka to dump XML
    representation.
  * Recommend python-qt4, as it may be used to display the node
    tree in a window.
  * Removed inline copy of Scons from the binary package.
  * Added patch to remove the setting nuitka package in sys.path,
    not needed in Debian.

 -- Kay Hayen <kayhayen@gmx.de>  Thu, 01 Dec 2011 22:43:33 +0100

nuitka (0.3.15pre2-1) UNRELEASED; urgency=low

  * Initial Debian package.

 -- Kay Hayen <kayhayen@gmx.de>  Fri, 11 Nov 2011 20:58:55 +0100<|MERGE_RESOLUTION|>--- conflicted
+++ resolved
@@ -1,16 +1,14 @@
-<<<<<<< HEAD
 nuitka (0.6.18~rc3+ds-1) unstable; urgency=medium
 
   * New upstream pre-release.
 
  -- Kay Hayen <kay.hayen@gmail.com>  Tue, 05 Oct 2021 18:54:22 +0200
-=======
+
 nuitka (0.6.17.3+ds-1) unstable; urgency=medium
 
   * New upstream hotfix release.
 
  -- Kay Hayen <kay.hayen@gmail.com>  Thu, 14 Oct 2021 10:32:17 +0200
->>>>>>> 01bb80c7
 
 nuitka (0.6.17.2+ds-1) unstable; urgency=medium
 
