<<<<<<< HEAD
nuitka (0.3.25+ds-1) unstable; urgency=low

=======
nuitka (0.4.0+ds-1) unstable; urgency=low

  * New upstream pre-release.
  * Changes so the Debian package can be backported to Squeeze as well.

 -- Kay Hayen <kayhayen@gmx.de>  Sat, 09 Feb 2013 10:08:15 +0100

nuitka (0.3.25+ds-1) unstable; urgency=low

>>>>>>> 75b65d65
  * New upstream release.
  * Register the User Manual with "doc-base".

 -- Kay Hayen <kayhayen@gmx.de>  Sun, 11 Nov 2012 13:57:32 +0100

nuitka (0.3.24.1+ds-1) unstable; urgency=low

  * New upstream hotfix release.
  * Corrects upstream Issue#46.

 -- Kay Hayen <kayhayen@gmx.de>  Sat, 08 Sep 2012 22:30:11 +0000

nuitka (0.3.24+ds-1) unstable; urgency=low

  * New upstream release.
  * Detect the absence of "g++" and gracefully fallback to the
    compiler depended on. (Closes: #682146)
  * Changed usage of "temp" files in developer scripts to be
    secure. (Closes: #682145)
  * Added support for "DEB_BUILD_OPTIONS=nocheck" to skip the
    test runs. (Closes: #683090)

 -- Kay Hayen <kayhayen@gmx.de>  Sat, 18 Aug 2012 21:19:17 +0200

nuitka (0.3.23.1+ds-1) unstable; urgency=low

  * New upstream hotfix release.
  * Corrects upstream Issue#40, Issue#41, and Issue#42.

 -- Kay Hayen <kayhayen@gmx.de>  Mon, 16 Jul 2012 07:25:41 +0200

nuitka (0.3.23+ds-1) unstable; urgency=low

  * New upstream release.
  * License for Nuitka is now Apache License 2.0, no more GPLv3.
  * Corrects upstream Issue#37 and Issue#38.

 -- Kay Hayen <kayhayen@gmx.de>  Sun, 01 Jul 2012 00:00:57 +0200

nuitka (0.3.22.1+ds-1) unstable; urgency=low

  * New upstream hotfix release.
  * Corrected copyright file syntax error found by new lintian
    version.
  * Corrects upstream Issue#19.

 -- Kay Hayen <kayhayen@gmx.de>  Sat, 16 Jun 2012 08:58:30 +0200

nuitka (0.3.22+ds-1) unstable; urgency=low

  * New upstream release.

 -- Kay Hayen <kayhayen@gmx.de>  Sun, 13 May 2012 12:51:16 +0200

nuitka (0.3.21+ds-1) unstable; urgency=low

  * New upstream release.

 -- Kay Hayen <kayhayen@gmx.de>  Thu, 12 Apr 2012 20:24:01 +0200

nuitka (0.3.20.2+ds-1) unstable; urgency=low

  * New upstream hotfix release.
  * Corrects upstream Issue#35.
  * Bump to Standards Version 3.9.3, no changes needed.
  * In the alternative build dependencies, designed to make the
    Python3 build dependency optional, put option that is going
    to work on "unstable" first. (Closes: #665021)

 -- Kay Hayen <kayhayen@gmx.de>  Tue, 03 Apr 2012 22:31:36 +0200

nuitka (0.3.20.1+ds-1) unstable; urgency=low

  * New upstream hotfix release.
  * Corrects upstream Issue#34.

 -- Kay Hayen <kayhayen@gmx.de>  Sat, 03 Mar 2012 10:18:30 +0100

nuitka (0.3.20+ds-1) unstable; urgency=low

  * New upstream release.
  * Added upstream "Changelog.rst" as "changelog"

 -- Kay Hayen <kayhayen@gmx.de>  Mon, 27 Feb 2012 09:32:10 +0100

nuitka (0.3.19.2+ds-1) unstable; urgency=low

  * New upstream hotfix release.
  * Corrects upstream Issue#32.

 -- Kay Hayen <kayhayen@gmx.de>  Sun, 12 Feb 2012 20:33:30 +0100

nuitka (0.3.19.1+ds-1) unstable; urgency=low

  * New upstream hotfix release.
  * Corrects upstream Issue#30 and Issue#31.

 -- Kay Hayen <kayhayen@gmx.de>  Sat, 28 Jan 2012 07:27:38 +0100

nuitka (0.3.19+ds-1) unstable; urgency=low

  * New upstream release.
  * Improvements to option groups layout in manpages, and broken
    whitespace for "--recurse-to" option. (Closes: #655910)
  * Documented new option "--recurse-directory" in man page with
    example.
  * Made the "debian/watch" file ignore upstream pre-releases,
    these shall not be considered for this package.
  * Aligned depended version with build depended versions.
  * Depend on "python-dev" as well, needed to compile against
    "libpython".
  * Build depend on "python-dev-all" and "python-dbg-all" to
    execute tests with both all supported Python versions.
  * Build depend on "python3.2-dev-all" and "python3-dbg-all"
    to execute tests with Python3 as well. It is currently not
    supported by upstream, this is only preparatory.
  * Added suggestion of "ccache", can speed up the compilation
    process.

 -- Kay Hayen <kayhayen@gmx.de>  Tue, 17 Jan 2012 10:29:45 +0100

nuitka (0.3.18+ds-1) unstable; urgency=low

  * New upstream release.
  * Lowered dependencies so that a backport to Ubuntu Natty and
    higher is now feasible. A "scons >=2.0.0" is good enough,
    and so is "g++-4.5" as well.
  * Don't require the PDF generation to be successful on older
    Ubuntu versions as it crashes due to old "rst2pdf" bugs.

 -- Kay Hayen <kayhayen@gmx.de>  Thu, 12 Jan 2012 19:55:43 +0100

nuitka (0.3.18~pre2+ds-1) unstable; urgency=low

  * New upstream pre-release.
  * First upload to unstable, many thanks to my reviewer and
    sponsor Yaroslav Halchenko <debian@onerussian.com>
  * New maintainer (Closes: #648489)
  * Added Developer Manual to the generated PDF documentation.
  * Added python-dbg to Build-Depends to also execcute reference
    count tests.
  * Changed copyright file to reference Apache license via its
    standard Debian location as well.

 -- Kay Hayen <kayhayen@gmx.de>  Tue, 10 Jan 2012 22:21:56 +0100

nuitka (0.3.17+ds-1) UNRELEASED; urgency=low

  * New upstream release.
  * Updated man page to use new "--recurse-*" options in examples
    over removed "--deep*" options.
  * Completed copyright file according to "licensecheck" findings
    and updated files accordingly. Put the included tests owned
    by upstream into public domain.
  * Use a "+ds" file as orig source with inline copy of Scons
    already removed instead of doing it as a patch.
  * Also removed the benchmark tests from "+ds" file, not useful
    to be provided with Nuitka.
  * Added syntax tests, these were omitted by mistake previously.
  * Run the test suite at package build time, it checks the basic
    tests, syntax error tests, program tests, and the compile
    itself test.
  * Added run time dependencies also as build time dependencies
    to be able to execute the tests.
  * Corrected handling of upstream pre-release names in the watch
    file.
  * Changed contributor notice to only require "Apache License 2.0"
    for the new parts.
  * Put Debian packaging and owned tests under "Apache License 2.0"
    as well.

 -- Kay Hayen <kayhayen@gmx.de>  Mon, 09 Jan 2012 09:02:19 +0100

nuitka (0.3.16-1) UNRELEASED; urgency=low

  * New upstream release.
  * Updated debian/copyright URI to match the latest one.
  * Updated debian/copyright to DEP5 changes.
  * Added Nuitka homepage to debian/control.
  * Added watch file, so uscan works.
  * Added git pointers to git repository and gitweb to the
    package control file.
  * Corrected examples section in man page to correctly escape "-".
  * Added meaningful "what is" to manpages.
  * Bump to Standards Version 3.9.2, no changes needed.
  * Added extended description to address lintian warning.

 -- Kay Hayen <kayhayen@gmx.de>  Sun, 18 Dec 2011 13:01:10 +0100

nuitka (0.3.15-1) UNRELEASED; urgency=low

  * New upstream release.
  * Renamed "/usr/bin/Python" to "/usr/bin/nuitka-python".
  * Added man pages for "nuitka" and "nuitka-python", the first
    with an examples section that shows the most important uses
    of the "nuitka" binary.
  * Removed foreign code for Windows generators, removed from
    debian/copyright.
  * Lowered dependency for Scons to what Ubuntu Oneiric has and
    what we have as an inline copy, (scons >=2.0.1) should be
    sufficient.
  * Recommend python-lxml, as it's used by Nuitka to dump XML
    representation.
  * Recommend python-qt4, as it may be used to display the node
    tree in a window.
  * Removed inline copy of Scons from the binary package.
  * Added patch to remove the setting nuitka package in sys.path,
    not needed in Debian.

 -- Kay Hayen <kayhayen@gmx.de>  Thu, 01 Dec 2011 22:43:33 +0100

nuitka (0.3.15pre2-1) UNRELEASED; urgency=low

  * Initial Debian package.

 -- Kay Hayen <kayhayen@gmx.de>  Fri, 11 Nov 2011 20:58:55 +0100<|MERGE_RESOLUTION|>--- conflicted
+++ resolved
@@ -1,7 +1,3 @@
-<<<<<<< HEAD
-nuitka (0.3.25+ds-1) unstable; urgency=low
-
-=======
 nuitka (0.4.0+ds-1) unstable; urgency=low
 
   * New upstream pre-release.
@@ -11,7 +7,6 @@
 
 nuitka (0.3.25+ds-1) unstable; urgency=low
 
->>>>>>> 75b65d65
   * New upstream release.
   * Register the User Manual with "doc-base".
 
