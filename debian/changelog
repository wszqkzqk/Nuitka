<<<<<<< HEAD
nuitka (0.6.15~rc3+ds-1) unstable; urgency=medium

  * New upstream pre-release.

 -- Kay Hayen <kay.hayen@gmail.com>  Sat, 17 Apr 2021 13:57:20 +0200
=======
nuitka (0.6.14.3+ds-1) unstable; urgency=medium

  * New upstream hotfix release.

 -- Kay Hayen <kay.hayen@gmail.com>  Sun, 18 Apr 2021 10:29:07 +0200
>>>>>>> 8fcd598d

nuitka (0.6.14.2+ds-1) unstable; urgency=medium

  * New upstream hotfix release.

 -- Kay Hayen <kay.hayen@gmail.com>  Sat, 17 Apr 2021 11:03:23 +0200

nuitka (0.6.14.1+ds-1) unstable; urgency=medium

  * New upstream hotfix release.

 -- Kay Hayen <kay.hayen@gmail.com>  Fri, 16 Apr 2021 07:49:30 +0200

nuitka (0.6.14+ds-1) unstable; urgency=medium

  * New upstream release.

 -- Kay Hayen <kay.hayen@gmail.com>  Thu, 15 Apr 2021 11:09:55 +0200

nuitka (0.6.13.3+ds-1) unstable; urgency=medium

  * New upstream hotfix release.

 -- Kay Hayen <kay.hayen@gmail.com>  Sun, 04 Apr 2021 11:11:56 +0200

nuitka (0.6.13.2+ds-1) unstable; urgency=medium

  * New upstream hotfix release.

 -- Kay Hayen <kay.hayen@gmail.com>  Sat, 27 Mar 2021 19:44:51 +0100

nuitka (0.6.13.1+ds-1) unstable; urgency=medium

  * New upstream hotfix release.

 -- Kay Hayen <kay.hayen@gmail.com>  Fri, 26 Mar 2021 14:28:02 +0100

nuitka (0.6.13+ds-1) unstable; urgency=medium

  * New upstream release.

 -- Kay Hayen <kay.hayen@gmail.com>  Wed, 17 Mar 2021 08:58:23 +0100

nuitka (0.6.12.4+ds-1) unstable; urgency=medium

  * New upstream hotfix release.

 -- Kay Hayen <kay.hayen@gmail.com>  Thu, 11 Mar 2021 12:16:01 +0100

nuitka (0.6.12.3+ds-1) unstable; urgency=medium

  * New upstream hotfix release.

 -- Kay Hayen <kay.hayen@gmail.com>  Sun, 21 Feb 2021 06:04:51 +0100

nuitka (0.6.12.2+ds-1) unstable; urgency=medium

  * New upstream hotfix release.

 -- Kay Hayen <kay.hayen@gmail.com>  Sun, 14 Feb 2021 14:25:06 +0100

nuitka (0.6.12.1+ds-1) unstable; urgency=medium

  * New upstream hotfix release.

 -- Kay Hayen <kay.hayen@gmail.com>  Wed, 10 Feb 2021 00:23:11 +0100

nuitka (0.6.12+ds-1) unstable; urgency=medium

  * New upstream release.

 -- Kay Hayen <kay.hayen@gmail.com>  Tue, 09 Feb 2021 11:08:35 +0100

nuitka (0.6.11.6+ds-1) unstable; urgency=medium

  * New upstream hotfix release.

 -- Kay Hayen <kay.hayen@gmail.com>  Sun, 07 Feb 2021 19:59:48 +0100

nuitka (0.6.11.5+ds-1) unstable; urgency=medium

  * New upstream hotfix release.

 -- Kay Hayen <kay.hayen@gmail.com>  Mon, 01 Feb 2021 12:17:21 +0100

nuitka (0.6.11.4+ds-1) unstable; urgency=medium

  * New upstream hotfix release.

 -- Kay Hayen <kay.hayen@gmail.com>  Wed, 27 Jan 2021 17:09:48 +0100

nuitka (0.6.11.3+ds-1) unstable; urgency=medium

  * New upstream hotfix release.

 -- Kay Hayen <kay.hayen@gmail.com>  Tue, 26 Jan 2021 11:16:07 +0100

nuitka (0.6.11.2+ds-1) unstable; urgency=medium

  * New upstream hotfix release.

 -- Kay Hayen <kay.hayen@gmail.com>  Mon, 25 Jan 2021 20:14:39 +0100

nuitka (0.6.11.1+ds-1) unstable; urgency=medium

  * New upstream hotfix release.

 -- Kay Hayen <kay.hayen@gmail.com>  Sun, 24 Jan 2021 17:55:22 +0100

nuitka (0.6.11+ds-1) unstable; urgency=medium

  * New upstream release.

 -- Kay Hayen <kay.hayen@gmail.com>  Sat, 23 Jan 2021 10:01:54 +0100

nuitka (0.6.10.5+ds-1) unstable; urgency=medium

  * New upstream hotfix release.

 -- Kay Hayen <kay.hayen@gmail.com>  Thu, 07 Jan 2021 11:04:59 +0100

nuitka (0.6.10.4+ds-1) unstable; urgency=medium

  * New upstream hotfix release.

 -- Kay Hayen <kay.hayen@gmail.com>  Tue, 29 Dec 2020 16:17:44 +0100

nuitka (0.6.10.3+ds-1) unstable; urgency=medium

  * New upstream hotfix release.

 -- Kay Hayen <kay.hayen@gmail.com>  Thu, 24 Dec 2020 16:30:17 +0100

nuitka (0.6.10.2+ds-1) unstable; urgency=medium

  * New upstream hotfix release.

 -- Kay Hayen <kay.hayen@gmail.com>  Sun, 20 Dec 2020 10:56:00 +0100

nuitka (0.6.10.1+ds-1) unstable; urgency=medium

  * New upstream hotfix release.

 -- Kay Hayen <kay.hayen@gmail.com>  Sun, 13 Dec 2020 19:47:53 +0100

nuitka (0.6.10+ds-1) unstable; urgency=medium

  * New upstream release.

 -- Kay Hayen <kay.hayen@gmail.com>  Mon, 07 Dec 2020 12:44:03 +0100

nuitka (0.6.9.7+ds-1) unstable; urgency=medium

  * New upstream hotfix release.

 -- Kay Hayen <kay.hayen@gmail.com>  Mon, 16 Nov 2020 11:20:22 +0100

nuitka (0.6.9.6+ds-1) unstable; urgency=medium

  * New upstream hotfix release.

 -- Kay Hayen <kay.hayen@gmail.com>  Wed, 04 Nov 2020 08:32:22 +0100

nuitka (0.6.9.5+ds-1) unstable; urgency=medium

  * New upstream hotfix release.

 -- Kay Hayen <kay.hayen@gmail.com>  Fri, 30 Oct 2020 13:49:19 +0100

nuitka (0.6.9.4+ds-1) unstable; urgency=medium

  * New upstream hotfix release.

 -- Kay Hayen <kay.hayen@gmail.com>  Mon, 19 Oct 2020 10:55:17 +0200

nuitka (0.6.9.3+ds-1) unstable; urgency=medium

  * New upstream hotfix release.

 -- Kay Hayen <kay.hayen@gmail.com>  Mon, 12 Oct 2020 17:17:10 +0200

nuitka (0.6.9.2+ds-1) unstable; urgency=medium

  * New upstream hotfix release.

 -- Kay Hayen <kay.hayen@gmail.com>  Sun, 04 Oct 2020 12:47:36 +0200

nuitka (0.6.9.1+ds-1) unstable; urgency=medium

  * New upstream hotfix release.

 -- Kay Hayen <kay.hayen@gmail.com>  Sat, 19 Sep 2020 14:38:08 +0200

nuitka (0.6.9+ds-1) unstable; urgency=medium

  * New upstream release.

 -- Kay Hayen <kay.hayen@gmail.com>  Mon, 14 Sep 2020 15:40:36 +0200

nuitka (0.6.8.4+ds-1) unstable; urgency=medium

  * New upstream hotfix release.

  * Source only upload. (Closes: #961896)

  * Updated VCS URLs. (Closes: #961895)

 -- Kay Hayen <kay.hayen@gmail.com>  Sat, 06 Jun 2020 09:58:32 +0200

nuitka (0.6.8.3+ds-1) unstable; urgency=medium

  * New upstream hotfix release.

 -- Kay Hayen <kay.hayen@gmail.com>  Sat, 23 May 2020 13:56:13 +0200

nuitka (0.6.8.2+ds-1) unstable; urgency=medium

  * New upstream hotfix release.

 -- Kay Hayen <kay.hayen@gmail.com>  Thu, 21 May 2020 15:04:13 +0200

nuitka (0.6.8.1+ds-1) unstable; urgency=medium

  * New upstream hotfix release.

  * Corrected copyright file format to not have emails.

 -- Kay Hayen <kay.hayen@gmail.com>  Fri, 15 May 2020 08:32:39 +0200

nuitka (0.6.8+ds-1) unstable; urgency=medium

  * New upstream release.

  * Changed dependencies to prefer Debian 11 packages.
    (Closes: #937166).

 -- Kay Hayen <kay.hayen@gmail.com>  Mon, 11 May 2020 16:41:34 +0200

nuitka (0.6.7+ds-1) unstable; urgency=medium

  * New upstream release.

  * The rst2pdf dependency is finally fixed
    (Closes: #943645) (Closes: #947573).

  * Enabled package build without Python2 (Closes: #937166)

 -- Kay Hayen <kay.hayen@gmail.com>  Thu, 23 Jan 2020 12:34:10 +0100

nuitka (0.6.6+ds-1) unstable; urgency=medium

  * New upstream release.

 -- Kay Hayen <kay.hayen@gmail.com>  Fri, 27 Dec 2019 08:47:38 +0100

nuitka (0.6.6~rc7+ds-1) unstable; urgency=medium

  * New upstream pre-release.

 -- Kay Hayen <kay.hayen@gmail.com>  Tue, 24 Sep 2019 08:49:41 +0200

nuitka (0.6.5+ds-1) unstable; urgency=medium

  * New upstream release.

 -- Kay Hayen <kay.hayen@gmail.com>  Sat, 27 Jul 2019 12:07:20 +0200

nuitka (0.6.4+ds-1) experimental; urgency=medium

  * New upstream release.

 -- Kay Hayen <kay.hayen@gmail.com>  Fri, 07 Jun 2019 23:30:22 +0200

nuitka (0.6.3.1+ds-1) experimental; urgency=medium

  * New upstream hotfix release.

 -- Kay Hayen <kay.hayen@gmail.com>  Thu, 25 Apr 2019 22:08:36 +0200

nuitka (0.6.3+ds-1) unstable; urgency=medium

  * New upstream release.

 -- Kay Hayen <kay.hayen@gmail.com>  Thu, 04 Apr 2019 06:12:30 +0200

nuitka (0.6.2+ds-1) unstable; urgency=medium

  * New upstream release.

 -- Kay Hayen <kay.hayen@gmail.com>  Sat, 16 Feb 2019 08:48:51 +0100

nuitka (0.6.1.1+ds-1) unstable; urgency=medium

  * New upstream hotfix release.

 -- Kay Hayen <kay.hayen@gmail.com>  Thu, 24 Jan 2019 09:13:53 +0100

nuitka (0.6.1+ds-1) unstable; urgency=medium

  * New upstream release.

  * Depend on python-pil over python-imaging (Closes: #917694).

 -- Kay Hayen <kay.hayen@gmail.com>  Sat, 05 Jan 2019 12:41:57 +0100

nuitka (0.6.0.6+ds-1) unstable; urgency=medium

  * New upstream hotfix release.

 -- Kay Hayen <kay.hayen@gmail.com>  Wed, 31 Oct 2018 09:03:57 +0100

nuitka (0.6.0.5+ds-1) unstable; urgency=medium

  * New upstream hotfix release.

 -- Kay Hayen <kay.hayen@gmail.com>  Thu, 18 Oct 2018 23:11:34 +0200

nuitka (0.6.0.4+ds-1) unstable; urgency=medium

  * New upstream hotfix release.

 -- Kay Hayen <kay.hayen@gmail.com>  Sun, 14 Oct 2018 08:26:48 +0200

nuitka (0.6.0.3+ds-1) unstable; urgency=medium

  * New upstream hotfix release.

 -- Kay Hayen <kay.hayen@gmail.com>  Sat, 06 Oct 2018 10:43:33 +0200

nuitka (0.6.0.2+ds-1) unstable; urgency=medium

  * New upstream hotfix release.

 -- Kay Hayen <kay.hayen@gmail.com>  Wed, 03 Oct 2018 10:41:52 +0200

nuitka (0.6.0.1+ds-1) unstable; urgency=medium

  * New upstream hotfix release.

 -- Kay Hayen <kay.hayen@gmail.com>  Thu, 27 Sep 2018 09:57:05 +0200

nuitka (0.6.0+ds-1) unstable; urgency=medium

  * New upstream release.

 -- Kay Hayen <kay.hayen@gmail.com>  Wed, 26 Sep 2018 07:00:04 +0200

nuitka (0.5.33+ds-1) unstable; urgency=medium

  * New upstream release.

 -- Kay Hayen <kay.hayen@gmail.com>  Thu, 13 Sep 2018 19:01:48 +0200

nuitka (0.5.32.8+ds-1) unstable; urgency=medium

  * New upstream hotfix release.

 -- Kay Hayen <kay.hayen@gmail.com>  Tue, 04 Sep 2018 14:58:47 +0200

nuitka (0.5.32.7+ds-1) unstable; urgency=medium

  * New upstream hotfix release.

 -- Kay Hayen <kay.hayen@gmail.com>  Thu, 23 Aug 2018 22:06:00 +0200

nuitka (0.5.32.6+ds-1) unstable; urgency=medium

  * New upstream hotfix release.

 -- Kay Hayen <kay.hayen@gmail.com>  Thu, 23 Aug 2018 20:05:18 +0200

nuitka (0.5.32.5+ds-1) unstable; urgency=medium

  * New upstream hotfix release.

 -- Kay Hayen <kay.hayen@gmail.com>  Wed, 15 Aug 2018 19:06:01 +0200

nuitka (0.5.32.4+ds-1) unstable; urgency=medium

  * New upstream hotfix release.

 -- Kay Hayen <kay.hayen@gmail.com>  Fri, 10 Aug 2018 12:06:44 +0200

nuitka (0.5.32.3+ds-1) unstable; urgency=medium

  * New upstream hotfix release.

 -- Kay Hayen <kay.hayen@gmail.com>  Sat, 04 Aug 2018 10:40:31 +0200

nuitka (0.5.32.2+ds-1) unstable; urgency=medium

  * New upstream hotfix release.

 -- Kay Hayen <kay.hayen@gmail.com>  Wed, 01 Aug 2018 17:38:43 +0200

nuitka (0.5.32.1+ds-1) unstable; urgency=medium

  * New upstream hotfix release.

 -- Kay Hayen <kay.hayen@gmail.com>  Sat, 28 Jul 2018 20:16:29 +0200

nuitka (0.5.32+ds-1) unstable; urgency=medium

  * New upstream release.

 -- Kay Hayen <kay.hayen@gmail.com>  Sat, 28 Jul 2018 15:07:21 +0200

nuitka (0.5.31+ds-1) unstable; urgency=medium

  * New upstream release.

 -- Kay Hayen <kay.hayen@gmail.com>  Mon, 09 Jul 2018 08:23:02 +0200

nuitka (0.5.30+ds-1) unstable; urgency=medium

  * New upstream release.

 -- Kay Hayen <kay.hayen@gmail.com>  Mon, 30 Apr 2018 09:50:54 +0200

nuitka (0.5.29.5+ds-1) unstable; urgency=medium

  * New upstream hotfix release.

 -- Kay Hayen <kay.hayen@gmail.com>  Wed, 25 Apr 2018 09:33:55 +0200

nuitka (0.5.29.4+ds-1) unstable; urgency=medium

  * New upstream hotfix release.

 -- Kay Hayen <kay.hayen@gmail.com>  Mon, 09 Apr 2018 20:22:37 +0200

nuitka (0.5.29.3+ds-1) unstable; urgency=medium

  * New upstream hotfix release.

 -- Kay Hayen <kay.hayen@gmail.com>  Sat, 31 Mar 2018 16:12:25 +0200

nuitka (0.5.29.2+ds-1) unstable; urgency=medium

  * New upstream hotfix release.

 -- Kay Hayen <kay.hayen@gmail.com>  Thu, 29 Mar 2018 10:19:24 +0200

nuitka (0.5.29.1+ds-1) unstable; urgency=medium

  * New upstream hotfix release.

 -- Kay Hayen <kay.hayen@gmail.com>  Tue, 27 Mar 2018 18:22:54 +0200

nuitka (0.5.29+ds-1) unstable; urgency=medium

  * New upstream release.

 -- Kay Hayen <kay.hayen@gmail.com>  Mon, 26 Mar 2018 20:13:44 +0200

nuitka (0.5.28.2+ds-1) unstable; urgency=medium

  * New upstream hotfix release.

 -- Kay Hayen <kay.hayen@gmail.com>  Wed, 29 Nov 2017 15:09:28 +0100

nuitka (0.5.28.1+ds-1) unstable; urgency=medium

  * New upstream hotfix release.
  * Also ignore sbuild non-existant directory (Closes: #871125).

 -- Kay Hayen <kay.hayen@gmail.com>  Sun, 22 Oct 2017 10:44:31 +0200

nuitka (0.5.28+ds-1) unstable; urgency=medium

  * New upstream release.

 -- Kay Hayen <kay.hayen@gmail.com>  Tue, 17 Oct 2017 10:03:56 +0200

nuitka (0.5.27+ds-1) unstable; urgency=medium

  * New upstream release.

 -- Kay Hayen <kay.hayen@gmail.com>  Sat, 22 Jul 2017 16:21:37 +0200

nuitka (0.5.26.4+ds-1) unstable; urgency=medium

  * New upstream hotfix release.
  * Recommend actual PyQT package (Closes: #866540).

 -- Kay Hayen <kay.hayen@gmail.com>  Mon, 03 Jul 2017 08:59:37 +0200

nuitka (0.5.26.3+ds-1) unstable; urgency=medium

  * New upstream hotfix release.

 -- Kay Hayen <kay.hayen@gmail.com>  Thu, 22 Jun 2017 08:08:53 +0200

nuitka (0.5.26.2+ds-1) unstable; urgency=medium

  * New upstream hotfix release.

 -- Kay Hayen <kay.hayen@gmail.com>  Sat, 17 Jun 2017 11:37:12 +0200

nuitka (0.5.26.1+ds-1) unstable; urgency=medium

  * New upstream hotfix release.

 -- Kay Hayen <kay.hayen@gmail.com>  Sat, 10 Jun 2017 13:09:51 +0200

nuitka (0.5.26+ds-1) unstable; urgency=medium

  * New upstream release.

 -- Kay Hayen <kay.hayen@gmail.com>  Wed, 07 Jun 2017 08:15:19 +0200

nuitka (0.5.25+ds-1) unstable; urgency=medium

  * New upstream release.

 -- Kay Hayen <kay.hayen@gmail.com>  Tue, 24 Jan 2017 06:13:46 +0100

nuitka (0.5.24.4+ds-1) unstable; urgency=medium

  * New upstream hotfix release.
  * Better detection of acceptable shared library loads from
    system paths for standalone tests (Closes: #844902).

 -- Kay Hayen <kay.hayen@gmail.com>  Sat, 10 Dec 2016 12:25:35 +0100

nuitka (0.5.24.3+ds-1) unstable; urgency=medium

  * New upstream hotfix release.

 -- Kay Hayen <kay.hayen@gmail.com>  Fri, 09 Dec 2016 06:50:55 +0100

nuitka (0.5.24.2+ds-1) unstable; urgency=medium

  * New upstream hotfix release.

 -- Kay Hayen <kay.hayen@gmail.com>  Wed, 30 Nov 2016 09:32:03 +0100

nuitka (0.5.24.1+ds-1) unstable; urgency=medium

  * New upstream hotfix release.

 -- Kay Hayen <kay.hayen@gmail.com>  Wed, 16 Nov 2016 08:16:53 +0100

nuitka (0.5.24+ds-1) unstable; urgency=medium

  * New upstream release.

 -- Kay Hayen <kay.hayen@gmail.com>  Mon, 14 Nov 2016 09:41:31 +0100

nuitka (0.5.23.2+ds-1) unstable; urgency=medium

  * New upstream hotfix release.

 -- Kay Hayen <kay.hayen@gmail.com>  Mon, 07 Nov 2016 07:55:11 +0100

nuitka (0.5.23.1+ds-1) unstable; urgency=medium

  * New upstream hotfix release.
  * Use of C11 compiler instead of C++ compiler, so we drop the
    versioned dependencies. (Closes: #835954)

 -- Kay Hayen <kay.hayen@gmail.com>  Sun, 16 Oct 2016 10:40:59 +0200

nuitka (0.5.23+ds-1) unstable; urgency=medium

  * New upstream release.

 -- Kay Hayen <kay.hayen@gmail.com>  Sun, 02 Oct 2016 18:14:41 +0200

nuitka (0.5.22+ds-1) unstable; urgency=medium

  * New upstream release.

 -- Kay Hayen <kay.hayen@gmail.com>  Tue, 16 Aug 2016 11:22:16 +0200

nuitka (0.5.21.3+ds-1) unstable; urgency=medium

  * New upstream hotfix release.

 -- Kay Hayen <kay.hayen@gmail.com>  Thu, 26 May 2016 14:51:39 +0200

nuitka (0.5.21.2+ds-1) unstable; urgency=medium

  * New upstream hotfix release.

 -- Kay Hayen <kay.hayen@gmail.com>  Sat, 14 May 2016 14:43:28 +0200

nuitka (0.5.21.1+ds-1) unstable; urgency=medium

  * New upstream hotfix release.

  * Depends on g++-5 now.

 -- Kay Hayen <kay.hayen@gmail.com>  Sat, 30 Apr 2016 07:59:57 +0200

nuitka (0.5.21+ds-1) unstable; urgency=medium

  * New upstream release.

 -- Kay Hayen <kay.hayen@gmail.com>  Sun, 24 Apr 2016 14:06:29 +0200

nuitka (0.5.20+ds-1) unstable; urgency=medium

  * New upstream release.

 -- Kay Hayen <kay.hayen@gmail.com>  Sun, 20 Mar 2016 08:11:16 +0100

nuitka (0.5.19.1+ds-1) unstable; urgency=medium

  * New upstream hotfix release.

 -- Kay Hayen <kay.hayen@gmail.com>  Tue, 15 Mar 2016 09:11:57 +0100

nuitka (0.5.19+ds-1) unstable; urgency=medium

  * New upstream release.

 -- Kay Hayen <kay.hayen@gmail.com>  Mon, 01 Feb 2016 07:53:08 +0100

nuitka (0.5.18.1+ds-1) unstable; urgency=medium

  * New upstream hotfix release.

 -- Kay Hayen <kay.hayen@gmail.com>  Sun, 24 Jan 2016 07:52:03 +0100

nuitka (0.5.18+ds-1) unstable; urgency=medium

  * New upstream release.

 -- Kay Hayen <kay.hayen@gmail.com>  Fri, 15 Jan 2016 07:48:41 +0100

nuitka (0.5.17.1+ds-1) unstable; urgency=medium

  * New upstream hotfix release.

 -- Kay Hayen <kay.hayen@gmail.com>  Thu, 14 Jan 2016 23:21:51 +0100

nuitka (0.5.17+ds-1) unstable; urgency=medium

  * New upstream release.

 -- Kay Hayen <kay.hayen@gmail.com>  Sun, 27 Dec 2015 15:18:39 +0100

nuitka (0.5.16.1+ds-1) unstable; urgency=medium

  * New upstream hotfix release.

 -- Kay Hayen <kay.hayen@gmail.com>  Thu, 03 Dec 2015 07:04:12 +0100

nuitka (0.5.16+ds-1) unstable; urgency=medium

  * New upstream release.

 -- Kay Hayen <kay.hayen@gmail.com>  Mon, 09 Nov 2015 18:30:07 +0100

nuitka (0.5.15+ds-1) unstable; urgency=medium

  * New upstream release.

 -- Kay Hayen <kay.hayen@gmail.com>  Mon, 12 Oct 2015 08:57:03 +0200

nuitka (0.5.14.3+ds-1) unstable; urgency=medium

  * New upstream hotfix release.

 -- Kay Hayen <kay.hayen@gmail.com>  Sun, 13 Sep 2015 12:26:59 +0200

nuitka (0.5.14.2+ds-1) unstable; urgency=medium

  * New upstream hotfix release.

 -- Kay Hayen <kay.hayen@gmail.com>  Mon, 07 Sep 2015 00:30:11 +0200

nuitka (0.5.14.1+ds-1) UNRELEASED; urgency=medium

  * New upstream hotfix release.

 -- Kay Hayen <kay.hayen@gmail.com>  Sun, 06 Sep 2015 22:37:22 +0200

nuitka (0.5.14+ds-1) unstable; urgency=medium

  * New upstream release.

 -- Kay Hayen <kay.hayen@gmail.com>  Thu, 27 Aug 2015 06:24:11 +0200

nuitka (0.5.13.8+ds-1) UNRELEASED; urgency=medium

  * New upstream hotfix release.

 -- Kay Hayen <kay.hayen@gmail.com>  Thu, 20 Aug 2015 11:55:53 +0200

nuitka (0.5.13.7+ds-1) UNRELEASED; urgency=medium

  * New upstream hotfix release.

 -- Kay Hayen <kay.hayen@gmail.com>  Tue, 18 Aug 2015 21:55:08 +0200

nuitka (0.5.13.6+ds-1) UNRELEASED; urgency=medium

  * New upstream hotfix release.

 -- Kay Hayen <kay.hayen@gmail.com>  Sun, 16 Aug 2015 14:38:46 +0200

nuitka (0.5.13.5+ds-1) UNRELEASED; urgency=medium

  * New upstream hotfix release.

 -- Kay Hayen <kay.hayen@gmail.com>  Sun, 16 Aug 2015 13:42:02 +0200

nuitka (0.5.13.4+ds-1) UNRELEASED; urgency=medium

  * New upstream hotfix release.

 -- Kay Hayen <kay.hayen@gmail.com>  Fri, 31 Jul 2015 17:24:40 +0200

nuitka (0.5.13.3+ds-1) UNRELEASED; urgency=medium

  * New upstream hotfix release.

 -- Kay Hayen <kay.hayen@gmail.com>  Wed, 29 Jul 2015 10:54:05 +0200

nuitka (0.5.13.2+ds-1) UNRELEASED; urgency=medium

  * New upstream hotfix release.

 -- Kay Hayen <kay.hayen@gmail.com>  Tue, 16 Jun 2015 10:29:12 +0200

nuitka (0.5.13.1+ds-1) UNRELEASED; urgency=medium

  * New upstream hotfix release.

 -- Kay Hayen <kay.hayen@gmail.com>  Mon, 04 May 2015 09:27:19 +0200

nuitka (0.5.13+ds-1) unstable; urgency=medium

  * New upstream release.

 -- Kay Hayen <kay.hayen@gmail.com>  Fri, 01 May 2015 10:44:27 +0200

nuitka (0.5.12.2+ds-1) UNRELEASED; urgency=medium

  * New upstream hotfix release.

 -- Kay Hayen <kay.hayen@gmail.com>  Sun, 26 Apr 2015 08:51:37 +0200

nuitka (0.5.12.1+ds-1) UNRELEASED; urgency=medium

  * New upstream hotfix release.

 -- Kay Hayen <kay.hayen@gmail.com>  Sat, 18 Apr 2015 09:35:06 +0200

nuitka (0.5.12+ds-1) experimental; urgency=medium

  * New upstream release.

 -- Kay Hayen <kay.hayen@gmail.com>  Mon, 06 Apr 2015 17:20:44 +0200

nuitka (0.5.11.2+ds-1) experimental; urgency=medium

  * New upstream hotfix release.

 -- Kay Hayen <kay.hayen@gmail.com>  Thu, 26 Mar 2015 20:09:06 +0100

nuitka (0.5.11.1+ds-1) experimental; urgency=medium

  * New upstream hotfix release.

 -- Kay Hayen <kay.hayen@gmail.com>  Mon, 23 Mar 2015 10:34:17 +0100

nuitka (0.5.11+ds-1) experimental; urgency=medium

  * New upstream release.

 -- Kay Hayen <kay.hayen@gmail.com>  Wed, 18 Mar 2015 08:38:39 +0100

nuitka (0.5.10.2+ds-1) experimental; urgency=medium

  * New upstream hotfix release.

 -- Kay Hayen <kay.hayen@gmail.com>  Tue, 10 Mar 2015 07:46:24 +0100

nuitka (0.5.10.1+ds-1) experimental; urgency=medium

  * New upstream hotfix release.

 -- Kay Hayen <kay.hayen@gmail.com>  Sun, 08 Mar 2015 11:56:55 +0100

nuitka (0.5.10+ds-1) experimental; urgency=medium

  * New upstream release.

 -- Kay Hayen <kay.hayen@gmail.com>  Thu, 05 Mar 2015 07:43:43 +0100

nuitka (0.5.9+ds-1) experimental; urgency=medium

  * New upstream release.

 -- Kay Hayen <kay.hayen@gmail.com>  Thu, 29 Jan 2015 08:18:06 +0100

nuitka (0.5.8+ds-1) experimental; urgency=medium

  * New upstream release.

 -- Kay Hayen <kay.hayen@gmail.com>  Thu, 15 Jan 2015 04:11:03 +0100

nuitka (0.5.7.1+ds-1) experimental; urgency=medium

  * New upstream hotfix release.

 -- Kay Hayen <kay.hayen@gmail.com>  Fri, 09 Jan 2015 13:52:15 +0100

nuitka (0.5.7+ds-1) UNRELEASED; urgency=medium

  * New upstream release.

 -- Kay Hayen <kay.hayen@gmail.com>  Thu, 01 Jan 2015 10:52:03 +0100

nuitka (0.5.6.1+ds-1) UNRELEASED; urgency=medium

  * New upstream hotfix release.

 -- Kay Hayen <kay.hayen@gmail.com>  Sun, 21 Dec 2014 08:32:58 +0100

nuitka (0.5.6+ds-1) UNRELEASED; urgency=medium

  * New upstream release.
  * Added support for hardening-wrapper to be installed.

 -- Kay Hayen <kay.hayen@gmail.com>  Fri, 19 Dec 2014 08:39:17 +0100

nuitka (0.5.5.3+ds-1) unstable; urgency=medium

  * New upstream hotfix release.
  * Added support for armhf architecture.

 -- Kay Hayen <kay.hayen@gmail.com>  Fri, 24 Oct 2014 17:33:59 +0200

nuitka (0.5.5.2+ds-1) unstable; urgency=medium

  * New upstream hotfix release.
  * Bump to Standards Version 3.9.6, no changes needed.

 -- Kay Hayen <kay.hayen@gmail.com>  Fri, 17 Oct 2014 07:56:05 +0200

nuitka (0.5.5+ds-1) unstable; urgency=medium

  * New upstream release.

 -- Kay Hayen <kay.hayen@gmail.com>  Sun, 05 Oct 2014 19:28:20 +0200

nuitka (0.5.4.3+ds-1) unstable; urgency=medium

  * New upstream hotfix release.

 -- Kay Hayen <kay.hayen@gmail.com>  Thu, 21 Aug 2014 09:41:37 +0200

nuitka (0.5.3.5+ds-1) unstable; urgency=medium

  * New upstream hotfix release.

 -- Kay Hayen <kay.hayen@gmail.com>  Fri, 18 Jul 2014 07:28:17 +0200

nuitka (0.5.3.3+ds-1) unstable; urgency=medium

  * New upstream release.
  * Original version didn't build for all versions due to error message
    changes, this release adapts to.

 -- Kay Hayen <kay.hayen@gmail.com>  Sat, 12 Jul 2014 20:50:01 +0200

nuitka (0.5.2+ds-1) unstable; urgency=medium

  * New upstream release.
  * Permit building using cowbuilder, eatmydata (Closes: #749518)
  * Do not require gcc in build-depends
    (Closes: #747984) (Closes: #748005) (Closes: #751325)

 -- Kay Hayen <kay.hayen@gmail.com>  Mon, 23 Jun 2014 08:17:57 +0200

nuitka (0.5.1.1+ds-1) unstable; urgency=medium

  * New upstream hotfix release.

 -- Kay Hayen <kay.hayen@gmail.com>  Thu, 06 Mar 2014 10:44:28 +0100

nuitka (0.5.1+ds-1) unstable; urgency=medium

  * New upstream release.

 -- Kay Hayen <kay.hayen@gmail.com>  Thu, 06 Mar 2014 09:33:51 +0100

nuitka (0.5.0.1+ds-1) unstable; urgency=medium

  * New upstream hotfix release.

 -- Kay Hayen <kay.hayen@gmail.com>  Mon, 13 Jan 2014 23:37:37 +0100

nuitka (0.5.0+ds-1) unstable; urgency=medium

  * New upstream release.
  * Added missing build dependency to process PNG images.

 -- Kay Hayen <kay.hayen@gmail.com>  Fri, 03 Jan 2014 19:18:18 +0100

nuitka (0.4.7.1+ds-1) unstable; urgency=low

  * New upstream hotfix release.

 -- Kay Hayen <kay.hayen@gmail.com>  Tue, 03 Dec 2013 08:44:31 +0100

nuitka (0.4.7+ds-1) UNRELEASED; urgency=low

  * New upstream release.
  * Handle unknown encoding error message change of CPython 2.7.6
    that was backported to CPython 2.7.5+ as well.
    (Closes: #730956)

 -- Kay Hayen <kay.hayen@gmail.com>  Mon, 02 Dec 2013 09:15:12 +0100

nuitka (0.4.6.2+ds-1) unstable; urgency=low

  * New upstream hotfix release.

 -- Kay Hayen <kayhayen@gmx.de>  Fri, 01 Nov 2013 19:07:42 +0100

nuitka (0.4.6+ds-1) unstable; urgency=low

  * New upstream release.

 -- Kay Hayen <kayhayen@gmx.de>  Sun, 27 Oct 2013 21:29:26 +0100

nuitka (0.4.5.1+ds-1) unstable; urgency=low

  * New upstream hotfix release.
  * Corrects upstream Issue#106.

 -- Kay Hayen <kayhayen@gmx.de>  Wed, 25 Sep 2013 14:29:55 +0200

nuitka (0.4.5+ds-1) unstable; urgency=low

  * New upstream release.

 -- Kay Hayen <kayhayen@gmx.de>  Sun, 18 Aug 2013 09:06:29 +0200

nuitka (0.4.4.2+ds-1) unstable; urgency=low

  * New upstream hotfix release.
  * Corrects upstream Issue#98.
  * Corrects upstream Issue#100.
  * Corrects upstream Issue#101.
  * Corrects upstream Issue#102.

 -- Kay Hayen <kayhayen@gmx.de>  Sat, 20 Jul 2013 09:08:29 +0200

nuitka (0.4.4.1+ds-1) unstable; urgency=low

  * New upstream hotfix release.
  * Corrects upstream Issue#95.
  * Corrects upstream Issue#96.

 -- Kay Hayen <kayhayen@gmx.de>  Sat, 13 Jul 2013 11:56:21 +0200

nuitka (0.4.4+ds-1) unstable; urgency=low

  * New upstream release.
  * Upstream now supports Python3.3 and threads.
  * Bump to Standards Version 3.9.4, no changes needed.
  * Fix support for modules and Python3 was broken (Closes: #711459)
  * Fix encoding error changes  Python 2.7.5 (Closes: #713531)

 -- Kay Hayen <kayhayen@gmx.de>  Tue, 25 Jun 2013 10:46:40 +0200

nuitka (0.4.3+ds-1) unstable; urgency=low

  * New upstream release.

 -- Kay Hayen <kayhayen@gmx.de>  Sat, 18 May 2013 10:16:25 +0200

nuitka (0.4.2+ds-1) unstable; urgency=low

  * New upstream release.

 -- Kay Hayen <kayhayen@gmx.de>  Fri, 29 Mar 2013 11:05:08 +0100

nuitka (0.4.1+ds-1) unstable; urgency=low

  * New upstream release.

 -- Kay Hayen <kayhayen@gmx.de>  Tue, 05 Mar 2013 08:15:41 +0100

nuitka (0.4.0+ds-1) UNRELEASED; urgency=low

  * New upstream release.
  * Changes so the Debian package can be backported to Squeeze as well.

 -- Kay Hayen <kayhayen@gmx.de>  Sat, 09 Feb 2013 10:08:15 +0100

nuitka (0.3.25+ds-1) unstable; urgency=low

  * New upstream release.
  * Register the User Manual with "doc-base".

 -- Kay Hayen <kayhayen@gmx.de>  Sun, 11 Nov 2012 13:57:32 +0100

nuitka (0.3.24.1+ds-1) unstable; urgency=low

  * New upstream hotfix release.
  * Corrects upstream Issue#46.

 -- Kay Hayen <kayhayen@gmx.de>  Sat, 08 Sep 2012 22:30:11 +0000

nuitka (0.3.24+ds-1) unstable; urgency=low

  * New upstream release.
  * Detect the absence of "g++" and gracefully fallback to the
    compiler depended on. (Closes: #682146)
  * Changed usage of "temp" files in developer scripts to be
    secure. (Closes: #682145)
  * Added support for "DEB_BUILD_OPTIONS=nocheck" to skip the
    test runs. (Closes: #683090)

 -- Kay Hayen <kayhayen@gmx.de>  Sat, 18 Aug 2012 21:19:17 +0200

nuitka (0.3.23.1+ds-1) unstable; urgency=low

  * New upstream hotfix release.
  * Corrects upstream Issue#40, Issue#41, and Issue#42.

 -- Kay Hayen <kayhayen@gmx.de>  Mon, 16 Jul 2012 07:25:41 +0200

nuitka (0.3.23+ds-1) unstable; urgency=low

  * New upstream release.
  * License for Nuitka is now Apache License 2.0, no more GPLv3.
  * Corrects upstream Issue#37 and Issue#38.

 -- Kay Hayen <kayhayen@gmx.de>  Sun, 01 Jul 2012 00:00:57 +0200

nuitka (0.3.22.1+ds-1) unstable; urgency=low

  * New upstream hotfix release.
  * Corrected copyright file syntax error found by new lintian
    version.
  * Corrects upstream Issue#19.

 -- Kay Hayen <kayhayen@gmx.de>  Sat, 16 Jun 2012 08:58:30 +0200

nuitka (0.3.22+ds-1) unstable; urgency=low

  * New upstream release.

 -- Kay Hayen <kayhayen@gmx.de>  Sun, 13 May 2012 12:51:16 +0200

nuitka (0.3.21+ds-1) unstable; urgency=low

  * New upstream release.

 -- Kay Hayen <kayhayen@gmx.de>  Thu, 12 Apr 2012 20:24:01 +0200

nuitka (0.3.20.2+ds-1) unstable; urgency=low

  * New upstream hotfix release.
  * Corrects upstream Issue#35.
  * Bump to Standards Version 3.9.3, no changes needed.
  * In the alternative build dependencies, designed to make the
    Python3 build dependency optional, put option that is going
    to work on "unstable" first. (Closes: #665021)

 -- Kay Hayen <kayhayen@gmx.de>  Tue, 03 Apr 2012 22:31:36 +0200

nuitka (0.3.20.1+ds-1) unstable; urgency=low

  * New upstream hotfix release.
  * Corrects upstream Issue#34.

 -- Kay Hayen <kayhayen@gmx.de>  Sat, 03 Mar 2012 10:18:30 +0100

nuitka (0.3.20+ds-1) unstable; urgency=low

  * New upstream release.
  * Added upstream "Changelog.rst" as "changelog"

 -- Kay Hayen <kayhayen@gmx.de>  Mon, 27 Feb 2012 09:32:10 +0100

nuitka (0.3.19.2+ds-1) unstable; urgency=low

  * New upstream hotfix release.
  * Corrects upstream Issue#32.

 -- Kay Hayen <kayhayen@gmx.de>  Sun, 12 Feb 2012 20:33:30 +0100

nuitka (0.3.19.1+ds-1) unstable; urgency=low

  * New upstream hotfix release.
  * Corrects upstream Issue#30 and Issue#31.

 -- Kay Hayen <kayhayen@gmx.de>  Sat, 28 Jan 2012 07:27:38 +0100

nuitka (0.3.19+ds-1) unstable; urgency=low

  * New upstream release.
  * Improvements to option groups layout in manpages, and broken
    whitespace for "--recurse-to" option. (Closes: #655910)
  * Documented new option "--recurse-directory" in man page with
    example.
  * Made the "debian/watch" file ignore upstream pre-releases,
    these shall not be considered for this package.
  * Aligned depended version with build depended versions.
  * Depend on "python-dev" as well, needed to compile against
    "libpython".
  * Build depend on "python-dev-all" and "python-dbg-all" to
    execute tests with both all supported Python versions.
  * Build depend on "python3.2-dev-all" and "python3-dbg-all"
    to execute tests with Python3 as well. It is currently not
    supported by upstream, this is only preparatory.
  * Added suggestion of "ccache", can speed up the compilation
    process.

 -- Kay Hayen <kayhayen@gmx.de>  Tue, 17 Jan 2012 10:29:45 +0100

nuitka (0.3.18+ds-1) unstable; urgency=low

  * New upstream release.
  * Lowered dependencies so that a backport to Ubuntu Natty and
    higher is now feasible. A "scons >=2.0.0" is good enough,
    and so is "g++-4.5" as well.
  * Don't require the PDF generation to be successful on older
    Ubuntu versions as it crashes due to old "rst2pdf" bugs.

 -- Kay Hayen <kayhayen@gmx.de>  Thu, 12 Jan 2012 19:55:43 +0100

nuitka (0.3.18~pre2+ds-1) unstable; urgency=low

  * New upstream pre-release.
  * First upload to unstable, many thanks to my reviewer and
    sponsor Yaroslav Halchenko <debian@onerussian.com>
  * New maintainer (Closes: #648489)
  * Added Developer Manual to the generated PDF documentation.
  * Added python-dbg to Build-Depends to also execcute reference
    count tests.
  * Changed copyright file to reference Apache license via its
    standard Debian location as well.

 -- Kay Hayen <kayhayen@gmx.de>  Tue, 10 Jan 2012 22:21:56 +0100

nuitka (0.3.17+ds-1) UNRELEASED; urgency=low

  * New upstream release.
  * Updated man page to use new "--recurse-*" options in examples
    over removed "--deep*" options.
  * Completed copyright file according to "licensecheck" findings
    and updated files accordingly. Put the included tests owned
    by upstream into public domain.
  * Use a "+ds" file as orig source with inline copy of Scons
    already removed instead of doing it as a patch.
  * Also removed the benchmark tests from "+ds" file, not useful
    to be provided with Nuitka.
  * Added syntax tests, these were omitted by mistake previously.
  * Run the test suite at package build time, it checks the basic
    tests, syntax error tests, program tests, and the compile
    itself test.
  * Added run time dependencies also as build time dependencies
    to be able to execute the tests.
  * Corrected handling of upstream pre-release names in the watch
    file.
  * Changed contributor notice to only require "Apache License 2.0"
    for the new parts.
  * Put Debian packaging and owned tests under "Apache License 2.0"
    as well.

 -- Kay Hayen <kayhayen@gmx.de>  Mon, 09 Jan 2012 09:02:19 +0100

nuitka (0.3.16-1) UNRELEASED; urgency=low

  * New upstream release.
  * Updated debian/copyright URI to match the latest one.
  * Updated debian/copyright to DEP5 changes.
  * Added Nuitka homepage to debian/control.
  * Added watch file, so uscan works.
  * Added git pointers to git repository and gitweb to the
    package control file.
  * Corrected examples section in man page to correctly escape "-".
  * Added meaningful "what is" to manpages.
  * Bump to Standards Version 3.9.2, no changes needed.
  * Added extended description to address lintian warning.

 -- Kay Hayen <kayhayen@gmx.de>  Sun, 18 Dec 2011 13:01:10 +0100

nuitka (0.3.15-1) UNRELEASED; urgency=low

  * New upstream release.
  * Renamed "/usr/bin/Python" to "/usr/bin/nuitka-python".
  * Added man pages for "nuitka" and "nuitka-python", the first
    with an examples section that shows the most important uses
    of the "nuitka" binary.
  * Removed foreign code for Windows generators, removed from
    debian/copyright.
  * Lowered dependency for Scons to what Ubuntu Oneiric has and
    what we have as an inline copy, (scons >=2.0.1) should be
    sufficient.
  * Recommend python-lxml, as it's used by Nuitka to dump XML
    representation.
  * Recommend python-qt4, as it may be used to display the node
    tree in a window.
  * Removed inline copy of Scons from the binary package.
  * Added patch to remove the setting nuitka package in sys.path,
    not needed in Debian.

 -- Kay Hayen <kayhayen@gmx.de>  Thu, 01 Dec 2011 22:43:33 +0100

nuitka (0.3.15pre2-1) UNRELEASED; urgency=low

  * Initial Debian package.

 -- Kay Hayen <kayhayen@gmx.de>  Fri, 11 Nov 2011 20:58:55 +0100<|MERGE_RESOLUTION|>--- conflicted
+++ resolved
@@ -1,16 +1,14 @@
-<<<<<<< HEAD
 nuitka (0.6.15~rc3+ds-1) unstable; urgency=medium
 
   * New upstream pre-release.
 
  -- Kay Hayen <kay.hayen@gmail.com>  Sat, 17 Apr 2021 13:57:20 +0200
-=======
+
 nuitka (0.6.14.3+ds-1) unstable; urgency=medium
 
   * New upstream hotfix release.
 
  -- Kay Hayen <kay.hayen@gmail.com>  Sun, 18 Apr 2021 10:29:07 +0200
->>>>>>> 8fcd598d
 
 nuitka (0.6.14.2+ds-1) unstable; urgency=medium
 
