--- conflicted
+++ resolved
@@ -1,16 +1,14 @@
-<<<<<<< HEAD
 nuitka (0.6.11~rc3+ds-1) unstable; urgency=medium
 
   * New upstream pre-release.
 
  -- Kay Hayen <kay.hayen@gmail.com>  Thu, 17 Dec 2020 10:31:21 +0100
-=======
+
 nuitka (0.6.10.2+ds-1) unstable; urgency=medium
 
   * New upstream hotfix release.
 
  -- Kay Hayen <kay.hayen@gmail.com>  Sun, 20 Dec 2020 10:56:00 +0100
->>>>>>> 7004315b
 
 nuitka (0.6.10.1+ds-1) unstable; urgency=medium
 
