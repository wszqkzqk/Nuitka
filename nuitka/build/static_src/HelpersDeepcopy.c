//     Copyright 2021, Kay Hayen, mailto:kay.hayen@gmail.com
//
//     Part of "Nuitka", an optimizing Python compiler that is compatible and
//     integrates with CPython, but also works on its own.
//
//     Licensed under the Apache License, Version 2.0 (the "License");
//     you may not use this file except in compliance with the License.
//     You may obtain a copy of the License at
//
//        http://www.apache.org/licenses/LICENSE-2.0
//
//     Unless required by applicable law or agreed to in writing, software
//     distributed under the License is distributed on an "AS IS" BASIS,
//     WITHOUT WARRANTIES OR CONDITIONS OF ANY KIND, either express or implied.
//     See the License for the specific language governing permissions and
//     limitations under the License.
//
/**
 * This is responsible for deep copy and hashing of constants.
 */

// This file is included from another C file, help IDEs to still parse it on
// its own.
#ifdef __IDE_ONLY__
#include "nuitka/prelude.h"
#endif

#if PYTHON_VERSION >= 0x390
typedef struct {
    PyObject_HEAD PyObject *origin;
    PyObject *args;
    PyObject *parameters;
} GenericAliasObject;
#endif

typedef PyObject *(*copy_func)(PyObject *);

static PyObject *DEEP_COPY_ITEM(PyObject *value, PyTypeObject **type, copy_func *copy_function);

PyObject *DEEP_COPY_DICT(PyObject *value) {
#if PYTHON_VERSION < 0x300
    // For Python3, this can be done much faster in the same way as it is
    // done in parameter parsing.

    PyObject *result = _PyDict_NewPresized(((PyDictObject *)value)->ma_used);

    for (Py_ssize_t i = 0; i <= ((PyDictObject *)value)->ma_mask; i++) {
        PyDictEntry *entry = &((PyDictObject *)value)->ma_table[i];

        if (entry->me_value != NULL) {
            PyObject *deep_copy = DEEP_COPY(entry->me_value);

            int res = PyDict_SetItem(result, entry->me_key, deep_copy);

            Py_DECREF(deep_copy);
            CHECK_OBJECT(deep_copy);

            if (unlikely(res != 0)) {
                return NULL;
            }
        }
    }

    return result;
#else
    /* Python 3 */
    if (_PyDict_HasSplitTable((PyDictObject *)value)) {
        PyDictObject *mp = (PyDictObject *)value;

        PyObject **newvalues = PyMem_NEW(PyObject *, mp->ma_keys->dk_size);
        assert(newvalues != NULL);

        PyDictObject *result = PyObject_GC_New(PyDictObject, &PyDict_Type);
        assert(result != NULL);

        result->ma_values = newvalues;
        result->ma_keys = mp->ma_keys;
        result->ma_used = mp->ma_used;

        mp->ma_keys->dk_refcnt += 1;

        Nuitka_GC_Track(result);

#if PYTHON_VERSION < 0x360
        Py_ssize_t size = mp->ma_keys->dk_size;
#else
        Py_ssize_t size = DK_USABLE_FRACTION(DK_SIZE(mp->ma_keys));
#endif
        for (Py_ssize_t i = 0; i < size; i++) {
            if (mp->ma_values[i]) {
                result->ma_values[i] = DEEP_COPY(mp->ma_values[i]);
            } else {
                result->ma_values[i] = NULL;
            }
        }

        return (PyObject *)result;
    } else {
        PyObject *result = _PyDict_NewPresized(((PyDictObject *)value)->ma_used);

        PyDictObject *mp = (PyDictObject *)value;

#if PYTHON_VERSION < 0x360
        Py_ssize_t size = mp->ma_keys->dk_size;
#else
        Py_ssize_t size = mp->ma_keys->dk_nentries;
#endif
        for (Py_ssize_t i = 0; i < size; i++) {
#if PYTHON_VERSION < 0x360
            PyDictKeyEntry *entry = &mp->ma_keys->dk_entries[i];
#else
            PyDictKeyEntry *entry = &DK_ENTRIES(mp->ma_keys)[i];
#endif

            if (entry->me_value != NULL) {
                PyObject *deep_copy = DEEP_COPY(entry->me_value);

                PyDict_SetItem(result, entry->me_key, deep_copy);

                Py_DECREF(deep_copy);
                CHECK_OBJECT(deep_copy);
            }
        }

        return result;
    }
#endif
}

PyObject *DEEP_COPY_LIST(PyObject *value) {
    assert(PyList_CheckExact(value));

    Py_ssize_t n = PyList_GET_SIZE(value);
    PyObject *result = PyList_New(n);

    PyTypeObject *type = NULL;
    copy_func copy_function = NULL;

    for (Py_ssize_t i = 0; i < n; i++) {
        PyObject *item = PyList_GET_ITEM(value, i);
        if (i == 0) {
            PyList_SET_ITEM(result, i, DEEP_COPY_ITEM(item, &type, &copy_function));
        } else {
            PyObject *new_item;

            if (likely(type == Py_TYPE(item))) {
                if (copy_function) {
                    new_item = copy_function(item);
                } else {
                    new_item = item;
                    Py_INCREF(item);
                }
            } else {
                new_item = DEEP_COPY_ITEM(item, &type, &copy_function);
            }

            PyList_SET_ITEM(result, i, new_item);
        }
    }

    return result;
}

PyObject *DEEP_COPY_TUPLE(PyObject *value) {
    assert(PyTuple_CheckExact(value));

    Py_ssize_t n = PyTuple_GET_SIZE(value);
    PyObject *result = PyTuple_New(n);

    for (Py_ssize_t i = 0; i < n; i++) {
        PyTuple_SET_ITEM(result, i, DEEP_COPY(PyTuple_GET_ITEM(value, i)));
    }

    return result;
}

PyObject *DEEP_COPY_SET(PyObject *value) {
    // Sets cannot contain unhashable types, so these all must be immutable,
    // but the set itself might be changed, so we need to copy it.
    return PySet_New(value);
}

#if PYTHON_VERSION >= 0x390
PyObject *DEEP_COPY_GENERICALIAS(PyObject *value) {
    assert(Py_TYPE(value) == &Py_GenericAliasType);

    GenericAliasObject *generic_alias = (GenericAliasObject *)value;

    PyObject *args = DEEP_COPY(generic_alias->args);
    PyObject *origin = DEEP_COPY(generic_alias->origin);

    if (generic_alias->args == args && generic_alias->origin == origin) {
        Py_INCREF(value);
        return value;
    } else {
        return Py_GenericAlias(origin, args);
    }
}
#endif

static PyObject *_deep_copy_dispatch = NULL;
static PyObject *_deep_noop = NULL;

static PyObject *Nuitka_CapsuleNew(void *pointer) {
#if PYTHON_VERSION < 0x300
    return PyCObject_FromVoidPtr(pointer, NULL);
#else
    return PyCapsule_New(pointer, "", NULL);
#endif
}

#if PYTHON_VERSION >= 0x300
typedef struct {
    PyObject_HEAD void *pointer;
    const char *name;
    void *context;
    PyCapsule_Destructor destructor;
} Nuitka_PyCapsule;

#define Nuitka_CapsuleGetPointer(capsule) (((Nuitka_PyCapsule *)(capsule))->pointer)

#else
#define Nuitka_CapsuleGetPointer(capsule) (PyCObject_AsVoidPtr(capsule))
#endif

<<<<<<< HEAD
=======
#if PYTHON_VERSION >= 0x3a0
PyTypeObject *Nuitka_PyUnion_Type;
#endif

>>>>>>> 35ba88bd
static void _initDeepCopy(void) {
    _deep_copy_dispatch = PyDict_New();
    _deep_noop = Py_None;

    CHECK_OBJECT(_deep_noop);

    PyDict_SetItem(_deep_copy_dispatch, (PyObject *)&PyDict_Type, Nuitka_CapsuleNew((void *)DEEP_COPY_DICT));
    PyDict_SetItem(_deep_copy_dispatch, (PyObject *)&PyList_Type, Nuitka_CapsuleNew((void *)DEEP_COPY_LIST));
    PyDict_SetItem(_deep_copy_dispatch, (PyObject *)&PyTuple_Type, Nuitka_CapsuleNew((void *)DEEP_COPY_TUPLE));
    PyDict_SetItem(_deep_copy_dispatch, (PyObject *)&PySet_Type, Nuitka_CapsuleNew((void *)DEEP_COPY_SET));
    PyDict_SetItem(_deep_copy_dispatch, (PyObject *)&PyByteArray_Type, Nuitka_CapsuleNew((void *)BYTEARRAY_COPY));

#if PYTHON_VERSION >= 0x390
    PyDict_SetItem(_deep_copy_dispatch, (PyObject *)&Py_GenericAliasType,
                   Nuitka_CapsuleNew((void *)DEEP_COPY_GENERICALIAS));
#endif

#if PYTHON_VERSION >= 0x3a0
    {
        PyObject *args[2] = {(PyObject *)&PyFloat_Type, (PyObject *)&PyTuple_Type};
        PyObject *args_tuple = MAKE_TUPLE(args, 2);
        PyObject *union_value = MAKE_UNION_TYPE(args_tuple);

        Nuitka_PyUnion_Type = Py_TYPE(union_value);

        PyDict_SetItem(_deep_copy_dispatch, (PyObject *)Nuitka_PyUnion_Type, _deep_noop);

        Py_DECREF(union_value);
        Py_DECREF(args_tuple);
    }

#endif

#if PYTHON_VERSION < 0x300
    PyDict_SetItem(_deep_copy_dispatch, (PyObject *)&PyString_Type, _deep_noop);
    PyDict_SetItem(_deep_copy_dispatch, (PyObject *)&PyInt_Type, _deep_noop);
#else
    PyDict_SetItem(_deep_copy_dispatch, (PyObject *)&PyBytes_Type, _deep_noop);
#endif
    PyDict_SetItem(_deep_copy_dispatch, (PyObject *)&PyUnicode_Type, _deep_noop);
    PyDict_SetItem(_deep_copy_dispatch, (PyObject *)&PyLong_Type, _deep_noop);
    PyDict_SetItem(_deep_copy_dispatch, (PyObject *)Py_TYPE(Py_None), _deep_noop);
    PyDict_SetItem(_deep_copy_dispatch, (PyObject *)&PyBool_Type, _deep_noop);
    PyDict_SetItem(_deep_copy_dispatch, (PyObject *)&PyFloat_Type, _deep_noop);
    PyDict_SetItem(_deep_copy_dispatch, (PyObject *)&PyRange_Type, _deep_noop);
    PyDict_SetItem(_deep_copy_dispatch, (PyObject *)&PyType_Type, _deep_noop);
    PyDict_SetItem(_deep_copy_dispatch, (PyObject *)&PySlice_Type, _deep_noop);
    PyDict_SetItem(_deep_copy_dispatch, (PyObject *)&PyComplex_Type, _deep_noop);
    PyDict_SetItem(_deep_copy_dispatch, (PyObject *)&PyCFunction_Type, _deep_noop);
    PyDict_SetItem(_deep_copy_dispatch, (PyObject *)Py_TYPE(Py_Ellipsis), _deep_noop);
    PyDict_SetItem(_deep_copy_dispatch, (PyObject *)Py_TYPE(Py_NotImplemented), _deep_noop);

    // Sets can be changed, but frozensets not.
    PyDict_SetItem(_deep_copy_dispatch, (PyObject *)&PyFrozenSet_Type, _deep_noop);
}

static PyObject *DEEP_COPY_ITEM(PyObject *value, PyTypeObject **type, copy_func *copy_function) {
    *type = Py_TYPE(value);

    PyObject *dispatcher = DICT_GET_ITEM0(_deep_copy_dispatch, (PyObject *)*type);

    if (unlikely(dispatcher == NULL)) {
        NUITKA_CANNOT_GET_HERE("DEEP_COPY encountered unknown type");
    }

    if (dispatcher == Py_None) {
        *copy_function = NULL;

        Py_INCREF(value);
        return value;
    } else {
        *copy_function = (copy_func)(Nuitka_CapsuleGetPointer(dispatcher));
        return (*copy_function)(value);
    }
}

PyObject *DEEP_COPY(PyObject *value) {
#if 1
    PyObject *dispatcher = DICT_GET_ITEM0(_deep_copy_dispatch, (PyObject *)Py_TYPE(value));

    if (unlikely(dispatcher == NULL)) {
        NUITKA_CANNOT_GET_HERE("DEEP_COPY encountered unknown type");
    }

    if (dispatcher == Py_None) {
        Py_INCREF(value);
        return value;
    } else {
        copy_func copy_function = (copy_func)(Nuitka_CapsuleGetPointer(dispatcher));
        return copy_function(value);
    }

#else

    if (PyDict_CheckExact(value)) {
        return DEEP_COPY_DICT(value);
    } else if (PyList_CheckExact(value)) {
        return DEEP_COPY_LIST(value);
    } else if (PyTuple_CheckExact(value)) {
        return DEEP_COPY_TUPLE(value);
    } else if (PySet_CheckExact(value)) {
        return DEEP_COPY_SET(value);
    } else if (PyFrozenSet_CheckExact(value)) {
        // Sets cannot contain unhashable types, so they must be immutable and
        // the frozenset itself is immutable.
        return value;
    } else if (
#if PYTHON_VERSION < 0x300
        PyString_Check(value) ||
#endif
        PyUnicode_Check(value) ||
#if PYTHON_VERSION < 0x300
        PyInt_CheckExact(value) ||
#endif
        PyLong_CheckExact(value) || value == Py_None || PyBool_Check(value) || PyFloat_CheckExact(value) ||
        PyBytes_CheckExact(value) || PyRange_Check(value) || PyType_Check(value) || PySlice_Check(value) ||
        PyComplex_CheckExact(value) || PyCFunction_Check(value) || value == Py_Ellipsis || value == Py_NotImplemented) {
        Py_INCREF(value);
        return value;
    } else if (PyByteArray_CheckExact(value)) {
        // TODO: Could make an exception for zero size.
        return PyByteArray_FromObject(value);
#if PYTHON_VERSION >= 0x390
    } else if (Py_TYPE(value) == &Py_GenericAliasType) {
        GenericAliasObject *generic_alias = (GenericAliasObject *)value;

        PyObject *args = DEEP_COPY(generic_alias->args);
        PyObject *origin = DEEP_COPY(generic_alias->origin);

        if (generic_alias->args == args && generic_alias->origin == origin) {
            Py_INCREF(value);
            return value;
        } else {
            return Py_GenericAlias(origin, args);
        }
#endif
    } else {
        NUITKA_CANNOT_GET_HERE("DEEP_COPY encountered unknown type");
    }
#endif
}

#ifndef __NUITKA_NO_ASSERT__

static Py_hash_t DEEP_HASH_INIT(PyObject *value) {
    // To avoid warnings about reduced sizes, we put an intermediate value
    // that is size_t.
    size_t value2 = (size_t)value;
    Py_hash_t result = (Py_hash_t)(value2);

    if (Py_TYPE(value) != &PyType_Type) {
        result ^= DEEP_HASH((PyObject *)Py_TYPE(value));
    }

    return result;
}

static void DEEP_HASH_BLOB(Py_hash_t *hash, char const *s, Py_ssize_t size) {
    while (size > 0) {
        *hash = (1000003 * (*hash)) ^ (Py_hash_t)(*s++);
        size--;
    }
}

static void DEEP_HASH_CSTR(Py_hash_t *hash, char const *s) { DEEP_HASH_BLOB(hash, s, strlen(s)); }

// Hash function that actually verifies things done to the bit level. Can be
// used to detect corruption.
Py_hash_t DEEP_HASH(PyObject *value) {
    assert(value != NULL);

    if (PyType_Check(value)) {
        Py_hash_t result = DEEP_HASH_INIT(value);

        DEEP_HASH_CSTR(&result, ((PyTypeObject *)value)->tp_name);
        return result;
    } else if (PyDict_Check(value)) {
        Py_hash_t result = DEEP_HASH_INIT(value);

        Py_ssize_t ppos = 0;
        PyObject *key, *dict_value;

        while (PyDict_Next(value, &ppos, &key, &dict_value)) {
            if (key != NULL && value != NULL) {
                result ^= DEEP_HASH(key);
                result ^= DEEP_HASH(dict_value);
            }
        }

        return result;
    } else if (PyTuple_Check(value)) {
        Py_hash_t result = DEEP_HASH_INIT(value);

        Py_ssize_t n = PyTuple_GET_SIZE(value);

        for (Py_ssize_t i = 0; i < n; i++) {
            result ^= DEEP_HASH(PyTuple_GET_ITEM(value, i));
        }

        return result;
    } else if (PyList_Check(value)) {
        Py_hash_t result = DEEP_HASH_INIT(value);

        Py_ssize_t n = PyList_GET_SIZE(value);

        for (Py_ssize_t i = 0; i < n; i++) {
            result ^= DEEP_HASH(PyList_GET_ITEM(value, i));
        }

        return result;
    } else if (PySet_Check(value) || PyFrozenSet_Check(value)) {
        Py_hash_t result = DEEP_HASH_INIT(value);

        PyObject *iterator = PyObject_GetIter(value);
        CHECK_OBJECT(iterator);

        while (true) {
            PyObject *item = PyIter_Next(iterator);
            if (!item)
                break;

            CHECK_OBJECT(item);

            result ^= DEEP_HASH(item);

            Py_DECREF(item);
        }

        Py_DECREF(iterator);

        return result;
    } else if (PyLong_Check(value)) {
        Py_hash_t result = DEEP_HASH_INIT(value);

        PyObject *exception_type, *exception_value;
        PyTracebackObject *exception_tb;

        FETCH_ERROR_OCCURRED_UNTRACED(&exception_type, &exception_value, &exception_tb);

        // Use string to hash the long value, which relies on that to not
        // use the object address.
        PyObject *str = PyObject_Str(value);
        result ^= DEEP_HASH(str);
        Py_DECREF(str);

        RESTORE_ERROR_OCCURRED_UNTRACED(exception_type, exception_value, exception_tb);

        return result;
    } else if (PyUnicode_Check(value)) {
        Py_hash_t result = DEEP_HASH((PyObject *)Py_TYPE(value));

        PyObject *exception_type, *exception_value;
        PyTracebackObject *exception_tb;

        FETCH_ERROR_OCCURRED_UNTRACED(&exception_type, &exception_value, &exception_tb);

#if PYTHON_VERSION >= 0x300
        char const *s = (char const *)PyUnicode_DATA(value);
        Py_ssize_t size = PyUnicode_GET_LENGTH(value) * PyUnicode_KIND(value);

        DEEP_HASH_BLOB(&result, s, size);
#else
        PyObject *str = PyUnicode_AsUTF8String(value);

        if (str) {
            result ^= DEEP_HASH(str);
        }

        Py_DECREF(str);
#endif
        RESTORE_ERROR_OCCURRED_UNTRACED(exception_type, exception_value, exception_tb);

        return result;
    }
#if PYTHON_VERSION < 0x300
    else if (PyString_Check(value)) {
        Py_hash_t result = DEEP_HASH((PyObject *)Py_TYPE(value));

        Py_ssize_t size;
        char *s;

        int res = PyString_AsStringAndSize(value, &s, &size);
        assert(res != -1);

        DEEP_HASH_BLOB(&result, s, size);

        return result;
    }
#else
    else if (PyBytes_Check(value)) {
        Py_hash_t result = DEEP_HASH_INIT(value);

        Py_ssize_t size;
        char *s;

        int res = PyBytes_AsStringAndSize(value, &s, &size);
        assert(res != -1);

        DEEP_HASH_BLOB(&result, s, size);

        return result;
    }
#endif
    else if (PyByteArray_Check(value)) {
        Py_hash_t result = DEEP_HASH_INIT(value);

        Py_ssize_t size = PyByteArray_Size(value);
        assert(size >= 0);

        char *s = PyByteArray_AsString(value);

        DEEP_HASH_BLOB(&result, s, size);

        return result;
    } else if (value == Py_None || value == Py_Ellipsis || value == Py_NotImplemented) {
        return DEEP_HASH_INIT(value);
    } else if (PyComplex_Check(value)) {
        Py_complex c = PyComplex_AsCComplex(value);

        Py_hash_t result = DEEP_HASH_INIT(value);

        Py_ssize_t size = sizeof(c);
        char *s = (char *)&c;

        DEEP_HASH_BLOB(&result, s, size);

        return result;
    } else if (PyFloat_Check(value)) {
        double f = PyFloat_AsDouble(value);

        Py_hash_t result = DEEP_HASH_INIT(value);

        Py_ssize_t size = sizeof(f);
        char *s = (char *)&f;

        DEEP_HASH_BLOB(&result, s, size);

        return result;
    } else if (
#if PYTHON_VERSION < 0x300
        PyInt_Check(value) ||
#endif
        PyBool_Check(value) || PyRange_Check(value) || PySlice_Check(value) || PyCFunction_Check(value)) {
        Py_hash_t result = DEEP_HASH_INIT(value);

#if 0
        printf("Too simple deep hash: %s\n", Py_TYPE(value)->tp_name);
#endif

        return result;
#if PYTHON_VERSION >= 0x390
    } else if (Py_TYPE(value) == &Py_GenericAliasType) {
        GenericAliasObject *generic_alias = (GenericAliasObject *)value;

        Py_hash_t result = DEEP_HASH_INIT(value);

        result ^= DEEP_HASH(generic_alias->args);
        result ^= DEEP_HASH(generic_alias->origin);

        return result;
#endif
    } else {
        assert(false);

        return -1;
    }
}
#endif

// Note: Not recursion safe, cannot do this everywhere.
void CHECK_OBJECT_DEEP(PyObject *value) {
    CHECK_OBJECT(value);

    if (PyTuple_Check(value)) {
        for (Py_ssize_t i = 0, size = PyTuple_GET_SIZE(value); i < size; i++) {
            PyObject *element = PyTuple_GET_ITEM(value, i);

            CHECK_OBJECT_DEEP(element);
        }
    } else if (PyList_Check(value)) {
        for (Py_ssize_t i = 0, size = PyList_GET_SIZE(value); i < size; i++) {
            PyObject *element = PyList_GET_ITEM(value, i);

            CHECK_OBJECT_DEEP(element);
        }
    } else if (PyDict_Check(value)) {
        Py_ssize_t ppos = 0;
        PyObject *dict_key, *dict_value;

        while (PyDict_Next(value, &ppos, &dict_key, &dict_value)) {
            CHECK_OBJECT_DEEP(dict_key);
            CHECK_OBJECT_DEEP(dict_value);
        }
    }
}

void CHECK_OBJECTS_DEEP(PyObject *const *values, Py_ssize_t size) {
    for (Py_ssize_t i = 0; i < size; i++) {
        CHECK_OBJECT_DEEP(values[i]);
    }
}<|MERGE_RESOLUTION|>--- conflicted
+++ resolved
@@ -223,13 +223,10 @@
 #define Nuitka_CapsuleGetPointer(capsule) (PyCObject_AsVoidPtr(capsule))
 #endif
 
-<<<<<<< HEAD
-=======
 #if PYTHON_VERSION >= 0x3a0
 PyTypeObject *Nuitka_PyUnion_Type;
 #endif
 
->>>>>>> 35ba88bd
 static void _initDeepCopy(void) {
     _deep_copy_dispatch = PyDict_New();
     _deep_noop = Py_None;
